--- conflicted
+++ resolved
@@ -1,499 +1,419 @@
-/*
- * Copyright (c) 2013 Atlanmod INRIA LINA Mines Nantes.
- * All rights reserved. This program and the accompanying materials
- * are made available under the terms of the Eclipse Public License v1.0
- * which accompanies this distribution, and is available at
- * http://www.eclipse.org/legal/epl-v10.html
- *
- * Contributors:
- *     Atlanmod INRIA LINA Mines Nantes - initial API and implementation
- */
-
-package fr.inria.atlanmod.neoemf.map.datastore.estores.impl;
-
-import com.google.common.cache.Cache;
-import com.google.common.cache.CacheBuilder;
-
-import fr.inria.atlanmod.neoemf.core.Id;
-import fr.inria.atlanmod.neoemf.core.PersistenceFactory;
-import fr.inria.atlanmod.neoemf.core.PersistentEObject;
-import fr.inria.atlanmod.neoemf.core.impl.NeoEObjectAdapterFactoryImpl;
-import fr.inria.atlanmod.neoemf.datastore.InternalPersistentEObject;
-import fr.inria.atlanmod.neoemf.datastore.estores.impl.AbstractDirectWriteResourceEStore;
-import fr.inria.atlanmod.neoemf.logger.NeoLogger;
-import fr.inria.atlanmod.neoemf.map.datastore.MapPersistenceBackend;
-import fr.inria.atlanmod.neoemf.map.datastore.estores.impl.pojo.ContainerInfo;
-import fr.inria.atlanmod.neoemf.map.datastore.estores.impl.pojo.EClassInfo;
-
-import org.apache.commons.lang3.ArrayUtils;
-import org.eclipse.emf.common.util.EList;
-import org.eclipse.emf.ecore.EAttribute;
-import org.eclipse.emf.ecore.EClass;
-import org.eclipse.emf.ecore.EObject;
-import org.eclipse.emf.ecore.EPackage.Registry;
-import org.eclipse.emf.ecore.EReference;
-import org.eclipse.emf.ecore.EStructuralFeature;
-import org.eclipse.emf.ecore.InternalEObject;
-import org.eclipse.emf.ecore.InternalEObject.EStore;
-import org.eclipse.emf.ecore.impl.EPackageImpl;
-import org.eclipse.emf.ecore.resource.Resource;
-import org.eclipse.emf.ecore.util.EcoreUtil;
-import org.mapdb.Fun;
-import org.mapdb.Fun.Tuple2;
-
-import java.util.Map;
-import java.util.concurrent.Callable;
-import java.util.concurrent.ExecutionException;
-
-import static com.google.common.base.Preconditions.checkNotNull;
-
-public class DirectWriteMapResourceEStoreImpl extends AbstractDirectWriteResourceEStore<MapPersistenceBackend> {
-
-	private static final String INSTANCE_OF = "neoInstanceOf";
-	private static final String CONTAINER = "eContainer";
-
-<<<<<<< HEAD
-	private final Cache<Id, InternalPersistentEObject> loadedEObjectsCache;
-=======
-	protected Map<Id, ContainerInfo> containersMap;
-	
-	protected Resource.Internal resource;
-
-	public DirectWriteMapResourceEStoreImpl(Resource.Internal resource, DB db) {
-		this.db = db;
-		this.resource = resource;
-		this.map = db.getHashMap("NeoEMF");
-		this.instanceOfMap = db.getHashMap(INSTANCE_OF);
-		this.containersMap = db.getHashMap(CONTAINER);
-		NeoLogger.log(NeoLogger.SEVERITY_INFO, "DirectWriteMapResourceEStore Created");
-	}
->>>>>>> c909672f
-
-	protected Map<Tuple2<Id, String>, Object> tuple2Map;
-
-	private Map<Id, EClassInfo> instanceOfMap;
-
-	private Map<Id, ContainerInfo> containersMap;
-
-	public DirectWriteMapResourceEStoreImpl(Resource.Internal resource, MapPersistenceBackend persistenceBackend) {
-		this(resource, persistenceBackend, persistenceBackend.getHashMap("NeoEMF"));
-	}
-
-	@SuppressWarnings("unchecked")
-	protected DirectWriteMapResourceEStoreImpl(Resource.Internal resource, MapPersistenceBackend persistenceBackend, Map<?, ?> map) {
-		super(resource, persistenceBackend);
-		this.loadedEObjectsCache = CacheBuilder.newBuilder().softValues().build();
-		this.tuple2Map = (Map<Tuple2<Id, String>, Object>) map;
-		this.instanceOfMap = persistenceBackend.getHashMap(INSTANCE_OF);
-		this.containersMap = persistenceBackend.getHashMap(CONTAINER);
-	}
-
-	@Override
-	protected Object getWithAttribute(InternalPersistentEObject object, EAttribute eAttribute, int index) {
-		Object returnValue;
-		Object value = getFromMap(object, eAttribute);
-<<<<<<< HEAD
-		if (eAttribute.isMany()) {
-			Object[] array = (Object[]) value;
-			returnValue = parseProperty(eAttribute, array[index]);
-		} else {
-			returnValue = parseProperty(eAttribute, value);
-=======
-		if (!eAttribute.isMany()) {
-			return parseMapValue(eAttribute, value);
-		} else {
-		    try {
-    			Object[] array = (Object[]) value;
-    			return parseMapValue(eAttribute, array[index]);
-		    } catch(IndexOutOfBoundsException e) {
-		        NeoLogger.log(NeoLogger.SEVERITY_ERROR, "Invalid get index " + index);
-		        NeoLogger.log(NeoLogger.SEVERITY_ERROR, e);
-		        throw e;
-		    }
-		}
-	}
-
-	protected Object get(PersistentEObject object, EReference eReference, int index) {
-		Object value = getFromMap(object, eReference);
-		if (!eReference.isMany()) {
-			return eObject((Id) value);
-		} else {
-		    try {
-		        Object[] array = (Object[]) value;
-		        return eObject((Id) array[index]);
-		    } catch(IndexOutOfBoundsException e) {
-		        NeoLogger.log(NeoLogger.SEVERITY_ERROR, "Invalid get index " + index);
-		        NeoLogger.log(NeoLogger.SEVERITY_ERROR, e);
-		        throw e;
-		    }
->>>>>>> c909672f
-		}
-		return returnValue;
-	}
-
-	@Override
-	protected Object getWithReference(InternalPersistentEObject object, EReference eReference, int index) {
-		Object returnValue;
-		Object value = getFromMap(object, eReference);
-		if (eReference.isMany()) {
-			Object[] array = (Object[]) value;
-			returnValue = eObject((Id) array[index]);
-		} else {
-			returnValue = eObject((Id) value);
-		}
-		return returnValue;
-	}
-
-	@Override
-	protected Object setWithAttribute(InternalPersistentEObject object, EAttribute eAttribute, int index, Object value) {
-		Object returnValue;
-		if (!eAttribute.isMany()) {
-			Object oldValue = tuple2Map.put(Fun.t2(object.id(), eAttribute.getName()), serializeToProperty(eAttribute, value));
-			returnValue = parseProperty(eAttribute, oldValue);
-		} else {
-			Object[] array = (Object[]) getFromMap(object, eAttribute);
-<<<<<<< HEAD
-			Object oldValue = array[index];
-			array[index] = serializeToProperty(eAttribute, value);
-			tuple2Map.put(Fun.t2(object.id(), eAttribute.getName()), array);
-			returnValue = parseProperty(eAttribute, oldValue);
-=======
-			Object oldValue = null;
-			try {
-			    oldValue = array[index]; 
-			    array[index] = serializeToMapValue(eAttribute, value);
-			} catch(IndexOutOfBoundsException e) {
-			    NeoLogger.log(NeoLogger.SEVERITY_ERROR,"Invalid set index " + index);
-			    NeoLogger.log(NeoLogger.SEVERITY_ERROR, e);
-			    throw e;
-			}
-			map.put(Fun.t2(object.id(), eAttribute.getName()), array);
-			return parseMapValue(eAttribute, oldValue);
->>>>>>> c909672f
-		}
-		return returnValue;
-	}
-
-	@Override
-	protected Object setWithReference(InternalPersistentEObject object, EReference eReference, int index, PersistentEObject value) {
-		Object returnValue;
-		updateContainment(object, eReference, value);
-		updateInstanceOf(value);
-		if (!eReference.isMany()) {
-			Object oldId = tuple2Map.put(Fun.t2(object.id(), eReference.getName()), value.id());
-			returnValue = oldId != null ? eObject((Id) oldId) : null;
-		} else {
-			Object[] array = (Object[]) getFromMap(object, eReference);
-<<<<<<< HEAD
-			Object oldId = array[index];
-			array[index] = value.id();
-			tuple2Map.put(Fun.t2(object.id(), eReference.getName()), array);
-			returnValue = oldId != null ? eObject((Id) oldId) : null;
-=======
-			Object oldId = null;
-			try {
-    			oldId = array[index];
-    			array[index] = referencedObject.id();
-			} catch(IndexOutOfBoundsException e) {
-			    NeoLogger.log(NeoLogger.SEVERITY_ERROR, "Invalid set index " + index);
-			    NeoLogger.log(NeoLogger.SEVERITY_ERROR, e);
-			    throw e;
-			}
-			map.put(Fun.t2(object.id(), eReference.getName()), array);
-            return oldId != null ? eObject((Id) oldId) : null;
->>>>>>> c909672f
-		}
-		return returnValue;
-	}
-
-
-	@Override
-	public boolean isSet(InternalEObject object, EStructuralFeature feature) {
-		PersistentEObject persistentEObject = checkNotNull(
-				NeoEObjectAdapterFactoryImpl.getAdapter(object, PersistentEObject.class));
-		return tuple2Map.containsKey(Fun.t2(persistentEObject.id(), feature.getName()));
-	}
-
-	@Override
-<<<<<<< HEAD
-	protected void addWithAttribute(InternalPersistentEObject object, EAttribute eAttribute, int index, Object value) {
-=======
-	public void add(InternalEObject object, EStructuralFeature feature, int index, Object value) {
-	    if(index == EStore.NO_INDEX) {
-	        // Handle NO_INDEX index, which represent direct-append feature
-            // The call to size should not cause an overhead because it would have
-            // been done in regular addUnique() otherwise
-	        add(object, feature, size(object, feature), value);
-	    }
-		PersistentEObject neoEObject = NeoEObjectAdapterFactoryImpl.getAdapter(object, PersistentEObject.class);
-		if (feature instanceof EAttribute) {
-			add(neoEObject, (EAttribute) feature, index, value);
-		} else if (feature instanceof EReference) {
-			PersistentEObject referencedEObject = NeoEObjectAdapterFactoryImpl.getAdapter(value, PersistentEObject.class);
-			add(neoEObject, (EReference) feature, index, referencedEObject);
-		} else {
-			throw new IllegalArgumentException(feature.toString());
-		}
-	}
-
-	protected void add(PersistentEObject object, EAttribute eAttribute, int index, Object value) {
->>>>>>> c909672f
-		Object[] array = (Object[]) getFromMap(object, eAttribute);
-		if (array == null) {
-			array = new Object[] {};
-		}
-<<<<<<< HEAD
-		array = ArrayUtils.add(array, index, serializeToProperty(eAttribute, value));
-		tuple2Map.put(Fun.t2(object.id(), eAttribute.getName()), array);
-=======
-		try {
-		    array = ArrayUtils.add(array, index, serializeToMapValue(eAttribute, value));
-		} catch(IndexOutOfBoundsException e) {
-		    NeoLogger.log(NeoLogger.SEVERITY_ERROR, "Invalid add index " + index);
-		    NeoLogger.log(NeoLogger.SEVERITY_ERROR, e);
-		    throw e;
-		}
-		map.put(Fun.t2(object.id(), eAttribute.getName()), array);
->>>>>>> c909672f
-	}
-
-	@Override
-	protected void addWithReference(InternalPersistentEObject object, EReference eReference, int index, PersistentEObject value) {
-		updateContainment(object, eReference, value);
-		updateInstanceOf(value);
-		Object[] array = (Object[]) getFromMap(object, eReference);
-		if (array == null) {
-			array = new Object[] {};
-		}
-<<<<<<< HEAD
-		array = ArrayUtils.add(array, index, value.id());
-		tuple2Map.put(Fun.t2(object.id(), eReference.getName()), array);
-		loadedEObjectsCache.put(value.id(),(InternalPersistentEObject)value);
-=======
-		try {
-		    array = ArrayUtils.add(array, index, referencedObject.id());
-		} catch(IndexOutOfBoundsException e) {
-		    NeoLogger.log(NeoLogger.SEVERITY_ERROR, "Invalid add index " + index);
-		    NeoLogger.log(NeoLogger.SEVERITY_ERROR, e);
-		    throw e;
-		}
-		map.put(Fun.t2(object.id(), eReference.getName()), array);
-		loadedEObjects.put(referencedObject.id(),(InternalPersistentEObject)referencedObject);
->>>>>>> c909672f
-	}
-
-	@Override
-	protected Object removeWithAttribute(InternalPersistentEObject object, EAttribute eAttribute, int index) {
-		Object[] array = (Object[]) getFromMap(object, eAttribute);
-<<<<<<< HEAD
-		Object oldValue = array[index];
-		array = ArrayUtils.remove(array, index);
-		tuple2Map.put(Fun.t2(object.id(), eAttribute.getName()), array);
-		return parseProperty(eAttribute, oldValue);
-=======
-		Object oldValue = null;
-		try {
-    		oldValue = array[index];
-    		array = ArrayUtils.remove(array, index);
-		} catch(IndexOutOfBoundsException e) {
-		    NeoLogger.log(NeoLogger.SEVERITY_ERROR, "Invalid remove index " + index);
-		    NeoLogger.log(NeoLogger.SEVERITY_ERROR, e);
-		    throw e;
-		}
-		map.put(Fun.t2(object.id(), eAttribute.getName()), array);
-		return parseMapValue(eAttribute, oldValue);
->>>>>>> c909672f
-	}
-
-	@Override
-	protected Object removeWithReference(InternalPersistentEObject object, EReference eReference, int index) {
-		Object[] array = (Object[]) getFromMap(object, eReference);
-<<<<<<< HEAD
-		Object oldId = array[index];
-		array = ArrayUtils.remove(array, index);
-		tuple2Map.put(Fun.t2(object.id(), eReference.getName()), array);
-=======
-		Object oldId = null;
-		try {
-		    oldId = array[index];
-		    array = ArrayUtils.remove(array, index);
-		} catch(IndexOutOfBoundsException e) {
-		    NeoLogger.log(NeoLogger.SEVERITY_ERROR, "Invalid remove index " + index);
-		    NeoLogger.log(NeoLogger.SEVERITY_ERROR, e);
-		    throw e;
-		}
-		map.put(Fun.t2(object.id(), eReference.getName()), array);
->>>>>>> c909672f
-		return eObject((Id)oldId);
-	}
-
-	@Override
-	public void unset(InternalEObject object, EStructuralFeature feature) {
-		PersistentEObject persistentEObject = checkNotNull(
-				NeoEObjectAdapterFactoryImpl.getAdapter(object, PersistentEObject.class));
-		tuple2Map.remove(Fun.t2(persistentEObject.id(), feature.getName()));
-	}
-
-	@Override
-	public int size(InternalEObject object, EStructuralFeature feature) {
-		PersistentEObject persistentEObject = NeoEObjectAdapterFactoryImpl.getAdapter(object, PersistentEObject.class);
-		Object[] array = (Object[]) getFromMap(persistentEObject, feature);
-		return array != null ? array.length : 0; 
-	}
-
-	@Override
-	public boolean contains(InternalEObject object, EStructuralFeature feature, Object value) {
-		return indexOf(object, feature, value) != -1;
-	}
-
-	@Override
-	public int indexOf(InternalEObject object, EStructuralFeature feature, Object value) {
-		int resultValue;
-		PersistentEObject persistentEObject = NeoEObjectAdapterFactoryImpl.getAdapter(object, PersistentEObject.class);
-		Object[] array = (Object[]) getFromMap(persistentEObject, feature);
-		if (array == null) {
-			resultValue = ArrayUtils.INDEX_NOT_FOUND;
-		} else if (feature instanceof EAttribute) {
-			resultValue = ArrayUtils.indexOf(array, serializeToProperty((EAttribute) feature, value));
-		} else {
-			PersistentEObject childEObject = checkNotNull(
-					NeoEObjectAdapterFactoryImpl.getAdapter(value, PersistentEObject.class));
-			resultValue = ArrayUtils.indexOf(array, childEObject.id());
-		}
-		return resultValue;
-	}
-
-	@Override
-	public int lastIndexOf(InternalEObject object, EStructuralFeature feature, Object value) {
-		int resultValue;
-		PersistentEObject persistentEObject = NeoEObjectAdapterFactoryImpl.getAdapter(object, PersistentEObject.class);
-		Object[] array = (Object[]) getFromMap(persistentEObject, feature);
-		if (array == null) {
-			resultValue = ArrayUtils.INDEX_NOT_FOUND;
-		} else if (feature instanceof EAttribute) {
-			resultValue = ArrayUtils.lastIndexOf(array, serializeToProperty((EAttribute) feature, value));
-		} else {
-			PersistentEObject childEObject = checkNotNull(
-					NeoEObjectAdapterFactoryImpl.getAdapter(value, PersistentEObject.class));
-			resultValue = ArrayUtils.lastIndexOf(array, childEObject.id());
-		}
-		return resultValue;
-	}
-
-	@Override
-	public void clear(InternalEObject object, EStructuralFeature feature) {
-		PersistentEObject persistentEObject = checkNotNull(
-				NeoEObjectAdapterFactoryImpl.getAdapter(object, PersistentEObject.class));
-		tuple2Map.put(Fun.t2(persistentEObject.id(), feature.getName()), new Object[] {});
-	}
-
-	@Override
-	public InternalEObject getContainer(InternalEObject object) {
-		InternalEObject returnValue = null;
-		PersistentEObject persistentEObject = checkNotNull(
-				NeoEObjectAdapterFactoryImpl.getAdapter(object, PersistentEObject.class));
-		ContainerInfo info = containersMap.get(persistentEObject.id());
-		if (info != null) {
-			returnValue = (InternalEObject) eObject(info.containerId);
-		}
-		return returnValue;
-	}
-
-
-	@Override
-	public EStructuralFeature getContainingFeature(InternalEObject object) {
-		PersistentEObject persistentEObject = checkNotNull(
-				NeoEObjectAdapterFactoryImpl.getAdapter(object, PersistentEObject.class));
-		ContainerInfo info = containersMap.get(persistentEObject.id());
-		if (info != null) {
-			EObject container = eObject(info.containerId);
-			container.eClass().getEStructuralFeature(info.containingFeatureName);
-		}
-		return null;
-	}
-
-	@Override
-	public EObject eObject(Id id) {
-		InternalPersistentEObject persistentEObject = null;
-		if (id != null) {
-			try {
-				persistentEObject = loadedEObjectsCache.get(id, new PersistentEObjectCacheLoader(id));
-				if (persistentEObject.resource() != resource()) {
-					persistentEObject.resource(resource());
-				}
-			} catch (ExecutionException e) {
-				NeoLogger.error(e.getCause());
-			}
-		}
-		return persistentEObject;
-	}
-	
-	private EClass resolveInstanceOf(Id id) {
-		EClass eClass = null;
-		EClassInfo eClassInfo = instanceOfMap.get(id);
-		if (eClassInfo != null) {
-			eClass = (EClass) Registry.INSTANCE.getEPackage(eClassInfo.nsURI).getEClassifier(eClassInfo.className);
-		}
-		return eClass;
-	}
-	
-	protected void updateContainment(PersistentEObject object, EReference eReference, PersistentEObject referencedObject) {
-		if (eReference.isContainment()) {
-			ContainerInfo info = containersMap.get(referencedObject.id());
-			if (info == null || !info.containerId.equals(object.id())) {
-				containersMap.put(referencedObject.id(), new ContainerInfo(object.id(), eReference.getName()));
-			}
-		}
-	}
-	
-	protected void updateInstanceOf(PersistentEObject object) {
-		EClassInfo info = instanceOfMap.get(object.id());
-		if (info == null) {
-			instanceOfMap.put(object.id(), new EClassInfo(object.eClass().getEPackage().getNsURI(), object.eClass().getName()));
-		}
-	}
-	
-	protected Object getFromMap(PersistentEObject object, EStructuralFeature feature) {
-		return tuple2Map.get(Fun.t2(object.id(), feature.getName()));
-	}
-	
-	@Override
-	public EList<EObject> getAllInstances(EClass eClass, boolean strict) {
-		throw new UnsupportedOperationException();
-	}
-
-	private class PersistentEObjectCacheLoader implements Callable<InternalPersistentEObject> {
-
-		private Id id;
-
-		public PersistentEObjectCacheLoader(Id id) {
-			this.id = id;
-		}
-
-		@Override
-		public InternalPersistentEObject call() throws Exception {
-			InternalPersistentEObject persistentEObject;
-			EClass eClass = resolveInstanceOf(id);
-			if (eClass != null) {
-				EObject eObject;
-				if (eClass.getEPackage().getClass().equals(EPackageImpl.class)) {
-					// Dynamic EMF
-					eObject = PersistenceFactory.eINSTANCE.create(eClass);
-				} else {
-					eObject = EcoreUtil.create(eClass);
-				}
-				if (eObject instanceof InternalPersistentEObject) {
-					persistentEObject = (InternalPersistentEObject) eObject;
-				} else {
-					persistentEObject = checkNotNull(
-							NeoEObjectAdapterFactoryImpl.getAdapter(eObject, InternalPersistentEObject.class));
-				}
-				persistentEObject.id(id);
-			} else {
-				// TODO Find a better exception to thrown
-				throw new Exception("Element " + id + " does not have an associated EClass");
-			}
-			return persistentEObject;
-		}
-	}
-}
+/*
+ * Copyright (c) 2013 Atlanmod INRIA LINA Mines Nantes.
+ * All rights reserved. This program and the accompanying materials
+ * are made available under the terms of the Eclipse Public License v1.0
+ * which accompanies this distribution, and is available at
+ * http://www.eclipse.org/legal/epl-v10.html
+ *
+ * Contributors:
+ *     Atlanmod INRIA LINA Mines Nantes - initial API and implementation
+ */
+
+package fr.inria.atlanmod.neoemf.map.datastore.estores.impl;
+
+import com.google.common.cache.Cache;
+import com.google.common.cache.CacheBuilder;
+
+import fr.inria.atlanmod.neoemf.core.Id;
+import fr.inria.atlanmod.neoemf.core.PersistenceFactory;
+import fr.inria.atlanmod.neoemf.core.PersistentEObject;
+import fr.inria.atlanmod.neoemf.core.impl.NeoEObjectAdapterFactoryImpl;
+import fr.inria.atlanmod.neoemf.datastore.InternalPersistentEObject;
+import fr.inria.atlanmod.neoemf.datastore.estores.impl.AbstractDirectWriteResourceEStore;
+import fr.inria.atlanmod.neoemf.logger.NeoLogger;
+import fr.inria.atlanmod.neoemf.map.datastore.MapPersistenceBackend;
+import fr.inria.atlanmod.neoemf.map.datastore.estores.impl.pojo.ContainerInfo;
+import fr.inria.atlanmod.neoemf.map.datastore.estores.impl.pojo.EClassInfo;
+
+import org.apache.commons.lang3.ArrayUtils;
+import org.eclipse.emf.common.util.EList;
+import org.eclipse.emf.ecore.EAttribute;
+import org.eclipse.emf.ecore.EClass;
+import org.eclipse.emf.ecore.EObject;
+import org.eclipse.emf.ecore.EPackage.Registry;
+import org.eclipse.emf.ecore.EReference;
+import org.eclipse.emf.ecore.EStructuralFeature;
+import org.eclipse.emf.ecore.InternalEObject;
+import org.eclipse.emf.ecore.InternalEObject.EStore;
+import org.eclipse.emf.ecore.impl.EPackageImpl;
+import org.eclipse.emf.ecore.resource.Resource;
+import org.eclipse.emf.ecore.util.EcoreUtil;
+import org.mapdb.Fun;
+import org.mapdb.Fun.Tuple2;
+
+import java.util.Map;
+import java.util.concurrent.Callable;
+import java.util.concurrent.ExecutionException;
+
+import static com.google.common.base.Preconditions.checkNotNull;
+
+public class DirectWriteMapResourceEStoreImpl extends AbstractDirectWriteResourceEStore<MapPersistenceBackend> {
+
+	private static final String INSTANCE_OF = "neoInstanceOf";
+	private static final String CONTAINER = "eContainer";
+
+	private final Cache<Id, InternalPersistentEObject> loadedEObjectsCache;
+
+	protected Map<Tuple2<Id, String>, Object> tuple2Map;
+
+	private Map<Id, EClassInfo> instanceOfMap;
+
+	private Map<Id, ContainerInfo> containersMap;
+
+	public DirectWriteMapResourceEStoreImpl(Resource.Internal resource, MapPersistenceBackend persistenceBackend) {
+		this(resource, persistenceBackend, persistenceBackend.getHashMap("NeoEMF"));
+	}
+
+	@SuppressWarnings("unchecked")
+	protected DirectWriteMapResourceEStoreImpl(Resource.Internal resource, MapPersistenceBackend persistenceBackend, Map<?, ?> map) {
+		super(resource, persistenceBackend);
+		this.loadedEObjectsCache = CacheBuilder.newBuilder().softValues().build();
+		this.tuple2Map = (Map<Tuple2<Id, String>, Object>) map;
+		this.instanceOfMap = persistenceBackend.getHashMap(INSTANCE_OF);
+		this.containersMap = persistenceBackend.getHashMap(CONTAINER);
+		NeoLogger.info("DirectWriteMapResourceEStore Created");
+	}
+
+	@Override
+	protected Object getWithAttribute(InternalPersistentEObject object, EAttribute eAttribute, int index) {
+		Object returnValue;
+		Object value = getFromMap(object, eAttribute);
+		if (eAttribute.isMany()) {
+			try {
+				Object[] array = (Object[]) value;
+				returnValue = parseMapValue(eAttribute, array[index]);
+			} catch(IndexOutOfBoundsException e) {
+				NeoLogger.log(NeoLogger.SEVERITY_ERROR, "Invalid get index " + index);
+				NeoLogger.log(NeoLogger.SEVERITY_ERROR, e);
+				throw e;
+			}
+		} else {
+			returnValue = parseProperty(eAttribute, value);
+		}
+		return returnValue;
+	}
+
+	@Override
+	protected Object getWithReference(InternalPersistentEObject object, EReference eReference, int index) {
+		Object returnValue;
+		Object value = getFromMap(object, eReference);
+		if (eReference.isMany()) {
+			try {
+				Object[] array = (Object[]) value;
+				returnValue = eObject((Id) array[index]);
+			} catch(IndexOutOfBoundsException e) {
+				NeoLogger.log(NeoLogger.SEVERITY_ERROR, "Invalid get index " + index);
+				NeoLogger.log(NeoLogger.SEVERITY_ERROR, e);
+				throw e;
+			}
+		} else {
+			returnValue = eObject((Id) value);
+		}
+		return returnValue;
+	}
+
+	@Override
+	protected Object setWithAttribute(InternalPersistentEObject object, EAttribute eAttribute, int index, Object value) {
+		Object returnValue;
+		if (!eAttribute.isMany()) {
+			Object oldValue = tuple2Map.put(Fun.t2(object.id(), eAttribute.getName()), serializeToProperty(eAttribute, value));
+			returnValue = parseProperty(eAttribute, oldValue);
+		} else {
+			Object[] array = (Object[]) getFromMap(object, eAttribute);
+			Object oldValue = null;
+			try {
+				oldValue = array[index];
+				array[index] = serializeToMapValue(eAttribute, value);
+			} catch(IndexOutOfBoundsException e) {
+				NeoLogger.log(NeoLogger.SEVERITY_ERROR,"Invalid set index " + index);
+				NeoLogger.log(NeoLogger.SEVERITY_ERROR, e);
+				throw e;
+			}
+			tuple2Map.put(Fun.t2(object.id(), eAttribute.getName()), array);
+			returnValue = parseProperty(eAttribute, oldValue);
+		}
+		return returnValue;
+	}
+
+	@Override
+	protected Object setWithReference(InternalPersistentEObject object, EReference eReference, int index, PersistentEObject value) {
+		Object returnValue;
+		updateContainment(object, eReference, value);
+		updateInstanceOf(value);
+		if (!eReference.isMany()) {
+			Object oldId = tuple2Map.put(Fun.t2(object.id(), eReference.getName()), value.id());
+			returnValue = oldId != null ? eObject((Id) oldId) : null;
+		} else {
+			Object[] array = (Object[]) getFromMap(object, eReference);
+			Object oldId = null;
+			try {
+				oldId = array[index];
+				array[index] = referencedObject.id();
+			} catch(IndexOutOfBoundsException e) {
+				NeoLogger.log(NeoLogger.SEVERITY_ERROR, "Invalid set index " + index);
+				NeoLogger.log(NeoLogger.SEVERITY_ERROR, e);
+				throw e;
+			}
+			tuple2Map.put(Fun.t2(object.id(), eReference.getName()), array);
+			returnValue = oldId != null ? eObject((Id) oldId) : null;
+		}
+		return returnValue;
+	}
+
+
+	@Override
+	public boolean isSet(InternalEObject object, EStructuralFeature feature) {
+		PersistentEObject persistentEObject = checkNotNull(
+				NeoEObjectAdapterFactoryImpl.getAdapter(object, PersistentEObject.class));
+		return tuple2Map.containsKey(Fun.t2(persistentEObject.id(), feature.getName()));
+	}
+
+	@Override
+	protected void addWithAttribute(InternalPersistentEObject object, EAttribute eAttribute, int index, Object value) {
+		if(index == EStore.NO_INDEX) {
+			// Handle NO_INDEX index, which represent direct-append feature
+			// The call to size should not cause an overhead because it would have
+			// been done in regular addUnique() otherwise
+			add(object, feature, size(object, feature), value);
+		}
+		Object[] array = (Object[]) getFromMap(object, eAttribute);
+		if (array == null) {
+			array = new Object[] {};
+		}
+		try {
+			array = ArrayUtils.add(array, index, serializeToMapValue(eAttribute, value));
+		} catch(IndexOutOfBoundsException e) {
+			NeoLogger.log(NeoLogger.SEVERITY_ERROR, "Invalid add index " + index);
+			NeoLogger.log(NeoLogger.SEVERITY_ERROR, e);
+			throw e;
+		}
+		tuple2Map.put(Fun.t2(object.id(), eAttribute.getName()), array);
+	}
+
+	@Override
+	protected void addWithReference(InternalPersistentEObject object, EReference eReference, int index, PersistentEObject value) {
+		if(index == EStore.NO_INDEX) {
+			// Handle NO_INDEX index, which represent direct-append feature
+			// The call to size should not cause an overhead because it would have
+			// been done in regular addUnique() otherwise
+			add(object, feature, size(object, feature), value);
+		}
+		updateContainment(object, eReference, value);
+		updateInstanceOf(value);
+		Object[] array = (Object[]) getFromMap(object, eReference);
+		if (array == null) {
+			array = new Object[] {};
+		}
+		try {
+			array = ArrayUtils.add(array, index, referencedObject.id());
+		} catch(IndexOutOfBoundsException e) {
+			NeoLogger.log(NeoLogger.SEVERITY_ERROR, "Invalid add index " + index);
+			NeoLogger.log(NeoLogger.SEVERITY_ERROR, e);
+			throw e;
+		}
+		tuple2Map.put(Fun.t2(object.id(), eReference.getName()), array);
+		loadedEObjectsCache.put(value.id(),(InternalPersistentEObject)value);
+	}
+
+	@Override
+	protected Object removeWithAttribute(InternalPersistentEObject object, EAttribute eAttribute, int index) {
+		Object[] array = (Object[]) getFromMap(object, eAttribute);
+		Object oldValue = null;
+		try {
+			oldValue = array[index];
+			array = ArrayUtils.remove(array, index);
+		} catch(IndexOutOfBoundsException e) {
+			NeoLogger.log(NeoLogger.SEVERITY_ERROR, "Invalid remove index " + index);
+			NeoLogger.log(NeoLogger.SEVERITY_ERROR, e);
+			throw e;
+		}
+		tuple2Map.put(Fun.t2(object.id(), eAttribute.getName()), array);
+		return parseProperty(eAttribute, oldValue);
+	}
+
+	@Override
+	protected Object removeWithReference(InternalPersistentEObject object, EReference eReference, int index) {
+		Object[] array = (Object[]) getFromMap(object, eReference);
+		Object oldId = null;
+		try {
+			oldId = array[index];
+			array = ArrayUtils.remove(array, index);
+		} catch(IndexOutOfBoundsException e) {
+			NeoLogger.log(NeoLogger.SEVERITY_ERROR, "Invalid remove index " + index);
+			NeoLogger.log(NeoLogger.SEVERITY_ERROR, e);
+			throw e;
+		}
+		tuple2Map.put(Fun.t2(object.id(), eReference.getName()), array);
+		return eObject((Id)oldId);
+	}
+
+	@Override
+	public void unset(InternalEObject object, EStructuralFeature feature) {
+		PersistentEObject persistentEObject = checkNotNull(
+				NeoEObjectAdapterFactoryImpl.getAdapter(object, PersistentEObject.class));
+		tuple2Map.remove(Fun.t2(persistentEObject.id(), feature.getName()));
+	}
+
+	@Override
+	public int size(InternalEObject object, EStructuralFeature feature) {
+		PersistentEObject persistentEObject = NeoEObjectAdapterFactoryImpl.getAdapter(object, PersistentEObject.class);
+		Object[] array = (Object[]) getFromMap(persistentEObject, feature);
+		return array != null ? array.length : 0; 
+	}
+
+	@Override
+	public boolean contains(InternalEObject object, EStructuralFeature feature, Object value) {
+		return indexOf(object, feature, value) != -1;
+	}
+
+	@Override
+	public int indexOf(InternalEObject object, EStructuralFeature feature, Object value) {
+		int resultValue;
+		PersistentEObject persistentEObject = NeoEObjectAdapterFactoryImpl.getAdapter(object, PersistentEObject.class);
+		Object[] array = (Object[]) getFromMap(persistentEObject, feature);
+		if (array == null) {
+			resultValue = ArrayUtils.INDEX_NOT_FOUND;
+		} else if (feature instanceof EAttribute) {
+			resultValue = ArrayUtils.indexOf(array, serializeToProperty((EAttribute) feature, value));
+		} else {
+			PersistentEObject childEObject = checkNotNull(
+					NeoEObjectAdapterFactoryImpl.getAdapter(value, PersistentEObject.class));
+			resultValue = ArrayUtils.indexOf(array, childEObject.id());
+		}
+		return resultValue;
+	}
+
+	@Override
+	public int lastIndexOf(InternalEObject object, EStructuralFeature feature, Object value) {
+		int resultValue;
+		PersistentEObject persistentEObject = NeoEObjectAdapterFactoryImpl.getAdapter(object, PersistentEObject.class);
+		Object[] array = (Object[]) getFromMap(persistentEObject, feature);
+		if (array == null) {
+			resultValue = ArrayUtils.INDEX_NOT_FOUND;
+		} else if (feature instanceof EAttribute) {
+			resultValue = ArrayUtils.lastIndexOf(array, serializeToProperty((EAttribute) feature, value));
+		} else {
+			PersistentEObject childEObject = checkNotNull(
+					NeoEObjectAdapterFactoryImpl.getAdapter(value, PersistentEObject.class));
+			resultValue = ArrayUtils.lastIndexOf(array, childEObject.id());
+		}
+		return resultValue;
+	}
+
+	@Override
+	public void clear(InternalEObject object, EStructuralFeature feature) {
+		PersistentEObject persistentEObject = checkNotNull(
+				NeoEObjectAdapterFactoryImpl.getAdapter(object, PersistentEObject.class));
+		tuple2Map.put(Fun.t2(persistentEObject.id(), feature.getName()), new Object[] {});
+	}
+
+	@Override
+	public InternalEObject getContainer(InternalEObject object) {
+		InternalEObject returnValue = null;
+		PersistentEObject persistentEObject = checkNotNull(
+				NeoEObjectAdapterFactoryImpl.getAdapter(object, PersistentEObject.class));
+		ContainerInfo info = containersMap.get(persistentEObject.id());
+		if (info != null) {
+			returnValue = (InternalEObject) eObject(info.containerId);
+		}
+		return returnValue;
+	}
+
+
+	@Override
+	public EStructuralFeature getContainingFeature(InternalEObject object) {
+		PersistentEObject persistentEObject = checkNotNull(
+				NeoEObjectAdapterFactoryImpl.getAdapter(object, PersistentEObject.class));
+		ContainerInfo info = containersMap.get(persistentEObject.id());
+		if (info != null) {
+			EObject container = eObject(info.containerId);
+			container.eClass().getEStructuralFeature(info.containingFeatureName);
+		}
+		return null;
+	}
+
+	@Override
+	public EObject eObject(Id id) {
+		InternalPersistentEObject persistentEObject = null;
+		if (id != null) {
+			try {
+				persistentEObject = loadedEObjectsCache.get(id, new PersistentEObjectCacheLoader(id));
+				if (persistentEObject.resource() != resource()) {
+					persistentEObject.resource(resource());
+				}
+			} catch (ExecutionException e) {
+				NeoLogger.error(e.getCause());
+			}
+		}
+		return persistentEObject;
+	}
+	
+	private EClass resolveInstanceOf(Id id) {
+		EClass eClass = null;
+		EClassInfo eClassInfo = instanceOfMap.get(id);
+		if (eClassInfo != null) {
+			eClass = (EClass) Registry.INSTANCE.getEPackage(eClassInfo.nsURI).getEClassifier(eClassInfo.className);
+		}
+		return eClass;
+	}
+	
+	protected void updateContainment(PersistentEObject object, EReference eReference, PersistentEObject referencedObject) {
+		if (eReference.isContainment()) {
+			ContainerInfo info = containersMap.get(referencedObject.id());
+			if (info == null || !info.containerId.equals(object.id())) {
+				containersMap.put(referencedObject.id(), new ContainerInfo(object.id(), eReference.getName()));
+			}
+		}
+	}
+	
+	protected void updateInstanceOf(PersistentEObject object) {
+		EClassInfo info = instanceOfMap.get(object.id());
+		if (info == null) {
+			instanceOfMap.put(object.id(), new EClassInfo(object.eClass().getEPackage().getNsURI(), object.eClass().getName()));
+		}
+	}
+	
+	protected Object getFromMap(PersistentEObject object, EStructuralFeature feature) {
+		return tuple2Map.get(Fun.t2(object.id(), feature.getName()));
+	}
+	
+	@Override
+	public EList<EObject> getAllInstances(EClass eClass, boolean strict) {
+		throw new UnsupportedOperationException();
+	}
+
+	private class PersistentEObjectCacheLoader implements Callable<InternalPersistentEObject> {
+
+		private Id id;
+
+		public PersistentEObjectCacheLoader(Id id) {
+			this.id = id;
+		}
+
+		@Override
+		public InternalPersistentEObject call() throws Exception {
+			InternalPersistentEObject persistentEObject;
+			EClass eClass = resolveInstanceOf(id);
+			if (eClass != null) {
+				EObject eObject;
+				if (eClass.getEPackage().getClass().equals(EPackageImpl.class)) {
+					// Dynamic EMF
+					eObject = PersistenceFactory.eINSTANCE.create(eClass);
+				} else {
+					eObject = EcoreUtil.create(eClass);
+				}
+				if (eObject instanceof InternalPersistentEObject) {
+					persistentEObject = (InternalPersistentEObject) eObject;
+				} else {
+					persistentEObject = checkNotNull(
+							NeoEObjectAdapterFactoryImpl.getAdapter(eObject, InternalPersistentEObject.class));
+				}
+				persistentEObject.id(id);
+			} else {
+				// TODO Find a better exception to thrown
+				throw new Exception("Element " + id + " does not have an associated EClass");
+			}
+			return persistentEObject;
+		}
+	}
+}