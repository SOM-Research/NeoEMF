--- conflicted
+++ resolved
@@ -1,411 +1,232 @@
-/*
- * Copyright (c) 2013-2016 Atlanmod INRIA LINA Mines Nantes.
- * All rights reserved. This program and the accompanying materials
- * are made available under the terms of the Eclipse Public License v1.0
- * which accompanies this distribution, and is available at
- * http://www.eclipse.org/legal/epl-v10.html
- *
- * Contributors:
- *     Atlanmod INRIA LINA Mines Nantes - initial API and implementation
- */
-
-package fr.inria.atlanmod.neoemf.eclipse.ui.wizards;
-
-import fr.inria.atlanmod.neoemf.core.PersistenceFactory;
-import fr.inria.atlanmod.neoemf.datastore.PersistenceBackendFactoryRegistry;
-import fr.inria.atlanmod.neoemf.eclipse.ui.editors.NeoEMFEditor;
-import fr.inria.atlanmod.neoemf.graph.blueprints.datastore.BlueprintsPersistenceBackendFactory;
-import fr.inria.atlanmod.neoemf.graph.blueprints.util.NeoBlueprintsURI;
-import fr.inria.atlanmod.neoemf.resources.PersistentResourceFactory;
-
-import org.eclipse.core.resources.IFolder;
-import org.eclipse.core.resources.IResource;
-import org.eclipse.core.runtime.CoreException;
-import org.eclipse.core.runtime.IProgressMonitor;
-import org.eclipse.core.runtime.NullProgressMonitor;
-import org.eclipse.core.runtime.SubProgressMonitor;
-import org.eclipse.emf.common.ui.URIEditorInput;
-import org.eclipse.emf.common.util.URI;
-import org.eclipse.emf.ecore.EClass;
-import org.eclipse.emf.ecore.EObject;
-import org.eclipse.emf.ecore.plugin.EcorePlugin;
-import org.eclipse.emf.ecore.resource.Resource;
-import org.eclipse.emf.ecore.resource.ResourceSet;
-import org.eclipse.emf.ecore.resource.impl.ResourceSetImpl;
-import org.eclipse.emf.edit.EMFEditPlugin;
-import org.eclipse.emf.edit.ui.provider.ExtendedImageRegistry;
-import org.eclipse.jface.dialogs.MessageDialog;
-import org.eclipse.jface.viewers.ISelection;
-import org.eclipse.jface.viewers.IStructuredSelection;
-import org.eclipse.jface.viewers.StructuredSelection;
-import org.eclipse.jface.wizard.Wizard;
-import org.eclipse.osgi.util.NLS;
-import org.eclipse.ui.INewWizard;
-import org.eclipse.ui.IWorkbench;
-import org.eclipse.ui.IWorkbenchPage;
-import org.eclipse.ui.IWorkbenchPart;
-import org.eclipse.ui.IWorkbenchWindow;
-import org.eclipse.ui.PartInitException;
-import org.eclipse.ui.actions.WorkspaceModifyOperation;
-import org.eclipse.ui.dialogs.WizardNewFolderMainPage;
-import org.eclipse.ui.part.ISetSelectionTarget;
-
-import java.io.File;
-import java.util.Map;
-
-import static java.util.Objects.isNull;
-
-/**
- * This is a simple wizard for creating a new dynamic model file.
- */
-public class DynamicModelWizard extends Wizard implements INewWizard {
-<<<<<<< HEAD
-
-    /**
-     * This caches the class instance.
-     */
-    private EClass eClass;
-
-    /**
-     * This is the folder creation page.
-     */
-    private WizardNewFolderMainPage newFolderCreationPage;
-
-    /**
-     * This is the properties page
-     */
-    private SelectBlueprintsGraphTypeWizardPage selectGraphTypePage;
-
-    /**
-     * Remember the selection during initialization for populating the default
-     * container.
-     */
-    private IStructuredSelection selection;
-
-    /**
-     * Remember the workbench during initialization.
-     */
-    private IWorkbench workbench;
-
-    /**
-     * Creates an instance.
-     */
-    public DynamicModelWizard(EClass eClass) {
-        this.eClass = eClass;
-    }
-
-    /**
-     * This just records the information.
-     */
-    @Override
-    public void init(IWorkbench workbench, IStructuredSelection selection) {
-        this.workbench = workbench;
-        this.selection = selection;
-        setDefaultPageImageDescriptor(ExtendedImageRegistry.INSTANCE.getImageDescriptor(EMFEditPlugin.INSTANCE.getImage("full/wizban/NewModel")));
-    }
-
-    /**
-     * Create a new model.
-     */
-    private EObject createInitialModel() {
-        return PersistenceFactory.getInstance().create(eClass);
-    }
-
-    /**
-     * The framework calls this to create the contents of the wizard.
-     */
-    @Override
-    public void addPages() {
-        // Create a page, set the title, and the initial model file name.
-        //
-        String title = "Dynamic Model";
-        String description = NLS.bind("Create a new dynamic {0} instance", new Object[]{eClass.getName()});
-
-        newFolderCreationPage = new WizardNewFolderMainPage("Whatever", selection);
-        newFolderCreationPage.setTitle(title);
-        newFolderCreationPage.setDescription(description);
-        selectGraphTypePage = new SelectBlueprintsGraphTypeWizardPage(SelectBlueprintsGraphTypeWizardPage.class.getName(), title, null);
-        selectGraphTypePage.setDescription(description);
-
-        addPage(newFolderCreationPage);
-        addPage(selectGraphTypePage);
-    }
-
-    /**
-     * Do the work after everything is specified.
-     */
-    @Override
-    public boolean performFinish() {
-        try {
-            // Get the properties
-            final Map<?, ?> options = selectGraphTypePage.getProperties();
-
-            // Remember the folder.
-            final IFolder dbFolder = createNewFolder();
-
-            // We need the folder path, but the folder MUST not exist yet!!
-            dbFolder.delete(true, new NullProgressMonitor());
-
-            // Get the URI of the model file.
-            final URI dbURI = NeoBlueprintsURI.createNeoGraphURI(new File(dbFolder.getRawLocation().toOSString()));
-
-            // Do the work within an operation.
-            WorkspaceModifyOperation operation = new WorkspaceModifyOperation() {
-                @Override
-                protected void execute(IProgressMonitor progressMonitor) {
-                    if (isNull(progressMonitor)) {
-                        progressMonitor = new NullProgressMonitor();
-                    }
-                    progressMonitor.beginTask("Create NeoEMF resource", 2);
-                    Resource resource = null;
-                    try {
-                        // Create a resource set
-                        PersistenceBackendFactoryRegistry.register(NeoBlueprintsURI.NEO_GRAPH_SCHEME, BlueprintsPersistenceBackendFactory.getInstance());
-
-                        ResourceSet resourceSet = new ResourceSetImpl();
-                        resourceSet.getResourceFactoryRegistry().getProtocolToFactoryMap().put(NeoBlueprintsURI.NEO_GRAPH_SCHEME, PersistentResourceFactory.getInstance());
-                        resourceSet.getURIConverter().getURIMap().putAll(EcorePlugin.computePlatformURIMap(true));
-
-                        // Create a resource for this file.
-                        resource = resourceSet.createResource(dbURI);
-
-                        // Add the initial model object to the contents.
-                        EObject rootObject = createInitialModel();
-                        if (!isNull(rootObject)) {
-                            resource.getContents().add(rootObject);
-                        }
-
-                        // Save the contents of the resource to the file system.
-                        resource.save(options);
-                        dbFolder.refreshLocal(IResource.DEPTH_INFINITE, new SubProgressMonitor(progressMonitor, 1));
-                    }
-                    catch (Exception exception) {
-                        exception.printStackTrace();
-                        try {
-                            dbFolder.delete(true, new SubProgressMonitor(progressMonitor, 1));
-                        }
-                        catch (CoreException e) {
-                            e.printStackTrace();
-                        }
-                    }
-                    finally {
-                        // Unload resource
-                        if (!isNull(resource)) {
-                            resource.unload();
-                        }
-                        progressMonitor.done();
-                    }
-                }
-            };
-
-            getContainer().run(false, false, operation);
-
-            // Select the new file resource in the current view.
-            IWorkbenchWindow workbenchWindow = workbench.getActiveWorkbenchWindow();
-            IWorkbenchPage page = workbenchWindow.getActivePage();
-            final IWorkbenchPart activePart = page.getActivePart();
-            if (activePart instanceof ISetSelectionTarget) {
-                final ISelection targetSelection = new StructuredSelection(dbFolder);
-                getShell().getDisplay().asyncExec(() -> ((ISetSelectionTarget) activePart).selectReveal(targetSelection));
-            }
-
-            // Open an editor on the new file.
-            try {
-                page.openEditor(new URIEditorInput(dbURI), NeoEMFEditor.EDITOR_ID);
-            }
-            catch (PartInitException exception) {
-                MessageDialog.openError(workbenchWindow.getShell(), "Open Editor", exception.getMessage());
-                return false;
-            }
-
-            return true;
-        }
-        catch (Exception exception) {
-            exception.printStackTrace();
-            return false;
-        }
-    }
-
-    /**
-     * Creates the folder.
-     */
-    private IFolder createNewFolder() {
-        return newFolderCreationPage.createNewFolder();
-    }
-=======
-	/**
-	 * This caches the class instance.
-	 */
-	protected EClass eClass;
-
-	/**
-	 * This is the folder creation page.
-	 */
-	protected WizardNewFolderMainPage newFolderCreationPage;
-
-	/**
-	 * This is the properties page
-	 */
-	protected SelectBlueprintsGraphTypeWizardPage selectGraphTypePage;
-	
-	/**
-	 * Remember the selection during initialization for populating the default
-	 * container.
-	 */
-	protected IStructuredSelection selection;
-
-	/**
-	 * Remember the workbench during initialization.
-	 */
-	protected IWorkbench workbench;
-
-	/**
-	 * Creates an instance.
-	 */
-	public DynamicModelWizard(EClass eClass) {
-		this.eClass = eClass;
-	}
-
-	/**
-	 * This just records the information.
-	 */
-	@Override
-	public void init(IWorkbench workbench, IStructuredSelection selection) {
-		this.workbench = workbench;
-		this.selection = selection;
-		setDefaultPageImageDescriptor(ExtendedImageRegistry.INSTANCE.getImageDescriptor(EMFEditPlugin.INSTANCE.getImage("full/wizban/NewModel")));
-	}
-
-	/**
-	 * Create a new model.
-	 */
-	EObject createInitialModel() {
-		return PersistenceFactory.eINSTANCE.create(eClass);
-	}
-
-	/**
-	 * Do the work after everything is specified.
-	 */
-	@Override
-	public boolean performFinish() {
-		try {
-			// Get the properties
-			final Map<?, ?> options = selectGraphTypePage.getProperties();
-			// Remember the folder.
-			//
-			final IFolder dbFolder = createNewFolder();
-			// We need the folder path, but the folder MUST not exist yet!!
-			dbFolder.delete(true, new NullProgressMonitor());
-			// Get the URI of the model file.
-			//
-			final URI dbURI = NeoBlueprintsURI.createNeoGraphURI(new File(dbFolder.getRawLocation().toOSString()));
-			
-			// Do the work within an operation.
-			//
-			WorkspaceModifyOperation operation = new WorkspaceModifyOperation() {
-				@Override
-				protected void execute(IProgressMonitor progressMonitor) {
-					if (progressMonitor == null) progressMonitor = new NullProgressMonitor();
-					progressMonitor.beginTask("Create NeoEMF resource", 2);
-					Resource resource = null;
-					try {
-						// Create a resource set
-						//
-						ResourceSet resourceSet = new ResourceSetImpl();
-						resourceSet.getResourceFactoryRegistry().getProtocolToFactoryMap().put(NeoBlueprintsURI.NEO_GRAPH_SCHEME, PersistentResourceFactory.eINSTANCE);
-						resourceSet.getURIConverter().getURIMap().putAll(EcorePlugin.computePlatformURIMap(true));
-						
-						// Create a resource for this file.
-						//
-						resource = resourceSet.createResource(dbURI);
-
-						// Add the initial model object to the contents.
-						//
-						EObject rootObject = createInitialModel();
-						if (rootObject != null) {
-							resource.getContents().add(rootObject);
-						}
-
-						// Save the contents of the resource to the file system.
-						//
-						resource.save(options);
-						dbFolder.refreshLocal(IResource.DEPTH_INFINITE, new SubProgressMonitor(progressMonitor, 1));
-					} catch (Exception exception) {
-						exception.printStackTrace();
-						try {
-							dbFolder.delete(true, new SubProgressMonitor(progressMonitor, 1));
-						} catch (CoreException e) {
-							e.printStackTrace();
-						}
-					} finally {
-						// Unload resource
-						//
-						if (resource != null) {
-							resource.unload();
-						}
-						progressMonitor.done();
-					}
-				}
-			};
-
-			getContainer().run(false, false, operation);
-
-			// Select the new file resource in the current view.
-			//
-			IWorkbenchWindow workbenchWindow = workbench.getActiveWorkbenchWindow();
-			IWorkbenchPage page = workbenchWindow.getActivePage();
-			final IWorkbenchPart activePart = page.getActivePart();
-			if (activePart instanceof ISetSelectionTarget) {
-				final ISelection targetSelection = new StructuredSelection(dbFolder);
-				getShell().getDisplay().asyncExec(new Runnable() {
-					@Override
-					public void run() {
-						((ISetSelectionTarget) activePart).selectReveal(targetSelection);
-					}
-				});
-			}
-
-			// Open an editor on the new file.
-			//
-			try {
-				page.openEditor(new URIEditorInput(dbURI), NeoEMFEditor.EDITOR_ID);
-			} catch (PartInitException exception) {
-				MessageDialog.openError(workbenchWindow.getShell(), "Open Editor", exception.getMessage());
-				return false;
-			}
-
-			return true;
-		} catch (Exception exception) {
-			exception.printStackTrace();
-			return false;
-		}
-	}
-
-	/**
-	 * The framework calls this to create the contents of the wizard.
-	 */
-	@Override
-	public void addPages() {
-		// Create a page, set the title, and the initial model file name.
-		//
-		String title = "Dynamic Model";
-		String description = NLS.bind("Create a new dynamic {0} instance", new Object[] { eClass.getName() });
-
-		newFolderCreationPage = new WizardNewFolderMainPage("Whatever", selection);
-		newFolderCreationPage.setTitle(title);
-		newFolderCreationPage.setDescription(description);
-		selectGraphTypePage = new SelectBlueprintsGraphTypeWizardPage(SelectBlueprintsGraphTypeWizardPage.class.getName(), title, null);
-		selectGraphTypePage.setDescription(description);
-		
-		addPage(newFolderCreationPage);
-		addPage(selectGraphTypePage);
-	}
-
-	/**
-	 * Creates the folder.
-	 */
-	public IFolder createNewFolder() {
-		return newFolderCreationPage.createNewFolder();
-	}
->>>>>>> 28b8413e
-}
+/*
+ * Copyright (c) 2013-2016 Atlanmod INRIA LINA Mines Nantes.
+ * All rights reserved. This program and the accompanying materials
+ * are made available under the terms of the Eclipse Public License v1.0
+ * which accompanies this distribution, and is available at
+ * http://www.eclipse.org/legal/epl-v10.html
+ *
+ * Contributors:
+ *     Atlanmod INRIA LINA Mines Nantes - initial API and implementation
+ */
+
+package fr.inria.atlanmod.neoemf.eclipse.ui.wizards;
+
+import fr.inria.atlanmod.neoemf.core.PersistenceFactory;
+import fr.inria.atlanmod.neoemf.datastore.PersistenceBackendFactoryRegistry;
+import fr.inria.atlanmod.neoemf.eclipse.ui.editors.NeoEMFEditor;
+import fr.inria.atlanmod.neoemf.graph.blueprints.datastore.BlueprintsPersistenceBackendFactory;
+import fr.inria.atlanmod.neoemf.graph.blueprints.util.NeoBlueprintsURI;
+import fr.inria.atlanmod.neoemf.resources.PersistentResourceFactory;
+
+import org.eclipse.core.resources.IFolder;
+import org.eclipse.core.resources.IResource;
+import org.eclipse.core.runtime.CoreException;
+import org.eclipse.core.runtime.IProgressMonitor;
+import org.eclipse.core.runtime.NullProgressMonitor;
+import org.eclipse.core.runtime.SubProgressMonitor;
+import org.eclipse.emf.common.ui.URIEditorInput;
+import org.eclipse.emf.common.util.URI;
+import org.eclipse.emf.ecore.EClass;
+import org.eclipse.emf.ecore.EObject;
+import org.eclipse.emf.ecore.plugin.EcorePlugin;
+import org.eclipse.emf.ecore.resource.Resource;
+import org.eclipse.emf.ecore.resource.ResourceSet;
+import org.eclipse.emf.ecore.resource.impl.ResourceSetImpl;
+import org.eclipse.emf.edit.EMFEditPlugin;
+import org.eclipse.emf.edit.ui.provider.ExtendedImageRegistry;
+import org.eclipse.jface.dialogs.MessageDialog;
+import org.eclipse.jface.viewers.ISelection;
+import org.eclipse.jface.viewers.IStructuredSelection;
+import org.eclipse.jface.viewers.StructuredSelection;
+import org.eclipse.jface.wizard.Wizard;
+import org.eclipse.osgi.util.NLS;
+import org.eclipse.ui.INewWizard;
+import org.eclipse.ui.IWorkbench;
+import org.eclipse.ui.IWorkbenchPage;
+import org.eclipse.ui.IWorkbenchPart;
+import org.eclipse.ui.IWorkbenchWindow;
+import org.eclipse.ui.PartInitException;
+import org.eclipse.ui.actions.WorkspaceModifyOperation;
+import org.eclipse.ui.dialogs.WizardNewFolderMainPage;
+import org.eclipse.ui.part.ISetSelectionTarget;
+
+import java.io.File;
+import java.util.Map;
+
+import static java.util.Objects.isNull;
+
+/**
+ * This is a simple wizard for creating a new dynamic model file.
+ */
+public class DynamicModelWizard extends Wizard implements INewWizard {
+
+    /**
+     * This caches the class instance.
+     */
+    private EClass eClass;
+
+    /**
+     * This is the folder creation page.
+     */
+    private WizardNewFolderMainPage newFolderCreationPage;
+
+    /**
+     * This is the properties page
+     */
+    private SelectBlueprintsGraphTypeWizardPage selectGraphTypePage;
+
+    /**
+     * Remember the selection during initialization for populating the default
+     * container.
+     */
+    private IStructuredSelection selection;
+
+    /**
+     * Remember the workbench during initialization.
+     */
+    private IWorkbench workbench;
+
+    /**
+     * Creates an instance.
+     */
+    public DynamicModelWizard(EClass eClass) {
+        this.eClass = eClass;
+    }
+
+    /**
+     * This just records the information.
+     */
+    @Override
+    public void init(IWorkbench workbench, IStructuredSelection selection) {
+        this.workbench = workbench;
+        this.selection = selection;
+        setDefaultPageImageDescriptor(ExtendedImageRegistry.INSTANCE.getImageDescriptor(EMFEditPlugin.INSTANCE.getImage("full/wizban/NewModel")));
+    }
+
+    /**
+     * Create a new model.
+     */
+    private EObject createInitialModel() {
+        return PersistenceFactory.getInstance().create(eClass);
+    }
+
+    /**
+     * The framework calls this to create the contents of the wizard.
+     */
+    @Override
+    public void addPages() {
+        // Create a page, set the title, and the initial model file name.
+        //
+        String title = "Dynamic Model";
+        String description = NLS.bind("Create a new dynamic {0} instance", new Object[]{eClass.getName()});
+
+        newFolderCreationPage = new WizardNewFolderMainPage("Whatever", selection);
+        newFolderCreationPage.setTitle(title);
+        newFolderCreationPage.setDescription(description);
+        selectGraphTypePage = new SelectBlueprintsGraphTypeWizardPage(SelectBlueprintsGraphTypeWizardPage.class.getName(), title, null);
+        selectGraphTypePage.setDescription(description);
+
+        addPage(newFolderCreationPage);
+        addPage(selectGraphTypePage);
+    }
+
+    /**
+     * Do the work after everything is specified.
+     */
+    @Override
+    public boolean performFinish() {
+        try {
+            // Get the properties
+            final Map<?, ?> options = selectGraphTypePage.getProperties();
+
+            // Remember the folder.
+            final IFolder dbFolder = createNewFolder();
+
+            // We need the folder path, but the folder MUST not exist yet!!
+            dbFolder.delete(true, new NullProgressMonitor());
+
+            // Get the URI of the model file.
+            final URI dbURI = NeoBlueprintsURI.createNeoGraphURI(new File(dbFolder.getRawLocation().toOSString()));
+
+            // Do the work within an operation.
+            WorkspaceModifyOperation operation = new WorkspaceModifyOperation() {
+                @Override
+                protected void execute(IProgressMonitor progressMonitor) {
+                    if (isNull(progressMonitor)) {
+                        progressMonitor = new NullProgressMonitor();
+                    }
+                    progressMonitor.beginTask("Create NeoEMF resource", 2);
+                    Resource resource = null;
+                    try {
+                        // Create a resource set
+                        ResourceSet resourceSet = new ResourceSetImpl();
+                        resourceSet.getResourceFactoryRegistry().getProtocolToFactoryMap().put(NeoBlueprintsURI.NEO_GRAPH_SCHEME, PersistentResourceFactory.getInstance());
+                        resourceSet.getURIConverter().getURIMap().putAll(EcorePlugin.computePlatformURIMap(true));
+
+                        // Create a resource for this file.
+                        resource = resourceSet.createResource(dbURI);
+
+                        // Add the initial model object to the contents.
+                        EObject rootObject = createInitialModel();
+                        if (!isNull(rootObject)) {
+                            resource.getContents().add(rootObject);
+                        }
+
+                        // Save the contents of the resource to the file system.
+                        resource.save(options);
+                        dbFolder.refreshLocal(IResource.DEPTH_INFINITE, new SubProgressMonitor(progressMonitor, 1));
+                    }
+                    catch (Exception exception) {
+                        exception.printStackTrace();
+                        try {
+                            dbFolder.delete(true, new SubProgressMonitor(progressMonitor, 1));
+                        }
+                        catch (CoreException e) {
+                            e.printStackTrace();
+                        }
+                    }
+                    finally {
+                        // Unload resource
+                        if (!isNull(resource)) {
+                            resource.unload();
+                        }
+                        progressMonitor.done();
+                    }
+                }
+            };
+
+            getContainer().run(false, false, operation);
+
+            // Select the new file resource in the current view.
+            IWorkbenchWindow workbenchWindow = workbench.getActiveWorkbenchWindow();
+            IWorkbenchPage page = workbenchWindow.getActivePage();
+            final IWorkbenchPart activePart = page.getActivePart();
+            if (activePart instanceof ISetSelectionTarget) {
+                final ISelection targetSelection = new StructuredSelection(dbFolder);
+                getShell().getDisplay().asyncExec(() -> ((ISetSelectionTarget) activePart).selectReveal(targetSelection));
+            }
+
+            // Open an editor on the new file.
+            try {
+                page.openEditor(new URIEditorInput(dbURI), NeoEMFEditor.EDITOR_ID);
+            }
+            catch (PartInitException exception) {
+                MessageDialog.openError(workbenchWindow.getShell(), "Open Editor", exception.getMessage());
+                return false;
+            }
+
+            return true;
+        }
+        catch (Exception exception) {
+            exception.printStackTrace();
+            return false;
+        }
+    }
+
+    /**
+     * Creates the folder.
+     */
+    private IFolder createNewFolder() {
+        return newFolderCreationPage.createNewFolder();
+    }
+}