/*
 * Copyright (c) 2013-2016 Atlanmod INRIA LINA Mines Nantes.
 * All rights reserved. This program and the accompanying materials
 * are made available under the terms of the Eclipse Public License v1.0
 * which accompanies this distribution, and is available at
 * http://www.eclipse.org/legal/epl-v10.html
 *
 * Contributors:
 *     Atlanmod INRIA LINA Mines Nantes - initial API and implementation
 */

package fr.inria.atlanmod.neoemf.eclipse.ui.editors;

import fr.inria.atlanmod.neoemf.datastore.PersistenceBackendFactoryRegistry;
import fr.inria.atlanmod.neoemf.graph.blueprints.datastore.BlueprintsPersistenceBackendFactory;
import fr.inria.atlanmod.neoemf.graph.blueprints.resources.BlueprintsResourceOptions;
import fr.inria.atlanmod.neoemf.graph.blueprints.util.NeoBlueprintsURI;
import fr.inria.atlanmod.neoemf.logger.NeoLogger;
import fr.inria.atlanmod.neoemf.map.datastore.MapPersistenceBackendFactory;
import fr.inria.atlanmod.neoemf.map.resources.MapResourceOptions;
import fr.inria.atlanmod.neoemf.map.util.NeoMapURI;
import fr.inria.atlanmod.neoemf.resources.PersistentResource;
import fr.inria.atlanmod.neoemf.resources.PersistentResourceFactory;
import fr.inria.atlanmod.neoemf.resources.PersistentResourceOptions;
import fr.inria.atlanmod.neoemf.resources.PersistentResourceOptions.StoreOption;
import fr.inria.atlanmod.neoemf.resources.impl.PersistentResourceImpl;

import org.eclipse.emf.common.util.URI;
import org.eclipse.emf.ecore.presentation.EcoreEditor;
import org.eclipse.emf.ecore.presentation.EcoreEditorPlugin;
import org.eclipse.emf.ecore.resource.Resource;
import org.eclipse.emf.edit.ui.provider.AdapterFactoryLabelProvider;
import org.eclipse.emf.edit.ui.util.EditUIUtil;
import org.eclipse.jface.viewers.TreeViewer;
import org.eclipse.swt.SWT;
import org.eclipse.swt.events.ControlAdapter;
import org.eclipse.swt.events.ControlEvent;
import org.eclipse.swt.widgets.Tree;

import java.io.IOException;
import java.util.ArrayList;
import java.util.HashMap;
import java.util.List;
import java.util.Map;

public class NeoEMFEditor extends EcoreEditor {

<<<<<<< HEAD
    public static final String EDITOR_ID = NeoEMFEditor.class.getName();

    public NeoEMFEditor() {
        super();
        if (!PersistenceBackendFactoryRegistry.isRegistered(NeoBlueprintsURI.NEO_GRAPH_SCHEME)) {
            PersistenceBackendFactoryRegistry.register(NeoBlueprintsURI.NEO_GRAPH_SCHEME, BlueprintsPersistenceBackendFactory.getInstance());
        }
        if (!PersistenceBackendFactoryRegistry.isRegistered(NeoMapURI.NEO_MAP_SCHEME)) {
            PersistenceBackendFactoryRegistry.register(NeoMapURI.NEO_MAP_SCHEME, MapPersistenceBackendFactory.getInstance());
        }
        this.editingDomain.getResourceSet().getResourceFactoryRegistry().getProtocolToFactoryMap().put(NeoBlueprintsURI.NEO_GRAPH_SCHEME, PersistentResourceFactory.getInstance());
        this.editingDomain.getResourceSet().getResourceFactoryRegistry().getProtocolToFactoryMap().put(NeoMapURI.NEO_MAP_SCHEME, PersistentResourceFactory.getInstance());
=======
	public static final String EDITOR_ID = NeoEMFEditor.class.getName();
	
	public NeoEMFEditor() {
	    super();
	    this.editingDomain.getResourceSet().getResourceFactoryRegistry().getProtocolToFactoryMap().put(NeoBlueprintsURI.NEO_GRAPH_SCHEME, PersistentResourceFactory.eINSTANCE);
        this.editingDomain.getResourceSet().getResourceFactoryRegistry().getProtocolToFactoryMap().put(NeoMapURI.NEO_MAP_SCHEME, PersistentResourceFactory.eINSTANCE);
>>>>>>> 28b8413e
    }

    @Override
    public void createModel() {
        URI resourceURI = EditUIUtil.getURI(getEditorInput());
        Resource resource = editingDomain.getResourceSet().createResource(resourceURI);
        editingDomain.getResourceSet().eAdapters().add(problemIndicationAdapter);
        // Create the store options depending of the backend
        List<StoreOption> storeOptions = new ArrayList<>();
//        storeOptions.add(PersistentResourceOptions.EStoreOption.LOGGING);
        Map<Object, Object> options = new HashMap<>();
        options.put(PersistentResourceOptions.STORE_OPTIONS, storeOptions);
        if (resource.getURI().scheme().equals(NeoMapURI.NEO_MAP_SCHEME)) {
            storeOptions.add(MapResourceOptions.EStoreMapOption.DIRECT_WRITE);
        }
        else if (resource.getURI().scheme().equals(NeoBlueprintsURI.NEO_GRAPH_SCHEME)) {
            storeOptions.add(BlueprintsResourceOptions.EStoreGraphOption.MANY_CACHE);
        }
        try {
            resource.load(options);
        }
        catch (IOException e1) {
            NeoLogger.error("Unable to create model for the editor");
            NeoLogger.error(e1);
            for (Resource r : editingDomain.getResourceSet().getResources()) {
                NeoLogger.info(resource.getURI().toString());
                if (r instanceof PersistentResource) {
                    PersistentResourceImpl.shutdownWithoutUnload((PersistentResourceImpl) resource);
                }
                else {
                    r.unload();
                }
            }
        }
    }

    @Override
    public void createPages()
    {
        long begin = System.currentTimeMillis();
        createModel();
        // Only creates the other pages if there is something that can be edited
        if (!getEditingDomain().getResourceSet().getResources().isEmpty()) {
            // Create a page for the selection tree view.
            Tree tree = new Tree(getContainer(), SWT.VIRTUAL | SWT.FULL_SELECTION);
//	        Tree tree = new Tree(getContainer(), SWT.VIRTUAL | SWT.MULTI);
            selectionViewer = new TreeViewer(tree);
            setCurrentViewer(selectionViewer);

//	        selectionViewer.setContentProvider(new AdapterFactoryContentProvider(adapterFactory));
            selectionViewer.setContentProvider(new LazyAdapterFactoryContentProvider(adapterFactory));
//	        selectionViewer.setLabelProvider(new DecoratingColumLabelProvider(new AdapterFactoryLabelProvider(adapterFactory), new DiagnosticDecorator(editingDomain, selectionViewer, EcoreEditorPlugin.getPlugin().getDialogSettings())));
            selectionViewer.setLabelProvider(new AdapterFactoryLabelProvider(adapterFactory));
            selectionViewer.setUseHashlookup(true);
            selectionViewer.setInput(editingDomain.getResourceSet());
//	        selectionViewer.setSelection(new StructuredSelection(editingDomain.getResourceSet().getResources().get(0)), true);

//	        new AdapterFactoryTreeEditor(selectionViewer.getTree(), adapterFactory);
//	        new ColumnViewerInformationControlToolTipSupport(selectionViewer, new DiagnosticDecorator.EditingDomainLocationListener(editingDomain, selectionViewer));

            createContextMenuFor(selectionViewer);
            int pageIndex = addPage(tree);
            setPageText(pageIndex, EcoreEditorPlugin.INSTANCE.getString("_UI_SelectionPage_label"));

            getSite().getShell().getDisplay().asyncExec(() -> setActivePage(0));
        }

        // Ensures that this editor will only display the page's tab area if there are more than one page
        getContainer().addControlListener(new ControlAdapter() {
            boolean guard = false;

            @Override
            public void controlResized(ControlEvent event) {
                if (!guard) {
                    guard = true;
                    hideTabs();
                    guard = false;
                }
            }
        });

        getSite().getShell().getDisplay().asyncExec(this::updateProblemIndication);
        long end = System.currentTimeMillis();
        NeoLogger.info("NeoEMF Editor Opened in {0} ms", (end - begin));
    }

    @Override
    public void dispose() {
        NeoLogger.info("Disposing NeoEditor");
        for (Resource resource : editingDomain.getResourceSet().getResources()) {
            if (resource instanceof PersistentResource) {
                PersistentResourceImpl.shutdownWithoutUnload((PersistentResourceImpl) resource);
            }
            else {
                resource.unload();
            }
        }
        super.dispose();
    }
}
<|MERGE_RESOLUTION|>--- conflicted
+++ resolved
@@ -1,168 +1,153 @@
-/*
- * Copyright (c) 2013-2016 Atlanmod INRIA LINA Mines Nantes.
- * All rights reserved. This program and the accompanying materials
- * are made available under the terms of the Eclipse Public License v1.0
- * which accompanies this distribution, and is available at
- * http://www.eclipse.org/legal/epl-v10.html
- *
- * Contributors:
- *     Atlanmod INRIA LINA Mines Nantes - initial API and implementation
- */
-
-package fr.inria.atlanmod.neoemf.eclipse.ui.editors;
-
-import fr.inria.atlanmod.neoemf.datastore.PersistenceBackendFactoryRegistry;
-import fr.inria.atlanmod.neoemf.graph.blueprints.datastore.BlueprintsPersistenceBackendFactory;
-import fr.inria.atlanmod.neoemf.graph.blueprints.resources.BlueprintsResourceOptions;
-import fr.inria.atlanmod.neoemf.graph.blueprints.util.NeoBlueprintsURI;
-import fr.inria.atlanmod.neoemf.logger.NeoLogger;
-import fr.inria.atlanmod.neoemf.map.datastore.MapPersistenceBackendFactory;
-import fr.inria.atlanmod.neoemf.map.resources.MapResourceOptions;
-import fr.inria.atlanmod.neoemf.map.util.NeoMapURI;
-import fr.inria.atlanmod.neoemf.resources.PersistentResource;
-import fr.inria.atlanmod.neoemf.resources.PersistentResourceFactory;
-import fr.inria.atlanmod.neoemf.resources.PersistentResourceOptions;
-import fr.inria.atlanmod.neoemf.resources.PersistentResourceOptions.StoreOption;
-import fr.inria.atlanmod.neoemf.resources.impl.PersistentResourceImpl;
-
-import org.eclipse.emf.common.util.URI;
-import org.eclipse.emf.ecore.presentation.EcoreEditor;
-import org.eclipse.emf.ecore.presentation.EcoreEditorPlugin;
-import org.eclipse.emf.ecore.resource.Resource;
-import org.eclipse.emf.edit.ui.provider.AdapterFactoryLabelProvider;
-import org.eclipse.emf.edit.ui.util.EditUIUtil;
-import org.eclipse.jface.viewers.TreeViewer;
-import org.eclipse.swt.SWT;
-import org.eclipse.swt.events.ControlAdapter;
-import org.eclipse.swt.events.ControlEvent;
-import org.eclipse.swt.widgets.Tree;
-
-import java.io.IOException;
-import java.util.ArrayList;
-import java.util.HashMap;
-import java.util.List;
-import java.util.Map;
-
-public class NeoEMFEditor extends EcoreEditor {
-
-<<<<<<< HEAD
-    public static final String EDITOR_ID = NeoEMFEditor.class.getName();
-
-    public NeoEMFEditor() {
-        super();
-        if (!PersistenceBackendFactoryRegistry.isRegistered(NeoBlueprintsURI.NEO_GRAPH_SCHEME)) {
-            PersistenceBackendFactoryRegistry.register(NeoBlueprintsURI.NEO_GRAPH_SCHEME, BlueprintsPersistenceBackendFactory.getInstance());
-        }
-        if (!PersistenceBackendFactoryRegistry.isRegistered(NeoMapURI.NEO_MAP_SCHEME)) {
-            PersistenceBackendFactoryRegistry.register(NeoMapURI.NEO_MAP_SCHEME, MapPersistenceBackendFactory.getInstance());
-        }
-        this.editingDomain.getResourceSet().getResourceFactoryRegistry().getProtocolToFactoryMap().put(NeoBlueprintsURI.NEO_GRAPH_SCHEME, PersistentResourceFactory.getInstance());
-        this.editingDomain.getResourceSet().getResourceFactoryRegistry().getProtocolToFactoryMap().put(NeoMapURI.NEO_MAP_SCHEME, PersistentResourceFactory.getInstance());
-=======
-	public static final String EDITOR_ID = NeoEMFEditor.class.getName();
-	
-	public NeoEMFEditor() {
-	    super();
-	    this.editingDomain.getResourceSet().getResourceFactoryRegistry().getProtocolToFactoryMap().put(NeoBlueprintsURI.NEO_GRAPH_SCHEME, PersistentResourceFactory.eINSTANCE);
-        this.editingDomain.getResourceSet().getResourceFactoryRegistry().getProtocolToFactoryMap().put(NeoMapURI.NEO_MAP_SCHEME, PersistentResourceFactory.eINSTANCE);
->>>>>>> 28b8413e
-    }
-
-    @Override
-    public void createModel() {
-        URI resourceURI = EditUIUtil.getURI(getEditorInput());
-        Resource resource = editingDomain.getResourceSet().createResource(resourceURI);
-        editingDomain.getResourceSet().eAdapters().add(problemIndicationAdapter);
-        // Create the store options depending of the backend
-        List<StoreOption> storeOptions = new ArrayList<>();
-//        storeOptions.add(PersistentResourceOptions.EStoreOption.LOGGING);
-        Map<Object, Object> options = new HashMap<>();
-        options.put(PersistentResourceOptions.STORE_OPTIONS, storeOptions);
-        if (resource.getURI().scheme().equals(NeoMapURI.NEO_MAP_SCHEME)) {
-            storeOptions.add(MapResourceOptions.EStoreMapOption.DIRECT_WRITE);
-        }
-        else if (resource.getURI().scheme().equals(NeoBlueprintsURI.NEO_GRAPH_SCHEME)) {
-            storeOptions.add(BlueprintsResourceOptions.EStoreGraphOption.MANY_CACHE);
-        }
-        try {
-            resource.load(options);
-        }
-        catch (IOException e1) {
-            NeoLogger.error("Unable to create model for the editor");
-            NeoLogger.error(e1);
-            for (Resource r : editingDomain.getResourceSet().getResources()) {
-                NeoLogger.info(resource.getURI().toString());
-                if (r instanceof PersistentResource) {
-                    PersistentResourceImpl.shutdownWithoutUnload((PersistentResourceImpl) resource);
-                }
-                else {
-                    r.unload();
-                }
-            }
-        }
-    }
-
-    @Override
-    public void createPages()
-    {
-        long begin = System.currentTimeMillis();
-        createModel();
-        // Only creates the other pages if there is something that can be edited
-        if (!getEditingDomain().getResourceSet().getResources().isEmpty()) {
-            // Create a page for the selection tree view.
-            Tree tree = new Tree(getContainer(), SWT.VIRTUAL | SWT.FULL_SELECTION);
-//	        Tree tree = new Tree(getContainer(), SWT.VIRTUAL | SWT.MULTI);
-            selectionViewer = new TreeViewer(tree);
-            setCurrentViewer(selectionViewer);
-
-//	        selectionViewer.setContentProvider(new AdapterFactoryContentProvider(adapterFactory));
-            selectionViewer.setContentProvider(new LazyAdapterFactoryContentProvider(adapterFactory));
-//	        selectionViewer.setLabelProvider(new DecoratingColumLabelProvider(new AdapterFactoryLabelProvider(adapterFactory), new DiagnosticDecorator(editingDomain, selectionViewer, EcoreEditorPlugin.getPlugin().getDialogSettings())));
-            selectionViewer.setLabelProvider(new AdapterFactoryLabelProvider(adapterFactory));
-            selectionViewer.setUseHashlookup(true);
-            selectionViewer.setInput(editingDomain.getResourceSet());
-//	        selectionViewer.setSelection(new StructuredSelection(editingDomain.getResourceSet().getResources().get(0)), true);
-
-//	        new AdapterFactoryTreeEditor(selectionViewer.getTree(), adapterFactory);
-//	        new ColumnViewerInformationControlToolTipSupport(selectionViewer, new DiagnosticDecorator.EditingDomainLocationListener(editingDomain, selectionViewer));
-
-            createContextMenuFor(selectionViewer);
-            int pageIndex = addPage(tree);
-            setPageText(pageIndex, EcoreEditorPlugin.INSTANCE.getString("_UI_SelectionPage_label"));
-
-            getSite().getShell().getDisplay().asyncExec(() -> setActivePage(0));
-        }
-
-        // Ensures that this editor will only display the page's tab area if there are more than one page
-        getContainer().addControlListener(new ControlAdapter() {
-            boolean guard = false;
-
-            @Override
-            public void controlResized(ControlEvent event) {
-                if (!guard) {
-                    guard = true;
-                    hideTabs();
-                    guard = false;
-                }
-            }
-        });
-
-        getSite().getShell().getDisplay().asyncExec(this::updateProblemIndication);
-        long end = System.currentTimeMillis();
-        NeoLogger.info("NeoEMF Editor Opened in {0} ms", (end - begin));
-    }
-
-    @Override
-    public void dispose() {
-        NeoLogger.info("Disposing NeoEditor");
-        for (Resource resource : editingDomain.getResourceSet().getResources()) {
-            if (resource instanceof PersistentResource) {
-                PersistentResourceImpl.shutdownWithoutUnload((PersistentResourceImpl) resource);
-            }
-            else {
-                resource.unload();
-            }
-        }
-        super.dispose();
-    }
-}
+/*
+ * Copyright (c) 2013-2016 Atlanmod INRIA LINA Mines Nantes.
+ * All rights reserved. This program and the accompanying materials
+ * are made available under the terms of the Eclipse Public License v1.0
+ * which accompanies this distribution, and is available at
+ * http://www.eclipse.org/legal/epl-v10.html
+ *
+ * Contributors:
+ *     Atlanmod INRIA LINA Mines Nantes - initial API and implementation
+ */
+
+package fr.inria.atlanmod.neoemf.eclipse.ui.editors;
+
+import fr.inria.atlanmod.neoemf.datastore.PersistenceBackendFactoryRegistry;
+import fr.inria.atlanmod.neoemf.graph.blueprints.datastore.BlueprintsPersistenceBackendFactory;
+import fr.inria.atlanmod.neoemf.graph.blueprints.resources.BlueprintsResourceOptions;
+import fr.inria.atlanmod.neoemf.graph.blueprints.util.NeoBlueprintsURI;
+import fr.inria.atlanmod.neoemf.logger.NeoLogger;
+import fr.inria.atlanmod.neoemf.map.datastore.MapPersistenceBackendFactory;
+import fr.inria.atlanmod.neoemf.map.resources.MapResourceOptions;
+import fr.inria.atlanmod.neoemf.map.util.NeoMapURI;
+import fr.inria.atlanmod.neoemf.resources.PersistentResource;
+import fr.inria.atlanmod.neoemf.resources.PersistentResourceFactory;
+import fr.inria.atlanmod.neoemf.resources.PersistentResourceOptions;
+import fr.inria.atlanmod.neoemf.resources.PersistentResourceOptions.StoreOption;
+import fr.inria.atlanmod.neoemf.resources.impl.PersistentResourceImpl;
+
+import org.eclipse.emf.common.util.URI;
+import org.eclipse.emf.ecore.presentation.EcoreEditor;
+import org.eclipse.emf.ecore.presentation.EcoreEditorPlugin;
+import org.eclipse.emf.ecore.resource.Resource;
+import org.eclipse.emf.edit.ui.provider.AdapterFactoryLabelProvider;
+import org.eclipse.emf.edit.ui.util.EditUIUtil;
+import org.eclipse.jface.viewers.TreeViewer;
+import org.eclipse.swt.SWT;
+import org.eclipse.swt.events.ControlAdapter;
+import org.eclipse.swt.events.ControlEvent;
+import org.eclipse.swt.widgets.Tree;
+
+import java.io.IOException;
+import java.util.ArrayList;
+import java.util.HashMap;
+import java.util.List;
+import java.util.Map;
+
+public class NeoEMFEditor extends EcoreEditor {
+
+    public static final String EDITOR_ID = NeoEMFEditor.class.getName();
+
+    public NeoEMFEditor() {
+        super();
+        this.editingDomain.getResourceSet().getResourceFactoryRegistry().getProtocolToFactoryMap().put(NeoBlueprintsURI.NEO_GRAPH_SCHEME, PersistentResourceFactory.getInstance());
+        this.editingDomain.getResourceSet().getResourceFactoryRegistry().getProtocolToFactoryMap().put(NeoMapURI.NEO_MAP_SCHEME, PersistentResourceFactory.getInstance());
+    }
+
+    @Override
+    public void createModel() {
+        URI resourceURI = EditUIUtil.getURI(getEditorInput());
+        Resource resource = editingDomain.getResourceSet().createResource(resourceURI);
+        editingDomain.getResourceSet().eAdapters().add(problemIndicationAdapter);
+        // Create the store options depending of the backend
+        List<StoreOption> storeOptions = new ArrayList<>();
+//        storeOptions.add(PersistentResourceOptions.EStoreOption.LOGGING);
+        Map<Object, Object> options = new HashMap<>();
+        options.put(PersistentResourceOptions.STORE_OPTIONS, storeOptions);
+        if (resource.getURI().scheme().equals(NeoMapURI.NEO_MAP_SCHEME)) {
+            storeOptions.add(MapResourceOptions.EStoreMapOption.DIRECT_WRITE);
+        }
+        else if (resource.getURI().scheme().equals(NeoBlueprintsURI.NEO_GRAPH_SCHEME)) {
+            storeOptions.add(BlueprintsResourceOptions.EStoreGraphOption.MANY_CACHE);
+        }
+        try {
+            resource.load(options);
+        }
+        catch (IOException e1) {
+            NeoLogger.error("Unable to create model for the editor");
+            NeoLogger.error(e1);
+            for (Resource r : editingDomain.getResourceSet().getResources()) {
+                NeoLogger.info(resource.getURI().toString());
+                if (r instanceof PersistentResource) {
+                    PersistentResourceImpl.shutdownWithoutUnload((PersistentResourceImpl) resource);
+                }
+                else {
+                    r.unload();
+                }
+            }
+        }
+    }
+
+    @Override
+    public void createPages()
+    {
+        long begin = System.currentTimeMillis();
+        createModel();
+        // Only creates the other pages if there is something that can be edited
+        if (!getEditingDomain().getResourceSet().getResources().isEmpty()) {
+            // Create a page for the selection tree view.
+            Tree tree = new Tree(getContainer(), SWT.VIRTUAL | SWT.FULL_SELECTION);
+//	        Tree tree = new Tree(getContainer(), SWT.VIRTUAL | SWT.MULTI);
+            selectionViewer = new TreeViewer(tree);
+            setCurrentViewer(selectionViewer);
+
+//	        selectionViewer.setContentProvider(new AdapterFactoryContentProvider(adapterFactory));
+            selectionViewer.setContentProvider(new LazyAdapterFactoryContentProvider(adapterFactory));
+//	        selectionViewer.setLabelProvider(new DecoratingColumLabelProvider(new AdapterFactoryLabelProvider(adapterFactory), new DiagnosticDecorator(editingDomain, selectionViewer, EcoreEditorPlugin.getPlugin().getDialogSettings())));
+            selectionViewer.setLabelProvider(new AdapterFactoryLabelProvider(adapterFactory));
+            selectionViewer.setUseHashlookup(true);
+            selectionViewer.setInput(editingDomain.getResourceSet());
+//	        selectionViewer.setSelection(new StructuredSelection(editingDomain.getResourceSet().getResources().get(0)), true);
+
+//	        new AdapterFactoryTreeEditor(selectionViewer.getTree(), adapterFactory);
+//	        new ColumnViewerInformationControlToolTipSupport(selectionViewer, new DiagnosticDecorator.EditingDomainLocationListener(editingDomain, selectionViewer));
+
+            createContextMenuFor(selectionViewer);
+            int pageIndex = addPage(tree);
+            setPageText(pageIndex, EcoreEditorPlugin.INSTANCE.getString("_UI_SelectionPage_label"));
+
+            getSite().getShell().getDisplay().asyncExec(() -> setActivePage(0));
+        }
+
+        // Ensures that this editor will only display the page's tab area if there are more than one page
+        getContainer().addControlListener(new ControlAdapter() {
+            boolean guard = false;
+
+            @Override
+            public void controlResized(ControlEvent event) {
+                if (!guard) {
+                    guard = true;
+                    hideTabs();
+                    guard = false;
+                }
+            }
+        });
+
+        getSite().getShell().getDisplay().asyncExec(this::updateProblemIndication);
+        long end = System.currentTimeMillis();
+        NeoLogger.info("NeoEMF Editor Opened in {0} ms", (end - begin));
+    }
+
+    @Override
+    public void dispose() {
+        NeoLogger.info("Disposing NeoEditor");
+        for (Resource resource : editingDomain.getResourceSet().getResources()) {
+            if (resource instanceof PersistentResource) {
+                PersistentResourceImpl.shutdownWithoutUnload((PersistentResourceImpl) resource);
+            }
+            else {
+                resource.unload();
+            }
+        }
+        super.dispose();
+    }
+}