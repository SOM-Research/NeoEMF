--- conflicted
+++ resolved
@@ -38,22 +38,14 @@
     public static void main(String[] args) throws IOException {
         JavaPackage.eINSTANCE.eClass();
 
-        PersistenceBackendFactoryRegistry.register(BlueprintsURI.SCHEME,
-                BlueprintsPersistenceBackendFactory.getInstance());
+        PersistenceBackendFactoryRegistry.register(BlueprintsURI.SCHEME, BlueprintsPersistenceBackendFactory.getInstance());
 
         ResourceSet rSet = new ResourceSetImpl();
-        rSet.getResourceFactoryRegistry().getProtocolToFactoryMap()
-                .put(BlueprintsURI.SCHEME, PersistentResourceFactory.getInstance());
+        rSet.getResourceFactoryRegistry().getProtocolToFactoryMap().put(BlueprintsURI.SCHEME, PersistentResourceFactory.getInstance());
 
-<<<<<<< HEAD
         Instant start = Instant.now();
 
         try (PersistentResource resource = (PersistentResource) rSet.createResource(BlueprintsURI.createFileURI(new File("models/sample.graphdb")))) {
-=======
-        long begin = System.currentTimeMillis();
-        try (PersistentResource resource = (PersistentResource) rSet.createResource(BlueprintsURI
-                .createFileURI(new File("models/sample.graphdb")))) {
->>>>>>> 8bf4369a
             resource.load(Collections.emptyMap());
             int size = ReaderUtil.countElements(resource);
             NeoLogger.info("Resource {0} contains {1} elements", resource.toString(), size);
