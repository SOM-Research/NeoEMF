/*
 * Copyright (c) 2013-2017 Atlanmod INRIA LINA Mines Nantes.
 * All rights reserved. This program and the accompanying materials
 * are made available under the terms of the Eclipse Public License v1.0
 * which accompanies this distribution, and is available at
 * http://www.eclipse.org/legal/epl-v10.html
 *
 * Contributors:
 *     Atlanmod INRIA LINA Mines Nantes - initial API and implementation
 */

package fr.inria.atlanmod.neoemf.demo.ocl;

import fr.inria.atlanmod.neoemf.data.PersistenceBackendFactoryRegistry;
import fr.inria.atlanmod.neoemf.data.blueprints.BlueprintsPersistenceBackendFactory;
import fr.inria.atlanmod.neoemf.data.blueprints.util.BlueprintsURI;
import fr.inria.atlanmod.neoemf.data.hbase.HBasePersistenceBackendFactory;
import fr.inria.atlanmod.neoemf.data.hbase.util.HBaseURI;
import fr.inria.atlanmod.neoemf.data.mapdb.MapDbPersistenceBackendFactory;
import fr.inria.atlanmod.neoemf.data.mapdb.util.MapDbURI;
import fr.inria.atlanmod.neoemf.resource.PersistentResource;
import fr.inria.atlanmod.neoemf.resource.PersistentResourceFactory;
import fr.inria.atlanmod.neoemf.util.logging.NeoLogger;

import org.eclipse.emf.common.util.URI;
import org.eclipse.emf.ecore.resource.Resource;
import org.eclipse.emf.ecore.resource.ResourceSet;
import org.eclipse.emf.ecore.resource.impl.ResourceSetImpl;
import org.eclipse.gmt.modisco.java.JavaPackage;
import org.eclipse.gmt.modisco.java.MethodDeclaration;
import org.eclipse.ocl.OCLInput;
import org.eclipse.ocl.ecore.Constraint;
import org.eclipse.ocl.ecore.EcoreEnvironmentFactory;
import org.eclipse.ocl.ecore.OCL;

import java.io.File;
import java.io.FileInputStream;
import java.io.IOException;
import java.time.Duration;
import java.time.Instant;
import java.util.Collections;
import java.util.List;

/**
 * Computes an OCL query using Eclipse MDT OCL on top of
 * {@link PersistentResource}s storing models in Blueprints, MapDB, and HBase.
 * <p>
 * This simple example shows how NeoEMF can be integrated with existing modeling
 * tools.
 */
public class OCLProtectedMethods {

    public static void main(String[] args) throws IOException {
        PersistenceBackendFactoryRegistry.register(BlueprintsURI.SCHEME,
                BlueprintsPersistenceBackendFactory.getInstance());
        PersistenceBackendFactoryRegistry.register(MapDbURI.SCHEME,
                MapDbPersistenceBackendFactory.getInstance());
        PersistenceBackendFactoryRegistry.register(HBaseURI.SCHEME,
                HBasePersistenceBackendFactory.getInstance());

        ResourceSet rSet = new ResourceSetImpl();

        rSet.getResourceFactoryRegistry().getProtocolToFactoryMap()
                .put(BlueprintsURI.SCHEME, PersistentResourceFactory.getInstance());
        rSet.getResourceFactoryRegistry().getProtocolToFactoryMap()
                .put(MapDbURI.SCHEME, PersistentResourceFactory.getInstance());
        rSet.getResourceFactoryRegistry().getProtocolToFactoryMap()
                .put(HBaseURI.SCHEME, PersistentResourceFactory.getInstance());

        JavaPackage.eINSTANCE.eClass();

        Instant start, end;

        try (PersistentResource resource = (PersistentResource) rSet.createResource(BlueprintsURI
                .createFileURI(new File("models/sample.graphdb")))) {
            resource.load(Collections.emptyMap());
            start = Instant.now();
            List<MethodDeclaration> result = getProtectedMethodDeclarations(resource);
<<<<<<< HEAD
            end = Instant.now();
            NeoLogger.info("[ProtectedMethods - GraphDB] Done, found {0} elements in {1} seconds", result.size(), Duration.between(start, end).getSeconds());
=======
            end = System.currentTimeMillis();
            NeoLogger.info("[ProtectedMethods - GraphDB] Done, found {0} elements in {1} seconds",
                    result.size(), (end - begin) / 1000);
>>>>>>> 8bf4369a
        }

        try (PersistentResource resource = (PersistentResource) rSet.createResource(MapDbURI
                .createFileURI(new File("models/sample.mapdb")))) {
            resource.load(Collections.emptyMap());
            start = Instant.now();
            List<MethodDeclaration> result = getProtectedMethodDeclarations(resource);
<<<<<<< HEAD
            end = Instant.now();
            NeoLogger.info("[ProtectedMethods - MapDB] Done, found {0} elements in {1} seconds", result.size(), Duration.between(start, end).getSeconds());
=======
            end = System.currentTimeMillis();
            NeoLogger.info("[ProtectedMethods - MapDB] Done, found {0} elements in {1} seconds",
                    result.size(), (end - begin) / 1000);
>>>>>>> 8bf4369a
        }

        try (PersistentResource resource = (PersistentResource) rSet.createResource(HBaseURI
                .createHierarchicalURI("localhost", "2181", URI.createURI("sample.hbase")))) {
            resource.load(Collections.emptyMap());
            start = Instant.now();
            List<MethodDeclaration> result = getProtectedMethodDeclarations(resource);
<<<<<<< HEAD
            end = Instant.now();
            NeoLogger.info("[ProtectedMethods - HBase] Done, found {0} elements in {1} seconds", result.size(), Duration.between(start, end).getSeconds());
=======
            end = System.currentTimeMillis();
            NeoLogger.info("[ProtectedMethods - HBase] Done, found {0} elements in {1} seconds",
                    result.size(), (end - begin) / 1000);
>>>>>>> 8bf4369a
        }
    }

    @SuppressWarnings("unchecked")
    private static List<MethodDeclaration> getProtectedMethodDeclarations(Resource resource) {
        try {
            OCL ocl = OCL.newInstance(EcoreEnvironmentFactory.INSTANCE);
            OCLInput oclInput = new OCLInput(new FileInputStream(new File(
                    "ocl/protectedMethods.ocl")));
            List<Constraint> constraints = ocl.parse(oclInput);
            return (List<MethodDeclaration>) ocl.createQuery(constraints.get(0)).evaluate(
                    resource.getContents().get(0));
        } catch (Exception e) {
            NeoLogger.error(e);
            return Collections.emptyList();
        }
    }
}<|MERGE_RESOLUTION|>--- conflicted
+++ resolved
@@ -51,69 +51,42 @@
 public class OCLProtectedMethods {
 
     public static void main(String[] args) throws IOException {
-        PersistenceBackendFactoryRegistry.register(BlueprintsURI.SCHEME,
-                BlueprintsPersistenceBackendFactory.getInstance());
-        PersistenceBackendFactoryRegistry.register(MapDbURI.SCHEME,
-                MapDbPersistenceBackendFactory.getInstance());
-        PersistenceBackendFactoryRegistry.register(HBaseURI.SCHEME,
-                HBasePersistenceBackendFactory.getInstance());
+        PersistenceBackendFactoryRegistry.register(BlueprintsURI.SCHEME, BlueprintsPersistenceBackendFactory.getInstance());
+        PersistenceBackendFactoryRegistry.register(MapDbURI.SCHEME, MapDbPersistenceBackendFactory.getInstance());
+        PersistenceBackendFactoryRegistry.register(HBaseURI.SCHEME, HBasePersistenceBackendFactory.getInstance());
 
         ResourceSet rSet = new ResourceSetImpl();
 
-        rSet.getResourceFactoryRegistry().getProtocolToFactoryMap()
-                .put(BlueprintsURI.SCHEME, PersistentResourceFactory.getInstance());
-        rSet.getResourceFactoryRegistry().getProtocolToFactoryMap()
-                .put(MapDbURI.SCHEME, PersistentResourceFactory.getInstance());
-        rSet.getResourceFactoryRegistry().getProtocolToFactoryMap()
-                .put(HBaseURI.SCHEME, PersistentResourceFactory.getInstance());
+        rSet.getResourceFactoryRegistry().getProtocolToFactoryMap().put(BlueprintsURI.SCHEME, PersistentResourceFactory.getInstance());
+        rSet.getResourceFactoryRegistry().getProtocolToFactoryMap().put(MapDbURI.SCHEME, PersistentResourceFactory.getInstance());
+        rSet.getResourceFactoryRegistry().getProtocolToFactoryMap().put(HBaseURI.SCHEME, PersistentResourceFactory.getInstance());
 
         JavaPackage.eINSTANCE.eClass();
 
         Instant start, end;
 
-        try (PersistentResource resource = (PersistentResource) rSet.createResource(BlueprintsURI
-                .createFileURI(new File("models/sample.graphdb")))) {
+        try (PersistentResource resource = (PersistentResource) rSet.createResource(BlueprintsURI.createFileURI(new File("models/sample.graphdb")))) {
             resource.load(Collections.emptyMap());
             start = Instant.now();
             List<MethodDeclaration> result = getProtectedMethodDeclarations(resource);
-<<<<<<< HEAD
             end = Instant.now();
             NeoLogger.info("[ProtectedMethods - GraphDB] Done, found {0} elements in {1} seconds", result.size(), Duration.between(start, end).getSeconds());
-=======
-            end = System.currentTimeMillis();
-            NeoLogger.info("[ProtectedMethods - GraphDB] Done, found {0} elements in {1} seconds",
-                    result.size(), (end - begin) / 1000);
->>>>>>> 8bf4369a
         }
 
-        try (PersistentResource resource = (PersistentResource) rSet.createResource(MapDbURI
-                .createFileURI(new File("models/sample.mapdb")))) {
+        try (PersistentResource resource = (PersistentResource) rSet.createResource(MapDbURI.createFileURI(new File("models/sample.mapdb")))) {
             resource.load(Collections.emptyMap());
             start = Instant.now();
             List<MethodDeclaration> result = getProtectedMethodDeclarations(resource);
-<<<<<<< HEAD
             end = Instant.now();
             NeoLogger.info("[ProtectedMethods - MapDB] Done, found {0} elements in {1} seconds", result.size(), Duration.between(start, end).getSeconds());
-=======
-            end = System.currentTimeMillis();
-            NeoLogger.info("[ProtectedMethods - MapDB] Done, found {0} elements in {1} seconds",
-                    result.size(), (end - begin) / 1000);
->>>>>>> 8bf4369a
         }
 
-        try (PersistentResource resource = (PersistentResource) rSet.createResource(HBaseURI
-                .createHierarchicalURI("localhost", "2181", URI.createURI("sample.hbase")))) {
+        try (PersistentResource resource = (PersistentResource) rSet.createResource(HBaseURI.createHierarchicalURI("localhost", "2181", URI.createURI("sample.hbase")))) {
             resource.load(Collections.emptyMap());
             start = Instant.now();
             List<MethodDeclaration> result = getProtectedMethodDeclarations(resource);
-<<<<<<< HEAD
             end = Instant.now();
             NeoLogger.info("[ProtectedMethods - HBase] Done, found {0} elements in {1} seconds", result.size(), Duration.between(start, end).getSeconds());
-=======
-            end = System.currentTimeMillis();
-            NeoLogger.info("[ProtectedMethods - HBase] Done, found {0} elements in {1} seconds",
-                    result.size(), (end - begin) / 1000);
->>>>>>> 8bf4369a
         }
     }
 
@@ -121,12 +94,11 @@
     private static List<MethodDeclaration> getProtectedMethodDeclarations(Resource resource) {
         try {
             OCL ocl = OCL.newInstance(EcoreEnvironmentFactory.INSTANCE);
-            OCLInput oclInput = new OCLInput(new FileInputStream(new File(
-                    "ocl/protectedMethods.ocl")));
+            OCLInput oclInput = new OCLInput(new FileInputStream(new File("ocl/protectedMethods.ocl")));
             List<Constraint> constraints = ocl.parse(oclInput);
-            return (List<MethodDeclaration>) ocl.createQuery(constraints.get(0)).evaluate(
-                    resource.getContents().get(0));
-        } catch (Exception e) {
+            return (List<MethodDeclaration>) ocl.createQuery(constraints.get(0)).evaluate(resource.getContents().get(0));
+        }
+        catch (Exception e) {
             NeoLogger.error(e);
             return Collections.emptyList();
         }
