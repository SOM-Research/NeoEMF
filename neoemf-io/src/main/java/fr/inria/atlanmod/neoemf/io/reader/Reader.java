--- conflicted
+++ resolved
@@ -18,15 +18,7 @@
 import java.io.InputStream;
 
 /**
-<<<<<<< HEAD
  * An {@link Notifier} that reads data from a file.
- *
- * @note It correspond to the head of the parsing process in case of an import.
-=======
- * An {@link InputNotifier} that reads data from a file.
- * <p>
- * It correspond to the head of the parsing process in case of an import.
->>>>>>> 8bf4369a
  */
 public interface Reader extends Notifier<Handler> {
 
