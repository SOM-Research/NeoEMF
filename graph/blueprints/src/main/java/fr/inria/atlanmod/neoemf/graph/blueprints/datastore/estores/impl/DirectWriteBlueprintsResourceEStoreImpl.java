/*******************************************************************************
 * Copyright (c) 2013 Atlanmod INRIA LINA Mines Nantes
 * All rights reserved. This program and the accompanying materials
 * are made available under the terms of the Eclipse Public License v1.0
 * which accompanies this distribution, and is available at
 * http://www.eclipse.org/legal/epl-v10.html
 *
 * Contributors:
 *     Atlanmod INRIA LINA Mines Nantes - initial API and implementation
 *******************************************************************************/

package fr.inria.atlanmod.neoemf.graph.blueprints.datastore.estores.impl;

<<<<<<< HEAD
import com.tinkerpop.blueprints.Direction;
import com.tinkerpop.blueprints.Edge;
import com.tinkerpop.blueprints.Vertex;
=======
import java.util.Arrays;
import java.util.HashSet;
import java.util.Iterator;
import java.util.Map;
import java.util.Set;
>>>>>>> ac0c1049

import fr.inria.atlanmod.neoemf.core.Id;
import fr.inria.atlanmod.neoemf.datastore.InternalPersistentEObject;
import fr.inria.atlanmod.neoemf.datastore.estores.SearcheableResourceEStore;
import fr.inria.atlanmod.neoemf.graph.blueprints.datastore.BlueprintsPersistenceBackend;

import org.apache.commons.lang3.ArrayUtils;
import org.eclipse.emf.common.util.BasicEList;
import org.eclipse.emf.common.util.EList;
import org.eclipse.emf.ecore.EAttribute;
import org.eclipse.emf.ecore.EClass;
import org.eclipse.emf.ecore.EObject;
import org.eclipse.emf.ecore.EReference;
import org.eclipse.emf.ecore.EStructuralFeature;
import org.eclipse.emf.ecore.InternalEObject;
import org.eclipse.emf.ecore.resource.Resource;
import org.eclipse.emf.ecore.util.EcoreUtil;

<<<<<<< HEAD
import java.util.Arrays;
import java.util.Iterator;
import java.util.Map;
import java.util.Objects;
=======
import com.tinkerpop.blueprints.Direction;
import com.tinkerpop.blueprints.Edge;
import com.tinkerpop.blueprints.Vertex;

import fr.inria.atlanmod.neoemf.core.Id;
import fr.inria.atlanmod.neoemf.core.impl.NeoEObjectAdapterFactoryImpl;
import fr.inria.atlanmod.neoemf.datastore.InternalPersistentEObject;
import fr.inria.atlanmod.neoemf.datastore.estores.SearcheableResourceEStore;
import fr.inria.atlanmod.neoemf.graph.blueprints.datastore.BlueprintsPersistenceBackend;
import fr.inria.atlanmod.neoemf.logger.NeoLogger;
>>>>>>> ac0c1049

public class DirectWriteBlueprintsResourceEStoreImpl implements SearcheableResourceEStore {

	protected static final String SEPARATOR = ":";
	protected static final String POSITION = "position";
	protected static final String SIZE_LITERAL = "size";

	protected static final String CONTAINER = "eContainer";
	protected static final String CONTAINING_FEATURE = "containingFeature";

	protected BlueprintsPersistenceBackend graph;
	protected Resource.Internal resource;

	public DirectWriteBlueprintsResourceEStoreImpl(Resource.Internal resource, BlueprintsPersistenceBackend graph) {
		this.graph = graph;
		this.resource = resource;
        NeoLogger.log(NeoLogger.SEVERITY_INFO, "DirectWrite Store Created");
	}

	@Override
	public Object get(InternalEObject object, EStructuralFeature feature, int index) {
		Object returnValue;
		if (feature instanceof EAttribute) {
			returnValue = get(object, (EAttribute) feature, index);
		} else if (feature instanceof EReference) {
			returnValue = get(object, (EReference) feature, index);
		} else {
			throw new IllegalArgumentException(feature.toString());
		}
		return returnValue;
	}

	protected Object get(InternalEObject object, EAttribute eAttribute, int index) {
		Object returnValue;
		Vertex vertex = graph.getVertex(object);
		if (eAttribute.isMany()) {
			Integer size = getSize(vertex, eAttribute);
			if (index < 0 || index >= size) {
				throw new IndexOutOfBoundsException();
			} else {
				Object property = vertex.getProperty(eAttribute.getName() + SEPARATOR + index);
				returnValue = parseProperty(eAttribute, property);
			}
		} else {
			Object property = vertex.getProperty(eAttribute.getName());
			returnValue = parseProperty(eAttribute, property);
		}
		return returnValue;
	}

	protected Object get(InternalEObject object, EReference eReference, int index) {
		Object returnValue = null;
		Vertex vertex = graph.getVertex(object);
		if (eReference.isMany()) {
			Integer size = getSize(vertex, eReference);
			if (index < 0 || index >= size) {
				throw new IndexOutOfBoundsException();
			} else {
				Iterator<Vertex> iterator = vertex.query().labels(eReference.getName()).direction(Direction.OUT).has(POSITION, index).vertices().iterator();
				if (iterator.hasNext()) {
					Vertex referencedVertex = iterator.next();
					returnValue = reifyVertex(referencedVertex);
				}
			}
		} else {
			Iterator<Vertex> iterator = vertex.getVertices(Direction.OUT, eReference.getName()).iterator();
			if (iterator.hasNext()) {
				Vertex referencedVertex = iterator.next();
				returnValue = reifyVertex(referencedVertex);
			}
		}
		return returnValue;
	}

	@Override
	public Object set(InternalEObject object, EStructuralFeature feature, int index, Object value) {
		Object returnValue;
		if (value == null) {
			returnValue = get(object, feature, index);
			clear(object, feature);
		} else {
			if (feature instanceof EAttribute) {
				returnValue = set(object, (EAttribute) feature, index, value);
			} else if (feature instanceof EReference) {
				returnValue = set(object, (EReference) feature, index, (EObject) value);
			} else {
				throw new IllegalArgumentException(feature.toString());
			}
		}
		return returnValue;
	}

	protected Object set(InternalEObject object, EAttribute eAttribute, int index, Object value) {
		Object returnValue;
		Vertex vertex = graph.getOrCreateVertex(object);
		if (eAttribute.isMany()) {
			Integer size = getSize(vertex, eAttribute);
			if (index < 0 || index >= size) {
				throw new IndexOutOfBoundsException();
			} else {
				String propertyName = eAttribute.getName() + SEPARATOR + index;
				returnValue = vertex.getProperty(propertyName);
				vertex.setProperty(propertyName, serializeToProperty(eAttribute, value));
			}
		} else {
			Object property = vertex.getProperty(eAttribute.getName());
			returnValue = parseProperty(eAttribute, property);
			vertex.setProperty(eAttribute.getName(), serializeToProperty(eAttribute, value));
		}
		return returnValue;
	}

	protected Object set(InternalEObject object, EReference eReference, int index, EObject value) {
		Object returnValue = null;
		Vertex vertex = graph.getOrCreateVertex(object);
		Vertex newReferencedVertex = graph.getOrCreateVertex(value);

		// Update the containment reference if needed
		if (eReference.isContainment()) {
			updateContainment(eReference, vertex, newReferencedVertex);
		}

		if (eReference.isMany()) {
			Integer size = getSize(vertex, eReference);
			if (index < 0 || index >= size) {
				throw new IndexOutOfBoundsException();
			} else {
				Iterator<Edge> iterator = vertex.query().labels(eReference.getName()).direction(Direction.OUT).has(POSITION, index).edges().iterator();
				if (iterator.hasNext()) {
					Edge edge = iterator.next();
					Vertex referencedVertex = edge.getVertex(Direction.IN);
					returnValue = reifyVertex(referencedVertex);
					edge.remove();
				}
				Edge edge = vertex.addEdge(eReference.getName(), newReferencedVertex);
				edge.setProperty(POSITION, index);
			}
		} else {
			Iterator<Edge> iterator = vertex.getEdges(Direction.OUT, eReference.getName()).iterator();
			if (iterator.hasNext()) {
				Edge edge = iterator.next();
				Vertex referencedVertex = edge.getVertex(Direction.IN);
				returnValue = reifyVertex(referencedVertex);
				edge.remove();
			}
			vertex.addEdge(eReference.getName(), newReferencedVertex);
		}
		return returnValue;
	}

	@Override
	public boolean isSet(InternalEObject object, EStructuralFeature feature) {
		boolean returnValue;
		if (feature instanceof EAttribute) {
			returnValue = isSet(object, (EAttribute) feature);
		} else if (feature instanceof EReference) {
			returnValue = isSet(object, (EReference) feature);
		} else {
			throw new IllegalArgumentException(feature.toString());
		}
		return returnValue;
	}

	protected boolean isSet(InternalEObject object, EAttribute eAttribute) {
		boolean returnValue = false;
		Vertex vertex = graph.getVertex(object);
		if (vertex != null) {
			String suffix = !eAttribute.isMany() ? "" : SEPARATOR + SIZE_LITERAL;
			returnValue = null != vertex.getProperty(eAttribute.getName() + suffix);
		}
		return returnValue;
	}

	protected boolean isSet(InternalEObject object, EReference eReference) {
		boolean returnValue = false;
		Vertex vertex = graph.getVertex(object);
		if (vertex != null) {
			Iterable<Vertex> vertices = vertex.getVertices(Direction.OUT, eReference.getName());
			returnValue = vertices.iterator().hasNext();
		}
		return returnValue;
	}

	@Override
	public void unset(InternalEObject object, EStructuralFeature feature) {
		if (feature instanceof EAttribute) {
			unset(object, (EAttribute) feature);
		} else if (feature instanceof EReference) {
			unset(object, (EReference) feature);
		} else {
			throw new IllegalArgumentException(feature.toString());
		}
	}

	protected void unset(InternalEObject object, EAttribute eAttribute) {
		Vertex vertex = graph.getVertex(object);
		if (eAttribute.isMany()) {
			Integer size = vertex.getProperty(eAttribute.getName() + SEPARATOR + SIZE_LITERAL);
			for (int i = 0; i < size; i++) {
				vertex.removeProperty(eAttribute.getName() + SEPARATOR + i);
			}
			vertex.removeProperty(eAttribute.getName() + SEPARATOR + SIZE_LITERAL);
		} else {
			vertex.removeProperty(eAttribute.getName());
		}
	}

	protected void unset(InternalEObject object, EReference eReference) {
		Vertex vertex = graph.getVertex(object);
		if (eReference.isMany()) {
			for (Edge edge : vertex.query().labels(eReference.getName()).direction(Direction.OUT).edges()) {
				edge.remove();
			}
			vertex.removeProperty(eReference.getName() + SEPARATOR + SIZE_LITERAL);
		} else {
			Iterator<Edge> iterator = vertex.getEdges(Direction.OUT, eReference.getName()).iterator();
			if (iterator.hasNext()) {
				iterator.next().remove();
			}
		}
	}

	@Override
	public boolean isEmpty(InternalEObject object, EStructuralFeature feature) {
		return size(object, feature) == 0;
	}

	@Override
	public int size(InternalEObject object, EStructuralFeature feature) {
		Vertex vertex = graph.getVertex(object);
		return vertex == null ? 0 : getSize(vertex, feature);
	}

	protected static Integer getSize(Vertex vertex, EStructuralFeature feature) {
		Integer size = vertex.getProperty(feature.getName() + SEPARATOR + SIZE_LITERAL);
		return size != null ? size : 0;
	}

	protected static void setSize(Vertex vertex, EStructuralFeature feature, int size) {
		vertex.setProperty(feature.getName() + SEPARATOR + SIZE_LITERAL, size);
	}

	@Override
	public boolean contains(InternalEObject object, EStructuralFeature feature, Object value) {
<<<<<<< HEAD
		return value != null && ArrayUtils.contains(toArray(object, feature), value);
=======
		if (value == null) {
			return false;
		} else {
		    Vertex v = graph.getOrCreateVertex(object);
		    InternalPersistentEObject eValue = NeoEObjectAdapterFactoryImpl.getAdapter(value, InternalPersistentEObject.class);
		    if(feature instanceof EReference) {
		        for(Vertex vOut : v.getVertices(Direction.OUT, feature.getName())) { 
		            if(vOut.getId().equals(eValue.id().toString())) {
		                return true;
		            }
		        }
		        return false;
		    }
		    else {
		        // feature is an EAttribute
		        return ArrayUtils.contains(toArray(object, feature), value);
		    }
		}
>>>>>>> ac0c1049
	}

	@Override
	public int indexOf(InternalEObject object, EStructuralFeature feature, Object value) {
		int resultValue = ArrayUtils.INDEX_NOT_FOUND;
	    if(feature instanceof EAttribute) {
			resultValue = ArrayUtils.indexOf(toArray(object, feature), value);
	    }
	    else if(feature instanceof EReference) {
	        if(value != null) {
				Vertex inVertex = graph.getVertex(object);
				Vertex outVertex = graph.getVertex((EObject) value);
				Iterator<Edge> iterator = outVertex.getEdges(Direction.IN, feature.getName()).iterator();

				boolean indexFound = false;
				while (iterator.hasNext() || !indexFound) {
					Edge e = iterator.next();
					if (e.getVertex(Direction.OUT).equals(inVertex)) {
						resultValue = e.getProperty(POSITION);
						indexFound = true;
					}
				}
			}
	    }
	    else {
	        throw new IllegalArgumentException(feature.toString());
	    }
		return resultValue;
	}

	@Override
	public int lastIndexOf(InternalEObject object, EStructuralFeature feature, Object value) {
		int resultValue;
	    if(feature instanceof EAttribute) {
			resultValue = ArrayUtils.lastIndexOf(toArray(object, feature), value);
	    }
	    else if(feature instanceof EReference) {
			if (value == null) {
				resultValue = ArrayUtils.INDEX_NOT_FOUND;
			} else {
				Vertex inVertex = graph.getVertex(object);
				Vertex outVertex = graph.getVertex((EObject) value);
				Iterator<Edge> iterator = outVertex.getEdges(Direction.IN, feature.getName()).iterator();
				Edge lastPositionEdge = null;
				while (iterator.hasNext()) {
					Edge e = iterator.next();
					if (e.getVertex(Direction.OUT).equals(inVertex)
							&& (lastPositionEdge == null
							|| (int) e.getProperty(POSITION) > (int) lastPositionEdge.getProperty(POSITION)))
					{
						lastPositionEdge = e;
					}
				}
				resultValue = lastPositionEdge == null ? ArrayUtils.INDEX_NOT_FOUND : (int) lastPositionEdge.getProperty(POSITION);
			}
		}
	    else {
	        throw new IllegalArgumentException(feature.toString());
	    }
		return resultValue;
	}

	@Override
	public void add(InternalEObject object, EStructuralFeature feature, int index, Object value) {
		if (feature instanceof EAttribute) {
			add(object, (EAttribute) feature, index, value);
		} else if (feature instanceof EReference) {
			add(object, (EReference) feature, index, (EObject) value);
		} else {
			throw new IllegalArgumentException(feature.toString());
		}
	}

	protected void add(InternalEObject object, EAttribute eAttribute, int index, Object value) {
		Vertex vertex = graph.getOrCreateVertex(object);
		Integer size = getSize(vertex, eAttribute);
		size++;
		setSize(vertex, eAttribute, size);
		if (index < 0 || index > size) {
			throw new IndexOutOfBoundsException();
		} else {
			for (int i = size - 1; i > index; i--) {
				Object movingProperty = vertex.getProperty(eAttribute.getName() + SEPARATOR + (i - 1));
				vertex.setProperty(eAttribute.getName() + SEPARATOR + i, movingProperty);
			}
			vertex.setProperty(eAttribute.getName() + SEPARATOR + index, serializeToProperty(eAttribute, value));
		}
	}

	protected void add(InternalEObject object, EReference eReference, int index, EObject value) {
		Vertex vertex = graph.getOrCreateVertex(object);
		
		Vertex referencedVertex = graph.getOrCreateVertex(value);
		// Update the containment reference if needed
		if (eReference.isContainment()) {
			updateContainment(eReference, vertex, referencedVertex);
		}

		Integer size = getSize(vertex, eReference);
		int newSize = size + 1;
		if (index < 0 || index > newSize) {
			throw new IndexOutOfBoundsException();
		} else {
		    if(index != size) {
		        // Avoid unnecessary database access
				for (Edge edge : vertex.query().labels(eReference.getName()).direction(Direction.OUT).interval(POSITION, index, newSize).edges()) {
					int position = edge.getProperty(POSITION);
					edge.setProperty(POSITION, position + 1);
				}
		    }
			Edge edge = vertex.addEdge(eReference.getName(), referencedVertex);
			edge.setProperty(POSITION, index);
		}
		setSize(vertex, eReference, newSize);
	}

	@Override
	public Object remove(InternalEObject object, EStructuralFeature feature, int index) {
		Object returnValue;
		if (feature instanceof EAttribute) {
			returnValue = remove(object, (EAttribute) feature, index);
		} else if (feature instanceof EReference) {
			returnValue = remove(object, (EReference) feature, index);
		} else {
			throw new IllegalArgumentException(feature.toString());
		}
		return returnValue;
	}

	protected Object remove(InternalEObject object, EAttribute eAttribute, int index) {
		Vertex vertex = graph.getVertex(object);
		Integer size = getSize(vertex, eAttribute);
		Object returnValue;
		if (index < 0 || index > size) {
			throw new IndexOutOfBoundsException();
		} else {
			returnValue = parseProperty(eAttribute, vertex.getProperty(eAttribute.getName() + SEPARATOR + index));
			int newSize = size - 1;
			for (int i = newSize; i > index; i--) {
				Object movingProperty = vertex.getProperty(eAttribute.getName() + SEPARATOR + i);
				vertex.setProperty(eAttribute.getName() + SEPARATOR + (i - 1), movingProperty);
			}
			setSize(vertex, eAttribute, newSize);
		}
		return returnValue;
	}

	protected Object remove(InternalEObject object, EReference eReference, int index) {
		Vertex vertex = graph.getVertex(object);
		String referenceName = eReference.getName();
		Integer size = getSize(vertex, eReference);
		InternalEObject returnValue = null;
		if (index < 0 || index > size) {
			throw new IndexOutOfBoundsException();
		} else {
			for (Edge edge : vertex.query().labels(referenceName).direction(Direction.OUT).interval(POSITION, index, size).edges()) {
				int position = edge.getProperty(POSITION);
				if (position == index) {
					Vertex referencedVertex = edge.getVertex(Direction.IN);
					returnValue = reifyVertex(referencedVertex);
					edge.remove();
					if (eReference.isContainment()) {
						for (Edge conEdge : referencedVertex.getEdges(Direction.OUT, CONTAINER)) {
							conEdge.remove();
						}
					}
				} else {
					edge.setProperty(POSITION, position - 1);
				}
			}
		}
		setSize(vertex, eReference, size - 1); // Update size
		if(eReference.isContainment()) {
			Objects.requireNonNull(returnValue);
			returnValue.eBasicSetContainer(null, -1, null);
			((InternalPersistentEObject)returnValue).resource(null);
		}
		return returnValue;
	}

	@Override
	public Object move(InternalEObject object, EStructuralFeature feature, int targetIndex, int sourceIndex) {
		Object movedElement = remove(object, feature, sourceIndex);
		add(object, feature, targetIndex, movedElement);
		return movedElement;
	}

	@Override
	public void clear(InternalEObject object, EStructuralFeature feature) {
		if (feature instanceof EAttribute) {
			clear(object, (EAttribute) feature);
		} else if (feature instanceof EReference) {
			clear(object, (EReference) feature);
		} else {
			throw new IllegalArgumentException(feature.toString());
		}
	}

	protected void clear(InternalEObject object, EAttribute eAttribute) {
		Vertex vertex = graph.getVertex(object);
		Integer size = getSize(vertex, eAttribute);
		for (int i = 0; i < size; i++) {
			vertex.removeProperty(eAttribute.getName() + SEPARATOR + i);
		}
		setSize(vertex, eAttribute, 0);
	}

	protected void clear(InternalEObject object, EReference eReference) {
		Vertex vertex = graph.getOrCreateVertex(object);
		for (Edge edge : vertex.query().labels(eReference.getName()).direction(Direction.OUT).edges()) {
			edge.remove();
		}
		setSize(vertex, eReference, 0);
	}

	@Override
	public Object[] toArray(InternalEObject object, EStructuralFeature feature) {
		int size = size(object, feature);
		Object[] result = new Object[size];
		for (int index = 0; index < size; index++) {
			result[index] = get(object, feature, index);
		}
		return result;
	}

	@SuppressWarnings("unchecked")
	@Override
	public <T> T[] toArray(InternalEObject object, EStructuralFeature feature, T[] array) {
		int size = size(object, feature);
		T[] result = array.length < size ? Arrays.copyOf(array, size) : array;
		for (int index = 0; index < size; index++) {
			result[index] = (T) get(object, feature, index);
		}
		return result;
	}

	@Override
	public int hashCode(InternalEObject object, EStructuralFeature feature) {
		return Arrays.hashCode(toArray(object, feature));
	}

	@Override
	public InternalEObject getContainer(InternalEObject object) {
		InternalEObject returnValue = null;
		Vertex vertex = graph.getVertex(object);
		Iterator<Vertex> iterator = vertex.getVertices(Direction.OUT, CONTAINER).iterator();
		if (iterator.hasNext()) {
			returnValue = reifyVertex(iterator.next());
		}
		return returnValue;
	}

	@Override
	public EStructuralFeature getContainingFeature(InternalEObject object) {
		EStructuralFeature resultValue = null;
		Vertex vertex = graph.getVertex(object);
		Iterator<Edge> iterator = vertex.getEdges(Direction.OUT, CONTAINER).iterator();
		if (iterator.hasNext()) {
			Edge edge = iterator.next();
			String featureName = edge.getProperty(CONTAINING_FEATURE);
			Vertex containerVertex = edge.getVertex(Direction.IN);
	        if (featureName != null) {
                EObject container = reifyVertex(containerVertex);
				resultValue = container.eClass().getEStructuralFeature(featureName);
			}
		}
		return resultValue;
	}

	@Override
	public EObject create(EClass eClass) {
		// This should not be called
		throw new UnsupportedOperationException();
	}

	protected static Object parseProperty(EAttribute eAttribute, Object property) {
		return property != null ? EcoreUtil.createFromString(eAttribute.getEAttributeType(), property.toString()) : null;
	}

	protected static Object serializeToProperty(EAttribute eAttribute, Object value) {
		return value != null ? EcoreUtil.convertToString(eAttribute.getEAttributeType(), value) : null;
	}
	
	protected static void updateContainment(EReference eReference, Vertex parentVertex, Vertex childVertex) {
		for (Edge edge : childVertex.getEdges(Direction.OUT, CONTAINER)) {
			edge.remove();
		}
		Edge edge = childVertex.addEdge(CONTAINER, parentVertex);
		edge.setProperty(CONTAINING_FEATURE, eReference.getName());
	}

	protected InternalEObject reifyVertex(Vertex vertex) {
		InternalPersistentEObject internalEObject = graph.reifyVertex(vertex);
		if(internalEObject.resource() != resource()) {
			Iterator<Edge> itE = vertex.getEdges(Direction.OUT, CONTAINER).iterator();
			if(!itE.hasNext()) {
				Iterator<Vertex> it = vertex.getVertices(Direction.IN,"eContents").iterator();
				if(it.hasNext()) {
//					System.out.println("EContents detected for " + internalEObject.eClass().getName());
					internalEObject.resource(resource());
				}
				else {
					// not part of the resource
				}
			}
			else {
				internalEObject.resource(resource());
			}
		}
		return internalEObject;
	}
	
	protected InternalEObject reifyVertex(Vertex vertex, EClass eClass) {
		InternalPersistentEObject internalEObject = graph.reifyVertex(vertex,eClass);
		if(internalEObject.resource() != resource()) {
			Iterator<Edge> itE = vertex.getEdges(Direction.OUT, CONTAINER).iterator();
			if(!itE.hasNext()) {
				Iterator<Vertex> it = vertex.getVertices(Direction.IN,"eContents").iterator();
				if(it.hasNext()) {
					internalEObject.resource(resource());
				}
				else {
					// not part of the resource
				}
			}
			else {
				internalEObject.resource(resource());
			}
		}
		return internalEObject;
	}
	
	@Override
	public EObject eObject(Id uriFragment) {
		Vertex vertex = graph.getVertex(uriFragment);
		return vertex != null ? reifyVertex(vertex) : null;
	}

	@Override
	public Resource.Internal resource() {
		return resource;
	}
	
	@Override
	public EList<EObject> getAllInstances(EClass eClass, boolean strict) {
		Map<EClass, Iterator<Vertex>> indexHits = graph.getAllInstances(eClass, strict);
		EList<EObject> instances = new BasicEList<>();
		for(Map.Entry<EClass, Iterator<Vertex>> entry : indexHits.entrySet()) {
			Iterator<Vertex> instanceVertices = entry.getValue();
			while(instanceVertices.hasNext()) {
				Vertex instanceVertex = instanceVertices.next();
				instances.add(reifyVertex(instanceVertex, entry.getKey()));
			}
		}
		return instances;
	}
}
<|MERGE_RESOLUTION|>--- conflicted
+++ resolved
@@ -1,682 +1,660 @@
-/*******************************************************************************
- * Copyright (c) 2013 Atlanmod INRIA LINA Mines Nantes
- * All rights reserved. This program and the accompanying materials
- * are made available under the terms of the Eclipse Public License v1.0
- * which accompanies this distribution, and is available at
- * http://www.eclipse.org/legal/epl-v10.html
- *
- * Contributors:
- *     Atlanmod INRIA LINA Mines Nantes - initial API and implementation
- *******************************************************************************/
-
-package fr.inria.atlanmod.neoemf.graph.blueprints.datastore.estores.impl;
-
-<<<<<<< HEAD
-import com.tinkerpop.blueprints.Direction;
-import com.tinkerpop.blueprints.Edge;
-import com.tinkerpop.blueprints.Vertex;
-=======
-import java.util.Arrays;
-import java.util.HashSet;
-import java.util.Iterator;
-import java.util.Map;
-import java.util.Set;
->>>>>>> ac0c1049
-
-import fr.inria.atlanmod.neoemf.core.Id;
-import fr.inria.atlanmod.neoemf.datastore.InternalPersistentEObject;
-import fr.inria.atlanmod.neoemf.datastore.estores.SearcheableResourceEStore;
-import fr.inria.atlanmod.neoemf.graph.blueprints.datastore.BlueprintsPersistenceBackend;
-
-import org.apache.commons.lang3.ArrayUtils;
-import org.eclipse.emf.common.util.BasicEList;
-import org.eclipse.emf.common.util.EList;
-import org.eclipse.emf.ecore.EAttribute;
-import org.eclipse.emf.ecore.EClass;
-import org.eclipse.emf.ecore.EObject;
-import org.eclipse.emf.ecore.EReference;
-import org.eclipse.emf.ecore.EStructuralFeature;
-import org.eclipse.emf.ecore.InternalEObject;
-import org.eclipse.emf.ecore.resource.Resource;
-import org.eclipse.emf.ecore.util.EcoreUtil;
-
-<<<<<<< HEAD
-import java.util.Arrays;
-import java.util.Iterator;
-import java.util.Map;
-import java.util.Objects;
-=======
-import com.tinkerpop.blueprints.Direction;
-import com.tinkerpop.blueprints.Edge;
-import com.tinkerpop.blueprints.Vertex;
-
-import fr.inria.atlanmod.neoemf.core.Id;
-import fr.inria.atlanmod.neoemf.core.impl.NeoEObjectAdapterFactoryImpl;
-import fr.inria.atlanmod.neoemf.datastore.InternalPersistentEObject;
-import fr.inria.atlanmod.neoemf.datastore.estores.SearcheableResourceEStore;
-import fr.inria.atlanmod.neoemf.graph.blueprints.datastore.BlueprintsPersistenceBackend;
-import fr.inria.atlanmod.neoemf.logger.NeoLogger;
->>>>>>> ac0c1049
-
-public class DirectWriteBlueprintsResourceEStoreImpl implements SearcheableResourceEStore {
-
-	protected static final String SEPARATOR = ":";
-	protected static final String POSITION = "position";
-	protected static final String SIZE_LITERAL = "size";
-
-	protected static final String CONTAINER = "eContainer";
-	protected static final String CONTAINING_FEATURE = "containingFeature";
-
-	protected BlueprintsPersistenceBackend graph;
-	protected Resource.Internal resource;
-
-	public DirectWriteBlueprintsResourceEStoreImpl(Resource.Internal resource, BlueprintsPersistenceBackend graph) {
-		this.graph = graph;
-		this.resource = resource;
-        NeoLogger.log(NeoLogger.SEVERITY_INFO, "DirectWrite Store Created");
-	}
-
-	@Override
-	public Object get(InternalEObject object, EStructuralFeature feature, int index) {
-		Object returnValue;
-		if (feature instanceof EAttribute) {
-			returnValue = get(object, (EAttribute) feature, index);
-		} else if (feature instanceof EReference) {
-			returnValue = get(object, (EReference) feature, index);
-		} else {
-			throw new IllegalArgumentException(feature.toString());
-		}
-		return returnValue;
-	}
-
-	protected Object get(InternalEObject object, EAttribute eAttribute, int index) {
-		Object returnValue;
-		Vertex vertex = graph.getVertex(object);
-		if (eAttribute.isMany()) {
-			Integer size = getSize(vertex, eAttribute);
-			if (index < 0 || index >= size) {
-				throw new IndexOutOfBoundsException();
-			} else {
-				Object property = vertex.getProperty(eAttribute.getName() + SEPARATOR + index);
-				returnValue = parseProperty(eAttribute, property);
-			}
-		} else {
-			Object property = vertex.getProperty(eAttribute.getName());
-			returnValue = parseProperty(eAttribute, property);
-		}
-		return returnValue;
-	}
-
-	protected Object get(InternalEObject object, EReference eReference, int index) {
-		Object returnValue = null;
-		Vertex vertex = graph.getVertex(object);
-		if (eReference.isMany()) {
-			Integer size = getSize(vertex, eReference);
-			if (index < 0 || index >= size) {
-				throw new IndexOutOfBoundsException();
-			} else {
-				Iterator<Vertex> iterator = vertex.query().labels(eReference.getName()).direction(Direction.OUT).has(POSITION, index).vertices().iterator();
-				if (iterator.hasNext()) {
-					Vertex referencedVertex = iterator.next();
-					returnValue = reifyVertex(referencedVertex);
-				}
-			}
-		} else {
-			Iterator<Vertex> iterator = vertex.getVertices(Direction.OUT, eReference.getName()).iterator();
-			if (iterator.hasNext()) {
-				Vertex referencedVertex = iterator.next();
-				returnValue = reifyVertex(referencedVertex);
-			}
-		}
-		return returnValue;
-	}
-
-	@Override
-	public Object set(InternalEObject object, EStructuralFeature feature, int index, Object value) {
-		Object returnValue;
-		if (value == null) {
-			returnValue = get(object, feature, index);
-			clear(object, feature);
-		} else {
-			if (feature instanceof EAttribute) {
-				returnValue = set(object, (EAttribute) feature, index, value);
-			} else if (feature instanceof EReference) {
-				returnValue = set(object, (EReference) feature, index, (EObject) value);
-			} else {
-				throw new IllegalArgumentException(feature.toString());
-			}
-		}
-		return returnValue;
-	}
-
-	protected Object set(InternalEObject object, EAttribute eAttribute, int index, Object value) {
-		Object returnValue;
-		Vertex vertex = graph.getOrCreateVertex(object);
-		if (eAttribute.isMany()) {
-			Integer size = getSize(vertex, eAttribute);
-			if (index < 0 || index >= size) {
-				throw new IndexOutOfBoundsException();
-			} else {
-				String propertyName = eAttribute.getName() + SEPARATOR + index;
-				returnValue = vertex.getProperty(propertyName);
-				vertex.setProperty(propertyName, serializeToProperty(eAttribute, value));
-			}
-		} else {
-			Object property = vertex.getProperty(eAttribute.getName());
-			returnValue = parseProperty(eAttribute, property);
-			vertex.setProperty(eAttribute.getName(), serializeToProperty(eAttribute, value));
-		}
-		return returnValue;
-	}
-
-	protected Object set(InternalEObject object, EReference eReference, int index, EObject value) {
-		Object returnValue = null;
-		Vertex vertex = graph.getOrCreateVertex(object);
-		Vertex newReferencedVertex = graph.getOrCreateVertex(value);
-
-		// Update the containment reference if needed
-		if (eReference.isContainment()) {
-			updateContainment(eReference, vertex, newReferencedVertex);
-		}
-
-		if (eReference.isMany()) {
-			Integer size = getSize(vertex, eReference);
-			if (index < 0 || index >= size) {
-				throw new IndexOutOfBoundsException();
-			} else {
-				Iterator<Edge> iterator = vertex.query().labels(eReference.getName()).direction(Direction.OUT).has(POSITION, index).edges().iterator();
-				if (iterator.hasNext()) {
-					Edge edge = iterator.next();
-					Vertex referencedVertex = edge.getVertex(Direction.IN);
-					returnValue = reifyVertex(referencedVertex);
-					edge.remove();
-				}
-				Edge edge = vertex.addEdge(eReference.getName(), newReferencedVertex);
-				edge.setProperty(POSITION, index);
-			}
-		} else {
-			Iterator<Edge> iterator = vertex.getEdges(Direction.OUT, eReference.getName()).iterator();
-			if (iterator.hasNext()) {
-				Edge edge = iterator.next();
-				Vertex referencedVertex = edge.getVertex(Direction.IN);
-				returnValue = reifyVertex(referencedVertex);
-				edge.remove();
-			}
-			vertex.addEdge(eReference.getName(), newReferencedVertex);
-		}
-		return returnValue;
-	}
-
-	@Override
-	public boolean isSet(InternalEObject object, EStructuralFeature feature) {
-		boolean returnValue;
-		if (feature instanceof EAttribute) {
-			returnValue = isSet(object, (EAttribute) feature);
-		} else if (feature instanceof EReference) {
-			returnValue = isSet(object, (EReference) feature);
-		} else {
-			throw new IllegalArgumentException(feature.toString());
-		}
-		return returnValue;
-	}
-
-	protected boolean isSet(InternalEObject object, EAttribute eAttribute) {
-		boolean returnValue = false;
-		Vertex vertex = graph.getVertex(object);
-		if (vertex != null) {
-			String suffix = !eAttribute.isMany() ? "" : SEPARATOR + SIZE_LITERAL;
-			returnValue = null != vertex.getProperty(eAttribute.getName() + suffix);
-		}
-		return returnValue;
-	}
-
-	protected boolean isSet(InternalEObject object, EReference eReference) {
-		boolean returnValue = false;
-		Vertex vertex = graph.getVertex(object);
-		if (vertex != null) {
-			Iterable<Vertex> vertices = vertex.getVertices(Direction.OUT, eReference.getName());
-			returnValue = vertices.iterator().hasNext();
-		}
-		return returnValue;
-	}
-
-	@Override
-	public void unset(InternalEObject object, EStructuralFeature feature) {
-		if (feature instanceof EAttribute) {
-			unset(object, (EAttribute) feature);
-		} else if (feature instanceof EReference) {
-			unset(object, (EReference) feature);
-		} else {
-			throw new IllegalArgumentException(feature.toString());
-		}
-	}
-
-	protected void unset(InternalEObject object, EAttribute eAttribute) {
-		Vertex vertex = graph.getVertex(object);
-		if (eAttribute.isMany()) {
-			Integer size = vertex.getProperty(eAttribute.getName() + SEPARATOR + SIZE_LITERAL);
-			for (int i = 0; i < size; i++) {
-				vertex.removeProperty(eAttribute.getName() + SEPARATOR + i);
-			}
-			vertex.removeProperty(eAttribute.getName() + SEPARATOR + SIZE_LITERAL);
-		} else {
-			vertex.removeProperty(eAttribute.getName());
-		}
-	}
-
-	protected void unset(InternalEObject object, EReference eReference) {
-		Vertex vertex = graph.getVertex(object);
-		if (eReference.isMany()) {
-			for (Edge edge : vertex.query().labels(eReference.getName()).direction(Direction.OUT).edges()) {
-				edge.remove();
-			}
-			vertex.removeProperty(eReference.getName() + SEPARATOR + SIZE_LITERAL);
-		} else {
-			Iterator<Edge> iterator = vertex.getEdges(Direction.OUT, eReference.getName()).iterator();
-			if (iterator.hasNext()) {
-				iterator.next().remove();
-			}
-		}
-	}
-
-	@Override
-	public boolean isEmpty(InternalEObject object, EStructuralFeature feature) {
-		return size(object, feature) == 0;
-	}
-
-	@Override
-	public int size(InternalEObject object, EStructuralFeature feature) {
-		Vertex vertex = graph.getVertex(object);
-		return vertex == null ? 0 : getSize(vertex, feature);
-	}
-
-	protected static Integer getSize(Vertex vertex, EStructuralFeature feature) {
-		Integer size = vertex.getProperty(feature.getName() + SEPARATOR + SIZE_LITERAL);
-		return size != null ? size : 0;
-	}
-
-	protected static void setSize(Vertex vertex, EStructuralFeature feature, int size) {
-		vertex.setProperty(feature.getName() + SEPARATOR + SIZE_LITERAL, size);
-	}
-
-	@Override
-	public boolean contains(InternalEObject object, EStructuralFeature feature, Object value) {
-<<<<<<< HEAD
-		return value != null && ArrayUtils.contains(toArray(object, feature), value);
-=======
-		if (value == null) {
-			return false;
-		} else {
-		    Vertex v = graph.getOrCreateVertex(object);
-		    InternalPersistentEObject eValue = NeoEObjectAdapterFactoryImpl.getAdapter(value, InternalPersistentEObject.class);
-		    if(feature instanceof EReference) {
-		        for(Vertex vOut : v.getVertices(Direction.OUT, feature.getName())) { 
-		            if(vOut.getId().equals(eValue.id().toString())) {
-		                return true;
-		            }
-		        }
-		        return false;
-		    }
-		    else {
-		        // feature is an EAttribute
-		        return ArrayUtils.contains(toArray(object, feature), value);
-		    }
-		}
->>>>>>> ac0c1049
-	}
-
-	@Override
-	public int indexOf(InternalEObject object, EStructuralFeature feature, Object value) {
-		int resultValue = ArrayUtils.INDEX_NOT_FOUND;
-	    if(feature instanceof EAttribute) {
-			resultValue = ArrayUtils.indexOf(toArray(object, feature), value);
-	    }
-	    else if(feature instanceof EReference) {
-	        if(value != null) {
-				Vertex inVertex = graph.getVertex(object);
-				Vertex outVertex = graph.getVertex((EObject) value);
-				Iterator<Edge> iterator = outVertex.getEdges(Direction.IN, feature.getName()).iterator();
-
-				boolean indexFound = false;
-				while (iterator.hasNext() || !indexFound) {
-					Edge e = iterator.next();
-					if (e.getVertex(Direction.OUT).equals(inVertex)) {
-						resultValue = e.getProperty(POSITION);
-						indexFound = true;
-					}
-				}
-			}
-	    }
-	    else {
-	        throw new IllegalArgumentException(feature.toString());
-	    }
-		return resultValue;
-	}
-
-	@Override
-	public int lastIndexOf(InternalEObject object, EStructuralFeature feature, Object value) {
-		int resultValue;
-	    if(feature instanceof EAttribute) {
-			resultValue = ArrayUtils.lastIndexOf(toArray(object, feature), value);
-	    }
-	    else if(feature instanceof EReference) {
-			if (value == null) {
-				resultValue = ArrayUtils.INDEX_NOT_FOUND;
-			} else {
-				Vertex inVertex = graph.getVertex(object);
-				Vertex outVertex = graph.getVertex((EObject) value);
-				Iterator<Edge> iterator = outVertex.getEdges(Direction.IN, feature.getName()).iterator();
-				Edge lastPositionEdge = null;
-				while (iterator.hasNext()) {
-					Edge e = iterator.next();
-					if (e.getVertex(Direction.OUT).equals(inVertex)
-							&& (lastPositionEdge == null
-							|| (int) e.getProperty(POSITION) > (int) lastPositionEdge.getProperty(POSITION)))
-					{
-						lastPositionEdge = e;
-					}
-				}
-				resultValue = lastPositionEdge == null ? ArrayUtils.INDEX_NOT_FOUND : (int) lastPositionEdge.getProperty(POSITION);
-			}
-		}
-	    else {
-	        throw new IllegalArgumentException(feature.toString());
-	    }
-		return resultValue;
-	}
-
-	@Override
-	public void add(InternalEObject object, EStructuralFeature feature, int index, Object value) {
-		if (feature instanceof EAttribute) {
-			add(object, (EAttribute) feature, index, value);
-		} else if (feature instanceof EReference) {
-			add(object, (EReference) feature, index, (EObject) value);
-		} else {
-			throw new IllegalArgumentException(feature.toString());
-		}
-	}
-
-	protected void add(InternalEObject object, EAttribute eAttribute, int index, Object value) {
-		Vertex vertex = graph.getOrCreateVertex(object);
-		Integer size = getSize(vertex, eAttribute);
-		size++;
-		setSize(vertex, eAttribute, size);
-		if (index < 0 || index > size) {
-			throw new IndexOutOfBoundsException();
-		} else {
-			for (int i = size - 1; i > index; i--) {
-				Object movingProperty = vertex.getProperty(eAttribute.getName() + SEPARATOR + (i - 1));
-				vertex.setProperty(eAttribute.getName() + SEPARATOR + i, movingProperty);
-			}
-			vertex.setProperty(eAttribute.getName() + SEPARATOR + index, serializeToProperty(eAttribute, value));
-		}
-	}
-
-	protected void add(InternalEObject object, EReference eReference, int index, EObject value) {
-		Vertex vertex = graph.getOrCreateVertex(object);
-		
-		Vertex referencedVertex = graph.getOrCreateVertex(value);
-		// Update the containment reference if needed
-		if (eReference.isContainment()) {
-			updateContainment(eReference, vertex, referencedVertex);
-		}
-
-		Integer size = getSize(vertex, eReference);
-		int newSize = size + 1;
-		if (index < 0 || index > newSize) {
-			throw new IndexOutOfBoundsException();
-		} else {
-		    if(index != size) {
-		        // Avoid unnecessary database access
-				for (Edge edge : vertex.query().labels(eReference.getName()).direction(Direction.OUT).interval(POSITION, index, newSize).edges()) {
-					int position = edge.getProperty(POSITION);
-					edge.setProperty(POSITION, position + 1);
-				}
-		    }
-			Edge edge = vertex.addEdge(eReference.getName(), referencedVertex);
-			edge.setProperty(POSITION, index);
-		}
-		setSize(vertex, eReference, newSize);
-	}
-
-	@Override
-	public Object remove(InternalEObject object, EStructuralFeature feature, int index) {
-		Object returnValue;
-		if (feature instanceof EAttribute) {
-			returnValue = remove(object, (EAttribute) feature, index);
-		} else if (feature instanceof EReference) {
-			returnValue = remove(object, (EReference) feature, index);
-		} else {
-			throw new IllegalArgumentException(feature.toString());
-		}
-		return returnValue;
-	}
-
-	protected Object remove(InternalEObject object, EAttribute eAttribute, int index) {
-		Vertex vertex = graph.getVertex(object);
-		Integer size = getSize(vertex, eAttribute);
-		Object returnValue;
-		if (index < 0 || index > size) {
-			throw new IndexOutOfBoundsException();
-		} else {
-			returnValue = parseProperty(eAttribute, vertex.getProperty(eAttribute.getName() + SEPARATOR + index));
-			int newSize = size - 1;
-			for (int i = newSize; i > index; i--) {
-				Object movingProperty = vertex.getProperty(eAttribute.getName() + SEPARATOR + i);
-				vertex.setProperty(eAttribute.getName() + SEPARATOR + (i - 1), movingProperty);
-			}
-			setSize(vertex, eAttribute, newSize);
-		}
-		return returnValue;
-	}
-
-	protected Object remove(InternalEObject object, EReference eReference, int index) {
-		Vertex vertex = graph.getVertex(object);
-		String referenceName = eReference.getName();
-		Integer size = getSize(vertex, eReference);
-		InternalEObject returnValue = null;
-		if (index < 0 || index > size) {
-			throw new IndexOutOfBoundsException();
-		} else {
-			for (Edge edge : vertex.query().labels(referenceName).direction(Direction.OUT).interval(POSITION, index, size).edges()) {
-				int position = edge.getProperty(POSITION);
-				if (position == index) {
-					Vertex referencedVertex = edge.getVertex(Direction.IN);
-					returnValue = reifyVertex(referencedVertex);
-					edge.remove();
-					if (eReference.isContainment()) {
-						for (Edge conEdge : referencedVertex.getEdges(Direction.OUT, CONTAINER)) {
-							conEdge.remove();
-						}
-					}
-				} else {
-					edge.setProperty(POSITION, position - 1);
-				}
-			}
-		}
-		setSize(vertex, eReference, size - 1); // Update size
-		if(eReference.isContainment()) {
-			Objects.requireNonNull(returnValue);
-			returnValue.eBasicSetContainer(null, -1, null);
-			((InternalPersistentEObject)returnValue).resource(null);
-		}
-		return returnValue;
-	}
-
-	@Override
-	public Object move(InternalEObject object, EStructuralFeature feature, int targetIndex, int sourceIndex) {
-		Object movedElement = remove(object, feature, sourceIndex);
-		add(object, feature, targetIndex, movedElement);
-		return movedElement;
-	}
-
-	@Override
-	public void clear(InternalEObject object, EStructuralFeature feature) {
-		if (feature instanceof EAttribute) {
-			clear(object, (EAttribute) feature);
-		} else if (feature instanceof EReference) {
-			clear(object, (EReference) feature);
-		} else {
-			throw new IllegalArgumentException(feature.toString());
-		}
-	}
-
-	protected void clear(InternalEObject object, EAttribute eAttribute) {
-		Vertex vertex = graph.getVertex(object);
-		Integer size = getSize(vertex, eAttribute);
-		for (int i = 0; i < size; i++) {
-			vertex.removeProperty(eAttribute.getName() + SEPARATOR + i);
-		}
-		setSize(vertex, eAttribute, 0);
-	}
-
-	protected void clear(InternalEObject object, EReference eReference) {
-		Vertex vertex = graph.getOrCreateVertex(object);
-		for (Edge edge : vertex.query().labels(eReference.getName()).direction(Direction.OUT).edges()) {
-			edge.remove();
-		}
-		setSize(vertex, eReference, 0);
-	}
-
-	@Override
-	public Object[] toArray(InternalEObject object, EStructuralFeature feature) {
-		int size = size(object, feature);
-		Object[] result = new Object[size];
-		for (int index = 0; index < size; index++) {
-			result[index] = get(object, feature, index);
-		}
-		return result;
-	}
-
-	@SuppressWarnings("unchecked")
-	@Override
-	public <T> T[] toArray(InternalEObject object, EStructuralFeature feature, T[] array) {
-		int size = size(object, feature);
-		T[] result = array.length < size ? Arrays.copyOf(array, size) : array;
-		for (int index = 0; index < size; index++) {
-			result[index] = (T) get(object, feature, index);
-		}
-		return result;
-	}
-
-	@Override
-	public int hashCode(InternalEObject object, EStructuralFeature feature) {
-		return Arrays.hashCode(toArray(object, feature));
-	}
-
-	@Override
-	public InternalEObject getContainer(InternalEObject object) {
-		InternalEObject returnValue = null;
-		Vertex vertex = graph.getVertex(object);
-		Iterator<Vertex> iterator = vertex.getVertices(Direction.OUT, CONTAINER).iterator();
-		if (iterator.hasNext()) {
-			returnValue = reifyVertex(iterator.next());
-		}
-		return returnValue;
-	}
-
-	@Override
-	public EStructuralFeature getContainingFeature(InternalEObject object) {
-		EStructuralFeature resultValue = null;
-		Vertex vertex = graph.getVertex(object);
-		Iterator<Edge> iterator = vertex.getEdges(Direction.OUT, CONTAINER).iterator();
-		if (iterator.hasNext()) {
-			Edge edge = iterator.next();
-			String featureName = edge.getProperty(CONTAINING_FEATURE);
-			Vertex containerVertex = edge.getVertex(Direction.IN);
-	        if (featureName != null) {
-                EObject container = reifyVertex(containerVertex);
-				resultValue = container.eClass().getEStructuralFeature(featureName);
-			}
-		}
-		return resultValue;
-	}
-
-	@Override
-	public EObject create(EClass eClass) {
-		// This should not be called
-		throw new UnsupportedOperationException();
-	}
-
-	protected static Object parseProperty(EAttribute eAttribute, Object property) {
-		return property != null ? EcoreUtil.createFromString(eAttribute.getEAttributeType(), property.toString()) : null;
-	}
-
-	protected static Object serializeToProperty(EAttribute eAttribute, Object value) {
-		return value != null ? EcoreUtil.convertToString(eAttribute.getEAttributeType(), value) : null;
-	}
-	
-	protected static void updateContainment(EReference eReference, Vertex parentVertex, Vertex childVertex) {
-		for (Edge edge : childVertex.getEdges(Direction.OUT, CONTAINER)) {
-			edge.remove();
-		}
-		Edge edge = childVertex.addEdge(CONTAINER, parentVertex);
-		edge.setProperty(CONTAINING_FEATURE, eReference.getName());
-	}
-
-	protected InternalEObject reifyVertex(Vertex vertex) {
-		InternalPersistentEObject internalEObject = graph.reifyVertex(vertex);
-		if(internalEObject.resource() != resource()) {
-			Iterator<Edge> itE = vertex.getEdges(Direction.OUT, CONTAINER).iterator();
-			if(!itE.hasNext()) {
-				Iterator<Vertex> it = vertex.getVertices(Direction.IN,"eContents").iterator();
-				if(it.hasNext()) {
-//					System.out.println("EContents detected for " + internalEObject.eClass().getName());
-					internalEObject.resource(resource());
-				}
-				else {
-					// not part of the resource
-				}
-			}
-			else {
-				internalEObject.resource(resource());
-			}
-		}
-		return internalEObject;
-	}
-	
-	protected InternalEObject reifyVertex(Vertex vertex, EClass eClass) {
-		InternalPersistentEObject internalEObject = graph.reifyVertex(vertex,eClass);
-		if(internalEObject.resource() != resource()) {
-			Iterator<Edge> itE = vertex.getEdges(Direction.OUT, CONTAINER).iterator();
-			if(!itE.hasNext()) {
-				Iterator<Vertex> it = vertex.getVertices(Direction.IN,"eContents").iterator();
-				if(it.hasNext()) {
-					internalEObject.resource(resource());
-				}
-				else {
-					// not part of the resource
-				}
-			}
-			else {
-				internalEObject.resource(resource());
-			}
-		}
-		return internalEObject;
-	}
-	
-	@Override
-	public EObject eObject(Id uriFragment) {
-		Vertex vertex = graph.getVertex(uriFragment);
-		return vertex != null ? reifyVertex(vertex) : null;
-	}
-
-	@Override
-	public Resource.Internal resource() {
-		return resource;
-	}
-	
-	@Override
-	public EList<EObject> getAllInstances(EClass eClass, boolean strict) {
-		Map<EClass, Iterator<Vertex>> indexHits = graph.getAllInstances(eClass, strict);
-		EList<EObject> instances = new BasicEList<>();
-		for(Map.Entry<EClass, Iterator<Vertex>> entry : indexHits.entrySet()) {
-			Iterator<Vertex> instanceVertices = entry.getValue();
-			while(instanceVertices.hasNext()) {
-				Vertex instanceVertex = instanceVertices.next();
-				instances.add(reifyVertex(instanceVertex, entry.getKey()));
-			}
-		}
-		return instances;
-	}
-}
+/*******************************************************************************
+ * Copyright (c) 2013 Atlanmod INRIA LINA Mines Nantes
+ * All rights reserved. This program and the accompanying materials
+ * are made available under the terms of the Eclipse Public License v1.0
+ * which accompanies this distribution, and is available at
+ * http://www.eclipse.org/legal/epl-v10.html
+ *
+ * Contributors:
+ *     Atlanmod INRIA LINA Mines Nantes - initial API and implementation
+ *******************************************************************************/
+
+package fr.inria.atlanmod.neoemf.graph.blueprints.datastore.estores.impl;
+
+import com.tinkerpop.blueprints.Direction;
+import com.tinkerpop.blueprints.Edge;
+import com.tinkerpop.blueprints.Vertex;
+
+import fr.inria.atlanmod.neoemf.core.Id;
+import fr.inria.atlanmod.neoemf.core.impl.NeoEObjectAdapterFactoryImpl;
+import fr.inria.atlanmod.neoemf.datastore.InternalPersistentEObject;
+import fr.inria.atlanmod.neoemf.datastore.estores.SearcheableResourceEStore;
+import fr.inria.atlanmod.neoemf.graph.blueprints.datastore.BlueprintsPersistenceBackend;
+import fr.inria.atlanmod.neoemf.logger.NeoLogger;
+
+import org.apache.commons.lang3.ArrayUtils;
+import org.eclipse.emf.common.util.BasicEList;
+import org.eclipse.emf.common.util.EList;
+import org.eclipse.emf.ecore.EAttribute;
+import org.eclipse.emf.ecore.EClass;
+import org.eclipse.emf.ecore.EObject;
+import org.eclipse.emf.ecore.EReference;
+import org.eclipse.emf.ecore.EStructuralFeature;
+import org.eclipse.emf.ecore.InternalEObject;
+import org.eclipse.emf.ecore.resource.Resource;
+import org.eclipse.emf.ecore.util.EcoreUtil;
+
+import java.util.Arrays;
+import java.util.HashSet;
+import java.util.Iterator;
+import java.util.Map;
+import java.util.Set;
+
+public class DirectWriteBlueprintsResourceEStoreImpl implements SearcheableResourceEStore {
+
+	protected static final String SEPARATOR = ":";
+	protected static final String POSITION = "position";
+	protected static final String SIZE_LITERAL = "size";
+
+	protected static final String CONTAINER = "eContainer";
+	protected static final String CONTAINING_FEATURE = "containingFeature";
+
+	protected BlueprintsPersistenceBackend graph;
+	protected Resource.Internal resource;
+
+	public DirectWriteBlueprintsResourceEStoreImpl(Resource.Internal resource, BlueprintsPersistenceBackend graph) {
+		this.graph = graph;
+		this.resource = resource;
+        NeoLogger.log(NeoLogger.SEVERITY_INFO, "DirectWrite Store Created");
+	}
+
+	@Override
+	public Object get(InternalEObject object, EStructuralFeature feature, int index) {
+		Object returnValue;
+		if (feature instanceof EAttribute) {
+			returnValue = get(object, (EAttribute) feature, index);
+		} else if (feature instanceof EReference) {
+			returnValue = get(object, (EReference) feature, index);
+		} else {
+			throw new IllegalArgumentException(feature.toString());
+		}
+		return returnValue;
+	}
+
+	protected Object get(InternalEObject object, EAttribute eAttribute, int index) {
+		Object returnValue;
+		Vertex vertex = graph.getVertex(object);
+		if (eAttribute.isMany()) {
+			Integer size = getSize(vertex, eAttribute);
+			if (index < 0 || index >= size) {
+				throw new IndexOutOfBoundsException();
+			} else {
+				Object property = vertex.getProperty(eAttribute.getName() + SEPARATOR + index);
+				returnValue = parseProperty(eAttribute, property);
+			}
+		} else {
+			Object property = vertex.getProperty(eAttribute.getName());
+			returnValue = parseProperty(eAttribute, property);
+		}
+		return returnValue;
+	}
+
+	protected Object get(InternalEObject object, EReference eReference, int index) {
+		Object returnValue = null;
+		Vertex vertex = graph.getVertex(object);
+		if (eReference.isMany()) {
+			Integer size = getSize(vertex, eReference);
+			if (index < 0 || index >= size) {
+				throw new IndexOutOfBoundsException();
+			} else {
+				Iterator<Vertex> iterator = vertex.query().labels(eReference.getName()).direction(Direction.OUT).has(POSITION, index).vertices().iterator();
+				if (iterator.hasNext()) {
+					Vertex referencedVertex = iterator.next();
+					returnValue = reifyVertex(referencedVertex);
+				}
+			}
+		} else {
+			Iterator<Vertex> iterator = vertex.getVertices(Direction.OUT, eReference.getName()).iterator();
+			if (iterator.hasNext()) {
+				Vertex referencedVertex = iterator.next();
+				returnValue = reifyVertex(referencedVertex);
+			}
+		}
+		return returnValue;
+	}
+
+	@Override
+	public Object set(InternalEObject object, EStructuralFeature feature, int index, Object value) {
+		Object returnValue;
+		if (value == null) {
+			returnValue = get(object, feature, index);
+			clear(object, feature);
+		} else {
+			if (feature instanceof EAttribute) {
+				returnValue = set(object, (EAttribute) feature, index, value);
+			} else if (feature instanceof EReference) {
+				returnValue = set(object, (EReference) feature, index, (EObject) value);
+			} else {
+				throw new IllegalArgumentException(feature.toString());
+			}
+		}
+		return returnValue;
+	}
+
+	protected Object set(InternalEObject object, EAttribute eAttribute, int index, Object value) {
+		Object returnValue;
+		Vertex vertex = graph.getOrCreateVertex(object);
+		if (eAttribute.isMany()) {
+			Integer size = getSize(vertex, eAttribute);
+			if (index < 0 || index >= size) {
+				throw new IndexOutOfBoundsException();
+			} else {
+				String propertyName = eAttribute.getName() + SEPARATOR + index;
+				returnValue = vertex.getProperty(propertyName);
+				vertex.setProperty(propertyName, serializeToProperty(eAttribute, value));
+			}
+		} else {
+			Object property = vertex.getProperty(eAttribute.getName());
+			returnValue = parseProperty(eAttribute, property);
+			vertex.setProperty(eAttribute.getName(), serializeToProperty(eAttribute, value));
+		}
+		return returnValue;
+	}
+
+	protected Object set(InternalEObject object, EReference eReference, int index, EObject value) {
+		Object returnValue = null;
+		Vertex vertex = graph.getOrCreateVertex(object);
+		Vertex newReferencedVertex = graph.getOrCreateVertex(value);
+
+		// Update the containment reference if needed
+		if (eReference.isContainment()) {
+			updateContainment(eReference, vertex, newReferencedVertex);
+		}
+
+		if (eReference.isMany()) {
+			Integer size = getSize(vertex, eReference);
+			if (index < 0 || index >= size) {
+				throw new IndexOutOfBoundsException();
+			} else {
+				Iterator<Edge> iterator = vertex.query().labels(eReference.getName()).direction(Direction.OUT).has(POSITION, index).edges().iterator();
+				if (iterator.hasNext()) {
+					Edge edge = iterator.next();
+					Vertex referencedVertex = edge.getVertex(Direction.IN);
+					returnValue = reifyVertex(referencedVertex);
+					edge.remove();
+				}
+				Edge edge = vertex.addEdge(eReference.getName(), newReferencedVertex);
+				edge.setProperty(POSITION, index);
+			}
+		} else {
+			Iterator<Edge> iterator = vertex.getEdges(Direction.OUT, eReference.getName()).iterator();
+			if (iterator.hasNext()) {
+				Edge edge = iterator.next();
+				Vertex referencedVertex = edge.getVertex(Direction.IN);
+				returnValue = reifyVertex(referencedVertex);
+				edge.remove();
+			}
+			vertex.addEdge(eReference.getName(), newReferencedVertex);
+		}
+		return returnValue;
+	}
+
+	@Override
+	public boolean isSet(InternalEObject object, EStructuralFeature feature) {
+		boolean returnValue;
+		if (feature instanceof EAttribute) {
+			returnValue = isSet(object, (EAttribute) feature);
+		} else if (feature instanceof EReference) {
+			returnValue = isSet(object, (EReference) feature);
+		} else {
+			throw new IllegalArgumentException(feature.toString());
+		}
+		return returnValue;
+	}
+
+	protected boolean isSet(InternalEObject object, EAttribute eAttribute) {
+		boolean returnValue = false;
+		Vertex vertex = graph.getVertex(object);
+		if (vertex != null) {
+			String suffix = !eAttribute.isMany() ? "" : SEPARATOR + SIZE_LITERAL;
+			returnValue = null != vertex.getProperty(eAttribute.getName() + suffix);
+		}
+		return returnValue;
+	}
+
+	protected boolean isSet(InternalEObject object, EReference eReference) {
+		boolean returnValue = false;
+		Vertex vertex = graph.getVertex(object);
+		if (vertex != null) {
+			Iterable<Vertex> vertices = vertex.getVertices(Direction.OUT, eReference.getName());
+			returnValue = vertices.iterator().hasNext();
+		}
+		return returnValue;
+	}
+
+	@Override
+	public void unset(InternalEObject object, EStructuralFeature feature) {
+		if (feature instanceof EAttribute) {
+			unset(object, (EAttribute) feature);
+		} else if (feature instanceof EReference) {
+			unset(object, (EReference) feature);
+		} else {
+			throw new IllegalArgumentException(feature.toString());
+		}
+	}
+
+	protected void unset(InternalEObject object, EAttribute eAttribute) {
+		Vertex vertex = graph.getVertex(object);
+		if (eAttribute.isMany()) {
+			Integer size = vertex.getProperty(eAttribute.getName() + SEPARATOR + SIZE_LITERAL);
+			for (int i = 0; i < size; i++) {
+				vertex.removeProperty(eAttribute.getName() + SEPARATOR + i);
+			}
+			vertex.removeProperty(eAttribute.getName() + SEPARATOR + SIZE_LITERAL);
+		} else {
+			vertex.removeProperty(eAttribute.getName());
+		}
+	}
+
+	protected void unset(InternalEObject object, EReference eReference) {
+		Vertex vertex = graph.getVertex(object);
+		if (eReference.isMany()) {
+			for (Edge edge : vertex.query().labels(eReference.getName()).direction(Direction.OUT).edges()) {
+				edge.remove();
+			}
+			vertex.removeProperty(eReference.getName() + SEPARATOR + SIZE_LITERAL);
+		} else {
+			Iterator<Edge> iterator = vertex.getEdges(Direction.OUT, eReference.getName()).iterator();
+			if (iterator.hasNext()) {
+				iterator.next().remove();
+			}
+		}
+	}
+
+	@Override
+	public boolean isEmpty(InternalEObject object, EStructuralFeature feature) {
+		return size(object, feature) == 0;
+	}
+
+	@Override
+	public int size(InternalEObject object, EStructuralFeature feature) {
+		Vertex vertex = graph.getVertex(object);
+		return vertex == null ? 0 : getSize(vertex, feature);
+	}
+
+	protected static Integer getSize(Vertex vertex, EStructuralFeature feature) {
+		Integer size = vertex.getProperty(feature.getName() + SEPARATOR + SIZE_LITERAL);
+		return size != null ? size : 0;
+	}
+
+	protected static void setSize(Vertex vertex, EStructuralFeature feature, int size) {
+		vertex.setProperty(feature.getName() + SEPARATOR + SIZE_LITERAL, size);
+	}
+
+	@Override
+	public boolean contains(InternalEObject object, EStructuralFeature feature, Object value) {
+		if (value == null) {
+			return false;
+		} else {
+		    Vertex v = graph.getOrCreateVertex(object);
+		    InternalPersistentEObject eValue = NeoEObjectAdapterFactoryImpl.getAdapter(value, InternalPersistentEObject.class);
+		    if(feature instanceof EReference) {
+		        for(Vertex vOut : v.getVertices(Direction.OUT, feature.getName())) {
+		            if(vOut.getId().equals(eValue.id().toString())) {
+		                return true;
+		            }
+		        }
+		        return false;
+		    }
+		    else {
+		        // feature is an EAttribute
+		        return ArrayUtils.contains(toArray(object, feature), value);
+		    }
+		}
+	}
+
+	@Override
+	public int indexOf(InternalEObject object, EStructuralFeature feature, Object value) {
+		int resultValue = ArrayUtils.INDEX_NOT_FOUND;
+	    if(feature instanceof EAttribute) {
+			resultValue = ArrayUtils.indexOf(toArray(object, feature), value);
+	    }
+	    else if(feature instanceof EReference) {
+	        if(value != null) {
+				Vertex inVertex = graph.getVertex(object);
+				Vertex outVertex = graph.getVertex((EObject) value);
+				Iterator<Edge> iterator = outVertex.getEdges(Direction.IN, feature.getName()).iterator();
+
+				boolean indexFound = false;
+				while (iterator.hasNext() || !indexFound) {
+					Edge e = iterator.next();
+					if (e.getVertex(Direction.OUT).equals(inVertex)) {
+						resultValue = e.getProperty(POSITION);
+						indexFound = true;
+					}
+				}
+			}
+	    }
+	    else {
+	        throw new IllegalArgumentException(feature.toString());
+	    }
+		return resultValue;
+	}
+
+	@Override
+	public int lastIndexOf(InternalEObject object, EStructuralFeature feature, Object value) {
+		int resultValue;
+	    if(feature instanceof EAttribute) {
+			resultValue = ArrayUtils.lastIndexOf(toArray(object, feature), value);
+	    }
+	    else if(feature instanceof EReference) {
+			if (value == null) {
+				resultValue = ArrayUtils.INDEX_NOT_FOUND;
+			} else {
+				Vertex inVertex = graph.getVertex(object);
+				Vertex outVertex = graph.getVertex((EObject) value);
+				Iterator<Edge> iterator = outVertex.getEdges(Direction.IN, feature.getName()).iterator();
+				Edge lastPositionEdge = null;
+				while (iterator.hasNext()) {
+					Edge e = iterator.next();
+					if (e.getVertex(Direction.OUT).equals(inVertex)
+							&& (lastPositionEdge == null
+							|| (int) e.getProperty(POSITION) > (int) lastPositionEdge.getProperty(POSITION)))
+					{
+						lastPositionEdge = e;
+					}
+				}
+				resultValue = lastPositionEdge == null ? ArrayUtils.INDEX_NOT_FOUND : (int) lastPositionEdge.getProperty(POSITION);
+			}
+		}
+	    else {
+	        throw new IllegalArgumentException(feature.toString());
+	    }
+		return resultValue;
+	}
+
+	@Override
+	public void add(InternalEObject object, EStructuralFeature feature, int index, Object value) {
+		if (feature instanceof EAttribute) {
+			add(object, (EAttribute) feature, index, value);
+		} else if (feature instanceof EReference) {
+			add(object, (EReference) feature, index, (EObject) value);
+		} else {
+			throw new IllegalArgumentException(feature.toString());
+		}
+	}
+
+	protected void add(InternalEObject object, EAttribute eAttribute, int index, Object value) {
+		Vertex vertex = graph.getOrCreateVertex(object);
+		Integer size = getSize(vertex, eAttribute);
+		size++;
+		setSize(vertex, eAttribute, size);
+		if (index < 0 || index > size) {
+			throw new IndexOutOfBoundsException();
+		} else {
+			for (int i = size - 1; i > index; i--) {
+				Object movingProperty = vertex.getProperty(eAttribute.getName() + SEPARATOR + (i - 1));
+				vertex.setProperty(eAttribute.getName() + SEPARATOR + i, movingProperty);
+			}
+			vertex.setProperty(eAttribute.getName() + SEPARATOR + index, serializeToProperty(eAttribute, value));
+		}
+	}
+
+	protected void add(InternalEObject object, EReference eReference, int index, EObject value) {
+		Vertex vertex = graph.getOrCreateVertex(object);
+
+		Vertex referencedVertex = graph.getOrCreateVertex(value);
+		// Update the containment reference if needed
+		if (eReference.isContainment()) {
+			updateContainment(eReference, vertex, referencedVertex);
+		}
+
+		Integer size = getSize(vertex, eReference);
+		int newSize = size + 1;
+		if (index < 0 || index > newSize) {
+			throw new IndexOutOfBoundsException();
+		} else {
+		    if(index != size) {
+		        // Avoid unnecessary database access
+				for (Edge edge : vertex.query().labels(eReference.getName()).direction(Direction.OUT).interval(POSITION, index, newSize).edges()) {
+					int position = edge.getProperty(POSITION);
+					edge.setProperty(POSITION, position + 1);
+				}
+		    }
+			Edge edge = vertex.addEdge(eReference.getName(), referencedVertex);
+			edge.setProperty(POSITION, index);
+		}
+		setSize(vertex, eReference, newSize);
+	}
+
+	@Override
+	public Object remove(InternalEObject object, EStructuralFeature feature, int index) {
+		Object returnValue;
+		if (feature instanceof EAttribute) {
+			returnValue = remove(object, (EAttribute) feature, index);
+		} else if (feature instanceof EReference) {
+			returnValue = remove(object, (EReference) feature, index);
+		} else {
+			throw new IllegalArgumentException(feature.toString());
+		}
+		return returnValue;
+	}
+
+	protected Object remove(InternalEObject object, EAttribute eAttribute, int index) {
+		Vertex vertex = graph.getVertex(object);
+		Integer size = getSize(vertex, eAttribute);
+		Object returnValue;
+		if (index < 0 || index > size) {
+			throw new IndexOutOfBoundsException();
+		} else {
+			returnValue = parseProperty(eAttribute, vertex.getProperty(eAttribute.getName() + SEPARATOR + index));
+			int newSize = size - 1;
+			for (int i = newSize; i > index; i--) {
+				Object movingProperty = vertex.getProperty(eAttribute.getName() + SEPARATOR + i);
+				vertex.setProperty(eAttribute.getName() + SEPARATOR + (i - 1), movingProperty);
+			}
+			setSize(vertex, eAttribute, newSize);
+		}
+		return returnValue;
+	}
+
+	protected Object remove(InternalEObject object, EReference eReference, int index) {
+		Vertex vertex = graph.getVertex(object);
+		String referenceName = eReference.getName();
+		Integer size = getSize(vertex, eReference);
+		InternalEObject returnValue = null;
+		if (index < 0 || index > size) {
+			throw new IndexOutOfBoundsException();
+		} else {
+			for (Edge edge : vertex.query().labels(referenceName).direction(Direction.OUT).interval(POSITION, index, size).edges()) {
+				int position = edge.getProperty(POSITION);
+				if (position == index) {
+					Vertex referencedVertex = edge.getVertex(Direction.IN);
+					returnValue = reifyVertex(referencedVertex);
+					edge.remove();
+					if (eReference.isContainment()) {
+						for (Edge conEdge : referencedVertex.getEdges(Direction.OUT, CONTAINER)) {
+							conEdge.remove();
+						}
+					}
+				} else {
+					edge.setProperty(POSITION, position - 1);
+				}
+			}
+		}
+		setSize(vertex, eReference, size - 1); // Update size
+		if(eReference.isContainment()) {
+			Objects.requireNonNull(returnValue);
+			returnValue.eBasicSetContainer(null, -1, null);
+			((InternalPersistentEObject)returnValue).resource(null);
+		}
+		return returnValue;
+	}
+
+	@Override
+	public Object move(InternalEObject object, EStructuralFeature feature, int targetIndex, int sourceIndex) {
+		Object movedElement = remove(object, feature, sourceIndex);
+		add(object, feature, targetIndex, movedElement);
+		return movedElement;
+	}
+
+	@Override
+	public void clear(InternalEObject object, EStructuralFeature feature) {
+		if (feature instanceof EAttribute) {
+			clear(object, (EAttribute) feature);
+		} else if (feature instanceof EReference) {
+			clear(object, (EReference) feature);
+		} else {
+			throw new IllegalArgumentException(feature.toString());
+		}
+	}
+
+	protected void clear(InternalEObject object, EAttribute eAttribute) {
+		Vertex vertex = graph.getVertex(object);
+		Integer size = getSize(vertex, eAttribute);
+		for (int i = 0; i < size; i++) {
+			vertex.removeProperty(eAttribute.getName() + SEPARATOR + i);
+		}
+		setSize(vertex, eAttribute, 0);
+	}
+
+	protected void clear(InternalEObject object, EReference eReference) {
+		Vertex vertex = graph.getOrCreateVertex(object);
+		for (Edge edge : vertex.query().labels(eReference.getName()).direction(Direction.OUT).edges()) {
+			edge.remove();
+		}
+		setSize(vertex, eReference, 0);
+	}
+
+	@Override
+	public Object[] toArray(InternalEObject object, EStructuralFeature feature) {
+		int size = size(object, feature);
+		Object[] result = new Object[size];
+		for (int index = 0; index < size; index++) {
+			result[index] = get(object, feature, index);
+		}
+		return result;
+	}
+
+	@SuppressWarnings("unchecked")
+	@Override
+	public <T> T[] toArray(InternalEObject object, EStructuralFeature feature, T[] array) {
+		int size = size(object, feature);
+		T[] result = array.length < size ? Arrays.copyOf(array, size) : array;
+		for (int index = 0; index < size; index++) {
+			result[index] = (T) get(object, feature, index);
+		}
+		return result;
+	}
+
+	@Override
+	public int hashCode(InternalEObject object, EStructuralFeature feature) {
+		return Arrays.hashCode(toArray(object, feature));
+	}
+
+	@Override
+	public InternalEObject getContainer(InternalEObject object) {
+		InternalEObject returnValue = null;
+		Vertex vertex = graph.getVertex(object);
+		Iterator<Vertex> iterator = vertex.getVertices(Direction.OUT, CONTAINER).iterator();
+		if (iterator.hasNext()) {
+			returnValue = reifyVertex(iterator.next());
+		}
+		return returnValue;
+	}
+
+	@Override
+	public EStructuralFeature getContainingFeature(InternalEObject object) {
+		EStructuralFeature resultValue = null;
+		Vertex vertex = graph.getVertex(object);
+		Iterator<Edge> iterator = vertex.getEdges(Direction.OUT, CONTAINER).iterator();
+		if (iterator.hasNext()) {
+			Edge edge = iterator.next();
+			String featureName = edge.getProperty(CONTAINING_FEATURE);
+			Vertex containerVertex = edge.getVertex(Direction.IN);
+	        if (featureName != null) {
+                EObject container = reifyVertex(containerVertex);
+				resultValue = container.eClass().getEStructuralFeature(featureName);
+			}
+		}
+		return resultValue;
+	}
+
+	@Override
+	public EObject create(EClass eClass) {
+		// This should not be called
+		throw new UnsupportedOperationException();
+	}
+
+	protected static Object parseProperty(EAttribute eAttribute, Object property) {
+		return property != null ? EcoreUtil.createFromString(eAttribute.getEAttributeType(), property.toString()) : null;
+	}
+
+	protected static Object serializeToProperty(EAttribute eAttribute, Object value) {
+		return value != null ? EcoreUtil.convertToString(eAttribute.getEAttributeType(), value) : null;
+	}
+	
+	protected static void updateContainment(EReference eReference, Vertex parentVertex, Vertex childVertex) {
+		for (Edge edge : childVertex.getEdges(Direction.OUT, CONTAINER)) {
+			edge.remove();
+		}
+		Edge edge = childVertex.addEdge(CONTAINER, parentVertex);
+		edge.setProperty(CONTAINING_FEATURE, eReference.getName());
+	}
+
+	protected InternalEObject reifyVertex(Vertex vertex) {
+		InternalPersistentEObject internalEObject = graph.reifyVertex(vertex);
+		if(internalEObject.resource() != resource()) {
+			Iterator<Edge> itE = vertex.getEdges(Direction.OUT, CONTAINER).iterator();
+			if(!itE.hasNext()) {
+				Iterator<Vertex> it = vertex.getVertices(Direction.IN,"eContents").iterator();
+				if(it.hasNext()) {
+//					System.out.println("EContents detected for " + internalEObject.eClass().getName());
+					internalEObject.resource(resource());
+				}
+				else {
+					// not part of the resource
+				}
+			}
+			else {
+				internalEObject.resource(resource());
+			}
+		}
+		return internalEObject;
+	}
+	
+	protected InternalEObject reifyVertex(Vertex vertex, EClass eClass) {
+		InternalPersistentEObject internalEObject = graph.reifyVertex(vertex,eClass);
+		if(internalEObject.resource() != resource()) {
+			Iterator<Edge> itE = vertex.getEdges(Direction.OUT, CONTAINER).iterator();
+			if(!itE.hasNext()) {
+				Iterator<Vertex> it = vertex.getVertices(Direction.IN,"eContents").iterator();
+				if(it.hasNext()) {
+					internalEObject.resource(resource());
+				}
+				else {
+					// not part of the resource
+				}
+			}
+			else {
+				internalEObject.resource(resource());
+			}
+		}
+		return internalEObject;
+	}
+	
+	@Override
+	public EObject eObject(Id uriFragment) {
+		Vertex vertex = graph.getVertex(uriFragment);
+		return vertex != null ? reifyVertex(vertex) : null;
+	}
+
+	@Override
+	public Resource.Internal resource() {
+		return resource;
+	}
+	
+	@Override
+	public EList<EObject> getAllInstances(EClass eClass, boolean strict) {
+		Map<EClass, Iterator<Vertex>> indexHits = graph.getAllInstances(eClass, strict);
+		EList<EObject> instances = new BasicEList<>();
+		for(Map.Entry<EClass, Iterator<Vertex>> entry : indexHits.entrySet()) {
+			Iterator<Vertex> instanceVertices = entry.getValue();
+			while(instanceVertices.hasNext()) {
+				Vertex instanceVertex = instanceVertices.next();
+				instances.add(reifyVertex(instanceVertex, entry.getKey()));
+			}
+		}
+		return instances;
+	}
+}