--- conflicted
+++ resolved
@@ -15,14 +15,9 @@
 
 public interface BlueprintsResourceOptions extends PersistentResourceOptions {
     
-<<<<<<< HEAD
     String OPTIONS_BLUEPRINTS_GRAPH_TYPE = "blueprints.graph";
+    String OPTIONS_BLUEPRINTS_AUTOCOMMIT_CHUNK = "autocommit.chunk";
     String OPTIONS_BLUEPRINTS_GRAPH_TYPE_DEFAULT = "com.tinkerpop.blueprints.impls.tg.TinkerGraph";
-=======
-    public final static String OPTIONS_BLUEPRINTS_GRAPH_TYPE = "blueprints.graph";
-    public final static String OPTIONS_BLUEPRINTS_AUTOCOMMIT_CHUNK = "autocommit.chunk";
-    public final static String OPTIONS_BLUEPRINTS_GRAPH_TYPE_DEFAULT = "com.tinkerpop.blueprints.impls.tg.TinkerGraph";
->>>>>>> ac0c1049
     
     enum EStoreGraphOption implements StoreOption {
         AUTOCOMMIT,
