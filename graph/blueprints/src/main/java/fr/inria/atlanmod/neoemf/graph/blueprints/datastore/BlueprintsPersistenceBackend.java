/*******************************************************************************
 * Copyright (c) 2013 Atlanmod INRIA LINA Mines Nantes
 * All rights reserved. This program and the accompanying materials
 * are made available under the terms of the Eclipse Public License v1.0
 * which accompanies this distribution, and is available at
 * http://www.eclipse.org/legal/epl-v10.html
 *
 * Contributors:
 *     Atlanmod INRIA LINA Mines Nantes - initial API and implementation
 *******************************************************************************/

package fr.inria.atlanmod.neoemf.graph.blueprints.datastore;

import com.tinkerpop.blueprints.Direction;
import com.tinkerpop.blueprints.Edge;
import com.tinkerpop.blueprints.Index;
import com.tinkerpop.blueprints.KeyIndexableGraph;
import com.tinkerpop.blueprints.Vertex;
import com.tinkerpop.blueprints.util.wrappers.id.IdEdge;
import com.tinkerpop.blueprints.util.wrappers.id.IdGraph;
import com.tinkerpop.blueprints.util.wrappers.id.IdVertex;

import fr.inria.atlanmod.neoemf.core.PersistenceFactory;
import fr.inria.atlanmod.neoemf.core.PersistentEObject;
import fr.inria.atlanmod.neoemf.core.impl.NeoEObjectAdapterFactoryImpl;
import fr.inria.atlanmod.neoemf.core.impl.StringId;
import fr.inria.atlanmod.neoemf.datastore.InternalPersistentEObject;
import fr.inria.atlanmod.neoemf.datastore.InvalidDataStoreException;
import fr.inria.atlanmod.neoemf.datastore.PersistenceBackend;
import fr.inria.atlanmod.neoemf.logger.NeoLogger;

import org.eclipse.emf.ecore.EClass;
import org.eclipse.emf.ecore.EClassifier;
import org.eclipse.emf.ecore.EObject;
import org.eclipse.emf.ecore.EPackage;
import org.eclipse.emf.ecore.EPackage.Registry;
import org.eclipse.emf.ecore.EcorePackage;
import org.eclipse.emf.ecore.impl.EPackageImpl;
import org.eclipse.emf.ecore.util.EcoreUtil;
import org.jboss.util.collection.SoftValueHashMap;
import org.jboss.util.collection.WeakValueHashMap;

import java.text.MessageFormat;
import java.util.ArrayList;
import java.util.Collections;
import java.util.HashMap;
import java.util.HashSet;
import java.util.Iterator;
import java.util.List;
import java.util.Map;
import java.util.Objects;
import java.util.Set;

public class BlueprintsPersistenceBackend extends IdGraph<KeyIndexableGraph> implements PersistenceBackend {

	protected static final String ECLASS__NAME = EcorePackage.eINSTANCE.getENamedElement_Name().getName();
	protected static final String EPACKAGE__NSURI = EcorePackage.eINSTANCE.getEPackage_NsURI().getName();

	protected static final String INSTANCE_OF = "kyanosInstanceOf";

	private Index<Vertex> metaclassIndex;
	private boolean isStarted;

	/**
	 * This {@link Map}&lt;objectID, {@link EObject}> is necessary to maintain a
	 * registry of the already loaded {@link Vertex}es, to avoid duplicated
	 * {@link EObject}s in memory.
	 * 
	 * We use a {@link WeakValueHashMap} for saving memory. When the value
	 * {@link EObject} is no longer referenced and can be garbage collected it
	 * is removed from the {@link Map}.
	 */
	protected Map<Object, InternalPersistentEObject> loadedEObjects = new SoftValueHashMap<>();
	protected Map<Object, Vertex> loadedVertices = new SoftValueHashMap<>();
	protected List<EClass> indexedEClasses = new ArrayList<>();
	
	public BlueprintsPersistenceBackend(KeyIndexableGraph baseGraph) {
		super(baseGraph);
		this.metaclassIndex = getIndex("metaclasses", Vertex.class);
		if(metaclassIndex == null) {
			metaclassIndex = createIndex("metaclasses",Vertex.class);
		}
		this.isStarted = true;
	}
	
	@Override
	public void start(Map<?, ?> options) throws InvalidDataStoreException {
		// TODO Auto-generated method stub	
	}
	
	@Override
	public boolean isStarted() {
		return isStarted;
	}
	
	@Override
	public void stop() {
		shutdown();
		isStarted = false;
		
	}
	
	@Override
	public void save() {
	    if(getFeatures().supportsTransactions) {
			commit();
	    } else {
			shutdown();
	    }
	}

	public void initMetaClassesIndex(List<EClass> eClassList) {
	    for(EClass eClass : eClassList) {
	        assert !metaclassIndex.get("name", eClass.getName()).iterator().hasNext() : "Index is not consistent";
	        metaclassIndex.put("name", eClass.getName(), getVertex(eClass));
	    }
	}
	
	/**
	 * Create a new vertex, add it to the graph, and return the newly created
	 * vertex. The issued {@link EObject} is used to calculate the {@link Vertex} {@code id}.
	 * 
	 * @param eObject
	 *            The corresponding {@link EObject}
	 * @return the newly created vertex
	 */
	protected Vertex addVertex(EObject eObject) {
		PersistentEObject neoEObject = Objects.requireNonNull(NeoEObjectAdapterFactoryImpl.getAdapter(eObject, PersistentEObject.class));
		return addVertex(neoEObject.id().toString());
	}

	/**
	 * Create a new vertex, add it to the graph, and return the newly created
	 * vertex. The issued {@link EClass} is used to calculate the {@link Vertex} {@code id}.
	 * 
	 * @param eClass
	 *            The corresponding {@link EClass}
	 * @return the newly created vertex
	 */
	protected Vertex addVertex(EClass eClass) {
		Vertex vertex = addVertex(buildEClassId(eClass));
		vertex.setProperty(ECLASS__NAME, eClass.getName());
		vertex.setProperty(EPACKAGE__NSURI, eClass.getEPackage().getNsURI());
		return vertex;
	}

	/**
	 * Return the vertex corresponding to the provided {@link EObject}. If no
	 * vertex corresponds to that {@link EObject}, then return null.
	 * 
	 * @param eObject
	 * @return the vertex referenced by the provided {@link EObject} or null
	 *         when no such vertex exists
	 */
	public Vertex getVertex(EObject eObject) {
		Vertex returnValue = null;
		InternalPersistentEObject neoEObject = Objects.requireNonNull(NeoEObjectAdapterFactoryImpl.getAdapter(eObject, InternalPersistentEObject.class));
		if(neoEObject.isMapped()) {
			returnValue = loadedVertices.get(neoEObject.id());
    		if(returnValue == null) {
				returnValue = getVertex(neoEObject.id().toString());
    		}
	    }
		else {
<<<<<<< HEAD
		    NeoLogger.warn("Trying to access a non-mapped PersistentEObject");
=======
		    NeoLogger.log(NeoLogger.SEVERITY_WARNING, "Trying to access a non-mapped PersistentEObject");
		    return null;
>>>>>>> 091d2156
		}
		return returnValue;
	}

	/**
	 * Return the vertex corresponding to the provided {@link EObject}. If no
	 * vertex corresponds to that {@link EObject}, then the corresponding
	 * {@link Vertex} together with its {@code INSTANCE_OF} relationship is created.
	 * 
	 * @param eObject
	 * @return the vertex referenced by the provided {@link EObject} or null
	 *         when no such vertex exists
	 */
	public Vertex getOrCreateVertex(EObject eObject) {
		InternalPersistentEObject neoEObject = Objects.requireNonNull(NeoEObjectAdapterFactoryImpl.getAdapter(eObject, InternalPersistentEObject.class));
		Vertex vertex = null;
		if(neoEObject.isMapped()) {
    		vertex = loadedVertices.get(neoEObject.id());
    		if(vertex == null) {
    		    vertex = getVertex(neoEObject.id().toString());
    		    loadedVertices.put(neoEObject.id(), vertex);
    		}
    	}
		else {
			vertex = addVertex(neoEObject);
			EClass eClass = neoEObject.eClass();
			Iterator<Vertex> metaclassIndexHits = metaclassIndex.get("name", eClass.getName()).iterator();
			Vertex eClassVertex;
			if(metaclassIndexHits.hasNext()) {
			    eClassVertex = metaclassIndexHits.next();
			}
			else {
				eClassVertex = addVertex(eClass);
				metaclassIndex.put("name", eClass.getName(), eClassVertex);
				indexedEClasses.add(eClass);
			}
			vertex.addEdge(INSTANCE_OF, eClassVertex);
			neoEObject.setMapped(true);
			loadedEObjects.put(neoEObject.id().toString(), neoEObject);
			loadedVertices.put(neoEObject.id(), vertex);
		}
		return vertex;
	}
	
	/**
	 * Returns the vertex corresponding to the provided {@link EClass}. If no
	 * vertex corresponds to that {@link EClass}, then return null.
	 * 
	 * @param eClass
	 * @return the vertex referenced by the provided {@link EClass} or null when
	 *         no such vertex exists
	 */
	protected Vertex getVertex(EClass eClass) {
		return getVertex(buildEClassId(eClass));
	}

	

    @Override
	// FIXME Return of instance of non-static inner class 'NeoEdge'
	public Edge addEdge(final Object id, final Vertex outVertex, final Vertex inVertex, final String label) {
        return new NeoEdge(getBaseGraph().addEdge(id, ((IdVertex) outVertex).getBaseVertex(), ((IdVertex) inVertex).getBaseVertex(), label));
    }

    @Override
	// FIXME Return of instance of non-static inner class 'NeoEdge'
	public Edge getEdge(final Object id) {
        final Edge edge = getBaseGraph().getEdge(id);
		return null != edge ? new NeoEdge(edge) : null;
    }

	public EClass resolveInstanceOf(Vertex vertex) {
		EClass returnValue = null;
		Iterator<Vertex> iterator = vertex.getVertices(Direction.OUT, INSTANCE_OF).iterator();
		if (iterator.hasNext()) {
			Vertex eClassVertex = iterator.next();
			String name = eClassVertex.getProperty(ECLASS__NAME);
			String nsUri = eClassVertex.getProperty(EPACKAGE__NSURI);
			returnValue = (EClass) Registry.INSTANCE.getEPackage(nsUri).getEClassifier(name);
		}
		return returnValue;
	}

	
	public InternalPersistentEObject reifyVertex(Vertex vertex, EClass eClass) {
		Object id = vertex.getId();
		InternalPersistentEObject neoEObject;
		neoEObject = loadedEObjects.get(id);
		if (neoEObject == null) {
			if (eClass != null) {
			    EObject eObject;
			    if(eClass.getEPackage().getClass().equals(EPackageImpl.class)) {
			        // Dynamic EMF
			        eObject = PersistenceFactory.eINSTANCE.create(eClass);
			    } else {
			        // EObject eObject = EcoreUtil.create(eClass);
			        eObject = EcoreUtil.create(eClass);
			    }
				if (eObject instanceof InternalPersistentEObject) {
					neoEObject = (InternalPersistentEObject) eObject;
				} else {
					neoEObject = Objects.requireNonNull(NeoEObjectAdapterFactoryImpl.getAdapter(eObject, InternalPersistentEObject.class));
				}
				neoEObject.id(new StringId(id.toString()));
				neoEObject.setMapped(true);
			} else {
				NeoLogger.error("Vertex {0} does not have an associated EClass Vertex", id);
			}
			loadedEObjects.put(id, neoEObject);
		}
		return neoEObject;
	}
	
	/**
	 * Reifies the given {@link Vertex} as an {@link EObject}. The method
	 * guarantees that the same {@link EObject} is returned for a given
	 * {@link Vertex} in subsequent calls, unless the {@link EObject} returned
	 * in previous calls has been already garbage collected.
	 * 
	 * @param vertex
	 * @return
	 */
	public InternalPersistentEObject reifyVertex(Vertex vertex) {
		Object id = vertex.getId();
		InternalPersistentEObject neoEObject;
		neoEObject = loadedEObjects.get(id);
		if (neoEObject == null) {
			EClass eClass = resolveInstanceOf(vertex);
			if (eClass != null) {
			    EObject eObject;
			    if(eClass.getEPackage().getClass().equals(EPackageImpl.class)) {
			        // Dynamic EMF
			        eObject = PersistenceFactory.eINSTANCE.create(eClass);
			    } else {
			        // EObject eObject = EcoreUtil.create(eClass);
			        eObject = EcoreUtil.create(eClass);
			    }
				if (eObject instanceof InternalPersistentEObject) {
					neoEObject = (InternalPersistentEObject) eObject;
				} else {
					neoEObject = Objects.requireNonNull(NeoEObjectAdapterFactoryImpl.getAdapter(eObject, InternalPersistentEObject.class));
				}
				neoEObject.id(new StringId(id.toString()));
				neoEObject.setMapped(true);
			} else {
				NeoLogger.error("Vertex {0} does not have an associated EClass Vertex", id);
			}
			synchronized (loadedEObjects) {
				loadedEObjects.put(id, neoEObject);
			}
		}
		return neoEObject;
	}
	
	/**
	 * Builds the {@code id} used to identify {@link EClass} {@link Vertex}es.
	 * 
	 * @param eClass
	 * @return
	 */
	protected static String buildEClassId(EClass eClass) {
		return eClass != null ? eClass.getName() + '@' + eClass.getEPackage().getNsURI() : null;
	}
	
	/**
	 * 
	 * @return the list of EClasses that have been indexed.
	 * This list is needed to support index copy in {@link BlueprintsPersistenceBackendFactory#copyBackend(PersistenceBackend, PersistenceBackend)}
	 */
	public List<EClass> getIndexedEClasses() {
	    return indexedEClasses;
	}
	
	@Override
	public Map<EClass,Iterator<Vertex>> getAllInstances(EClass eClass, boolean strict) {
		Map<EClass,Iterator<Vertex>> indexHits;
		if(eClass.isAbstract() && strict) {
		    // There is no strict instance of an abstract class
			indexHits = Collections.emptyMap();
		} else {
			indexHits = new HashMap<>();
			Set<EClass> eClassToFind = new HashSet<>();
			eClassToFind.add(eClass);
			if (!strict) {
				// Find all the concrete subclasses of the given EClass
				// (the metaclass index only stores the concrete EClasses)
				EPackage ePackage = eClass.getEPackage();
				for (EClassifier eClassifier : ePackage.getEClassifiers()) {
					if (eClassifier instanceof EClass) {
						EClass packageEClass = (EClass) eClassifier;
						if (eClass.isSuperTypeOf(packageEClass) && !packageEClass.isAbstract()) {
							eClassToFind.add(packageEClass);
						}
					}
				}
			}
			// Get all the vertices that are indexed with one of the EClass
			for(EClass ec : eClassToFind) {
				Iterator<Vertex> metaClassVertexIterator = metaclassIndex.get("name", ec.getName()).iterator();
				if(metaClassVertexIterator.hasNext()) {
					Vertex metaClassVertex = metaClassVertexIterator.next();
					Iterator<Vertex> instanceVertexIterator = metaClassVertex.getVertices(Direction.IN, INSTANCE_OF).iterator();
					indexHits.put(ec, instanceVertexIterator);
			    } else {
					NeoLogger.warn("MetaClass '{}' not found in index", ec.getName());
				}
			}
		}
		return indexHits;
	}

	protected class NeoEdge extends IdEdge {
		public NeoEdge(Edge edge) {
			super(edge, BlueprintsPersistenceBackend.this);
		}

		/**
		 * {@inheritDoc} <br>
		 * If the {@link Edge} references a {@link Vertex} with no more incoming
		 * {@link Edge}, the referenced {@link Vertex} is removed as well
		 */
		@Override
		public void remove() {
			Vertex referencedVertex = getVertex(Direction.IN);
			super.remove();
			if (!referencedVertex.getEdges(Direction.IN).iterator().hasNext()) {
				// If the Vertex has no more incoming edges remove it from the DB
				referencedVertex.remove();
			}
		}
	}
}
<|MERGE_RESOLUTION|>--- conflicted
+++ resolved
@@ -1,402 +1,397 @@
-/*******************************************************************************
- * Copyright (c) 2013 Atlanmod INRIA LINA Mines Nantes
- * All rights reserved. This program and the accompanying materials
- * are made available under the terms of the Eclipse Public License v1.0
- * which accompanies this distribution, and is available at
- * http://www.eclipse.org/legal/epl-v10.html
- *
- * Contributors:
- *     Atlanmod INRIA LINA Mines Nantes - initial API and implementation
- *******************************************************************************/
-
-package fr.inria.atlanmod.neoemf.graph.blueprints.datastore;
-
-import com.tinkerpop.blueprints.Direction;
-import com.tinkerpop.blueprints.Edge;
-import com.tinkerpop.blueprints.Index;
-import com.tinkerpop.blueprints.KeyIndexableGraph;
-import com.tinkerpop.blueprints.Vertex;
-import com.tinkerpop.blueprints.util.wrappers.id.IdEdge;
-import com.tinkerpop.blueprints.util.wrappers.id.IdGraph;
-import com.tinkerpop.blueprints.util.wrappers.id.IdVertex;
-
-import fr.inria.atlanmod.neoemf.core.PersistenceFactory;
-import fr.inria.atlanmod.neoemf.core.PersistentEObject;
-import fr.inria.atlanmod.neoemf.core.impl.NeoEObjectAdapterFactoryImpl;
-import fr.inria.atlanmod.neoemf.core.impl.StringId;
-import fr.inria.atlanmod.neoemf.datastore.InternalPersistentEObject;
-import fr.inria.atlanmod.neoemf.datastore.InvalidDataStoreException;
-import fr.inria.atlanmod.neoemf.datastore.PersistenceBackend;
-import fr.inria.atlanmod.neoemf.logger.NeoLogger;
-
-import org.eclipse.emf.ecore.EClass;
-import org.eclipse.emf.ecore.EClassifier;
-import org.eclipse.emf.ecore.EObject;
-import org.eclipse.emf.ecore.EPackage;
-import org.eclipse.emf.ecore.EPackage.Registry;
-import org.eclipse.emf.ecore.EcorePackage;
-import org.eclipse.emf.ecore.impl.EPackageImpl;
-import org.eclipse.emf.ecore.util.EcoreUtil;
-import org.jboss.util.collection.SoftValueHashMap;
-import org.jboss.util.collection.WeakValueHashMap;
-
-import java.text.MessageFormat;
-import java.util.ArrayList;
-import java.util.Collections;
-import java.util.HashMap;
-import java.util.HashSet;
-import java.util.Iterator;
-import java.util.List;
-import java.util.Map;
-import java.util.Objects;
-import java.util.Set;
-
-public class BlueprintsPersistenceBackend extends IdGraph<KeyIndexableGraph> implements PersistenceBackend {
-
-	protected static final String ECLASS__NAME = EcorePackage.eINSTANCE.getENamedElement_Name().getName();
-	protected static final String EPACKAGE__NSURI = EcorePackage.eINSTANCE.getEPackage_NsURI().getName();
-
-	protected static final String INSTANCE_OF = "kyanosInstanceOf";
-
-	private Index<Vertex> metaclassIndex;
-	private boolean isStarted;
-
-	/**
-	 * This {@link Map}&lt;objectID, {@link EObject}> is necessary to maintain a
-	 * registry of the already loaded {@link Vertex}es, to avoid duplicated
-	 * {@link EObject}s in memory.
-	 * 
-	 * We use a {@link WeakValueHashMap} for saving memory. When the value
-	 * {@link EObject} is no longer referenced and can be garbage collected it
-	 * is removed from the {@link Map}.
-	 */
-	protected Map<Object, InternalPersistentEObject> loadedEObjects = new SoftValueHashMap<>();
-	protected Map<Object, Vertex> loadedVertices = new SoftValueHashMap<>();
-	protected List<EClass> indexedEClasses = new ArrayList<>();
-	
-	public BlueprintsPersistenceBackend(KeyIndexableGraph baseGraph) {
-		super(baseGraph);
-		this.metaclassIndex = getIndex("metaclasses", Vertex.class);
-		if(metaclassIndex == null) {
-			metaclassIndex = createIndex("metaclasses",Vertex.class);
-		}
-		this.isStarted = true;
-	}
-	
-	@Override
-	public void start(Map<?, ?> options) throws InvalidDataStoreException {
-		// TODO Auto-generated method stub	
-	}
-	
-	@Override
-	public boolean isStarted() {
-		return isStarted;
-	}
-	
-	@Override
-	public void stop() {
-		shutdown();
-		isStarted = false;
-		
-	}
-	
-	@Override
-	public void save() {
-	    if(getFeatures().supportsTransactions) {
-			commit();
-	    } else {
-			shutdown();
-	    }
-	}
-
-	public void initMetaClassesIndex(List<EClass> eClassList) {
-	    for(EClass eClass : eClassList) {
-	        assert !metaclassIndex.get("name", eClass.getName()).iterator().hasNext() : "Index is not consistent";
-	        metaclassIndex.put("name", eClass.getName(), getVertex(eClass));
-	    }
-	}
-	
-	/**
-	 * Create a new vertex, add it to the graph, and return the newly created
-	 * vertex. The issued {@link EObject} is used to calculate the {@link Vertex} {@code id}.
-	 * 
-	 * @param eObject
-	 *            The corresponding {@link EObject}
-	 * @return the newly created vertex
-	 */
-	protected Vertex addVertex(EObject eObject) {
-		PersistentEObject neoEObject = Objects.requireNonNull(NeoEObjectAdapterFactoryImpl.getAdapter(eObject, PersistentEObject.class));
-		return addVertex(neoEObject.id().toString());
-	}
-
-	/**
-	 * Create a new vertex, add it to the graph, and return the newly created
-	 * vertex. The issued {@link EClass} is used to calculate the {@link Vertex} {@code id}.
-	 * 
-	 * @param eClass
-	 *            The corresponding {@link EClass}
-	 * @return the newly created vertex
-	 */
-	protected Vertex addVertex(EClass eClass) {
-		Vertex vertex = addVertex(buildEClassId(eClass));
-		vertex.setProperty(ECLASS__NAME, eClass.getName());
-		vertex.setProperty(EPACKAGE__NSURI, eClass.getEPackage().getNsURI());
-		return vertex;
-	}
-
-	/**
-	 * Return the vertex corresponding to the provided {@link EObject}. If no
-	 * vertex corresponds to that {@link EObject}, then return null.
-	 * 
-	 * @param eObject
-	 * @return the vertex referenced by the provided {@link EObject} or null
-	 *         when no such vertex exists
-	 */
-	public Vertex getVertex(EObject eObject) {
-		Vertex returnValue = null;
-		InternalPersistentEObject neoEObject = Objects.requireNonNull(NeoEObjectAdapterFactoryImpl.getAdapter(eObject, InternalPersistentEObject.class));
-		if(neoEObject.isMapped()) {
-			returnValue = loadedVertices.get(neoEObject.id());
-    		if(returnValue == null) {
-				returnValue = getVertex(neoEObject.id().toString());
-    		}
-	    }
-		else {
-<<<<<<< HEAD
-		    NeoLogger.warn("Trying to access a non-mapped PersistentEObject");
-=======
-		    NeoLogger.log(NeoLogger.SEVERITY_WARNING, "Trying to access a non-mapped PersistentEObject");
-		    return null;
->>>>>>> 091d2156
-		}
-		return returnValue;
-	}
-
-	/**
-	 * Return the vertex corresponding to the provided {@link EObject}. If no
-	 * vertex corresponds to that {@link EObject}, then the corresponding
-	 * {@link Vertex} together with its {@code INSTANCE_OF} relationship is created.
-	 * 
-	 * @param eObject
-	 * @return the vertex referenced by the provided {@link EObject} or null
-	 *         when no such vertex exists
-	 */
-	public Vertex getOrCreateVertex(EObject eObject) {
-		InternalPersistentEObject neoEObject = Objects.requireNonNull(NeoEObjectAdapterFactoryImpl.getAdapter(eObject, InternalPersistentEObject.class));
-		Vertex vertex = null;
-		if(neoEObject.isMapped()) {
-    		vertex = loadedVertices.get(neoEObject.id());
-    		if(vertex == null) {
-    		    vertex = getVertex(neoEObject.id().toString());
-    		    loadedVertices.put(neoEObject.id(), vertex);
-    		}
-    	}
-		else {
-			vertex = addVertex(neoEObject);
-			EClass eClass = neoEObject.eClass();
-			Iterator<Vertex> metaclassIndexHits = metaclassIndex.get("name", eClass.getName()).iterator();
-			Vertex eClassVertex;
-			if(metaclassIndexHits.hasNext()) {
-			    eClassVertex = metaclassIndexHits.next();
-			}
-			else {
-				eClassVertex = addVertex(eClass);
-				metaclassIndex.put("name", eClass.getName(), eClassVertex);
-				indexedEClasses.add(eClass);
-			}
-			vertex.addEdge(INSTANCE_OF, eClassVertex);
-			neoEObject.setMapped(true);
-			loadedEObjects.put(neoEObject.id().toString(), neoEObject);
-			loadedVertices.put(neoEObject.id(), vertex);
-		}
-		return vertex;
-	}
-	
-	/**
-	 * Returns the vertex corresponding to the provided {@link EClass}. If no
-	 * vertex corresponds to that {@link EClass}, then return null.
-	 * 
-	 * @param eClass
-	 * @return the vertex referenced by the provided {@link EClass} or null when
-	 *         no such vertex exists
-	 */
-	protected Vertex getVertex(EClass eClass) {
-		return getVertex(buildEClassId(eClass));
-	}
-
-	
-
-    @Override
-	// FIXME Return of instance of non-static inner class 'NeoEdge'
-	public Edge addEdge(final Object id, final Vertex outVertex, final Vertex inVertex, final String label) {
-        return new NeoEdge(getBaseGraph().addEdge(id, ((IdVertex) outVertex).getBaseVertex(), ((IdVertex) inVertex).getBaseVertex(), label));
-    }
-
-    @Override
-	// FIXME Return of instance of non-static inner class 'NeoEdge'
-	public Edge getEdge(final Object id) {
-        final Edge edge = getBaseGraph().getEdge(id);
-		return null != edge ? new NeoEdge(edge) : null;
-    }
-
-	public EClass resolveInstanceOf(Vertex vertex) {
-		EClass returnValue = null;
-		Iterator<Vertex> iterator = vertex.getVertices(Direction.OUT, INSTANCE_OF).iterator();
-		if (iterator.hasNext()) {
-			Vertex eClassVertex = iterator.next();
-			String name = eClassVertex.getProperty(ECLASS__NAME);
-			String nsUri = eClassVertex.getProperty(EPACKAGE__NSURI);
-			returnValue = (EClass) Registry.INSTANCE.getEPackage(nsUri).getEClassifier(name);
-		}
-		return returnValue;
-	}
-
-	
-	public InternalPersistentEObject reifyVertex(Vertex vertex, EClass eClass) {
-		Object id = vertex.getId();
-		InternalPersistentEObject neoEObject;
-		neoEObject = loadedEObjects.get(id);
-		if (neoEObject == null) {
-			if (eClass != null) {
-			    EObject eObject;
-			    if(eClass.getEPackage().getClass().equals(EPackageImpl.class)) {
-			        // Dynamic EMF
-			        eObject = PersistenceFactory.eINSTANCE.create(eClass);
-			    } else {
-			        // EObject eObject = EcoreUtil.create(eClass);
-			        eObject = EcoreUtil.create(eClass);
-			    }
-				if (eObject instanceof InternalPersistentEObject) {
-					neoEObject = (InternalPersistentEObject) eObject;
-				} else {
-					neoEObject = Objects.requireNonNull(NeoEObjectAdapterFactoryImpl.getAdapter(eObject, InternalPersistentEObject.class));
-				}
-				neoEObject.id(new StringId(id.toString()));
-				neoEObject.setMapped(true);
-			} else {
-				NeoLogger.error("Vertex {0} does not have an associated EClass Vertex", id);
-			}
-			loadedEObjects.put(id, neoEObject);
-		}
-		return neoEObject;
-	}
-	
-	/**
-	 * Reifies the given {@link Vertex} as an {@link EObject}. The method
-	 * guarantees that the same {@link EObject} is returned for a given
-	 * {@link Vertex} in subsequent calls, unless the {@link EObject} returned
-	 * in previous calls has been already garbage collected.
-	 * 
-	 * @param vertex
-	 * @return
-	 */
-	public InternalPersistentEObject reifyVertex(Vertex vertex) {
-		Object id = vertex.getId();
-		InternalPersistentEObject neoEObject;
-		neoEObject = loadedEObjects.get(id);
-		if (neoEObject == null) {
-			EClass eClass = resolveInstanceOf(vertex);
-			if (eClass != null) {
-			    EObject eObject;
-			    if(eClass.getEPackage().getClass().equals(EPackageImpl.class)) {
-			        // Dynamic EMF
-			        eObject = PersistenceFactory.eINSTANCE.create(eClass);
-			    } else {
-			        // EObject eObject = EcoreUtil.create(eClass);
-			        eObject = EcoreUtil.create(eClass);
-			    }
-				if (eObject instanceof InternalPersistentEObject) {
-					neoEObject = (InternalPersistentEObject) eObject;
-				} else {
-					neoEObject = Objects.requireNonNull(NeoEObjectAdapterFactoryImpl.getAdapter(eObject, InternalPersistentEObject.class));
-				}
-				neoEObject.id(new StringId(id.toString()));
-				neoEObject.setMapped(true);
-			} else {
-				NeoLogger.error("Vertex {0} does not have an associated EClass Vertex", id);
-			}
-			synchronized (loadedEObjects) {
-				loadedEObjects.put(id, neoEObject);
-			}
-		}
-		return neoEObject;
-	}
-	
-	/**
-	 * Builds the {@code id} used to identify {@link EClass} {@link Vertex}es.
-	 * 
-	 * @param eClass
-	 * @return
-	 */
-	protected static String buildEClassId(EClass eClass) {
-		return eClass != null ? eClass.getName() + '@' + eClass.getEPackage().getNsURI() : null;
-	}
-	
-	/**
-	 * 
-	 * @return the list of EClasses that have been indexed.
-	 * This list is needed to support index copy in {@link BlueprintsPersistenceBackendFactory#copyBackend(PersistenceBackend, PersistenceBackend)}
-	 */
-	public List<EClass> getIndexedEClasses() {
-	    return indexedEClasses;
-	}
-	
-	@Override
-	public Map<EClass,Iterator<Vertex>> getAllInstances(EClass eClass, boolean strict) {
-		Map<EClass,Iterator<Vertex>> indexHits;
-		if(eClass.isAbstract() && strict) {
-		    // There is no strict instance of an abstract class
-			indexHits = Collections.emptyMap();
-		} else {
-			indexHits = new HashMap<>();
-			Set<EClass> eClassToFind = new HashSet<>();
-			eClassToFind.add(eClass);
-			if (!strict) {
-				// Find all the concrete subclasses of the given EClass
-				// (the metaclass index only stores the concrete EClasses)
-				EPackage ePackage = eClass.getEPackage();
-				for (EClassifier eClassifier : ePackage.getEClassifiers()) {
-					if (eClassifier instanceof EClass) {
-						EClass packageEClass = (EClass) eClassifier;
-						if (eClass.isSuperTypeOf(packageEClass) && !packageEClass.isAbstract()) {
-							eClassToFind.add(packageEClass);
-						}
-					}
-				}
-			}
-			// Get all the vertices that are indexed with one of the EClass
-			for(EClass ec : eClassToFind) {
-				Iterator<Vertex> metaClassVertexIterator = metaclassIndex.get("name", ec.getName()).iterator();
-				if(metaClassVertexIterator.hasNext()) {
-					Vertex metaClassVertex = metaClassVertexIterator.next();
-					Iterator<Vertex> instanceVertexIterator = metaClassVertex.getVertices(Direction.IN, INSTANCE_OF).iterator();
-					indexHits.put(ec, instanceVertexIterator);
-			    } else {
-					NeoLogger.warn("MetaClass '{}' not found in index", ec.getName());
-				}
-			}
-		}
-		return indexHits;
-	}
-
-	protected class NeoEdge extends IdEdge {
-		public NeoEdge(Edge edge) {
-			super(edge, BlueprintsPersistenceBackend.this);
-		}
-
-		/**
-		 * {@inheritDoc} <br>
-		 * If the {@link Edge} references a {@link Vertex} with no more incoming
-		 * {@link Edge}, the referenced {@link Vertex} is removed as well
-		 */
-		@Override
-		public void remove() {
-			Vertex referencedVertex = getVertex(Direction.IN);
-			super.remove();
-			if (!referencedVertex.getEdges(Direction.IN).iterator().hasNext()) {
-				// If the Vertex has no more incoming edges remove it from the DB
-				referencedVertex.remove();
-			}
-		}
-	}
-}
+/*******************************************************************************
+ * Copyright (c) 2013 Atlanmod INRIA LINA Mines Nantes
+ * All rights reserved. This program and the accompanying materials
+ * are made available under the terms of the Eclipse Public License v1.0
+ * which accompanies this distribution, and is available at
+ * http://www.eclipse.org/legal/epl-v10.html
+ *
+ * Contributors:
+ *     Atlanmod INRIA LINA Mines Nantes - initial API and implementation
+ *******************************************************************************/
+
+package fr.inria.atlanmod.neoemf.graph.blueprints.datastore;
+
+import com.tinkerpop.blueprints.Direction;
+import com.tinkerpop.blueprints.Edge;
+import com.tinkerpop.blueprints.Index;
+import com.tinkerpop.blueprints.KeyIndexableGraph;
+import com.tinkerpop.blueprints.Vertex;
+import com.tinkerpop.blueprints.util.wrappers.id.IdEdge;
+import com.tinkerpop.blueprints.util.wrappers.id.IdGraph;
+import com.tinkerpop.blueprints.util.wrappers.id.IdVertex;
+
+import fr.inria.atlanmod.neoemf.core.PersistenceFactory;
+import fr.inria.atlanmod.neoemf.core.PersistentEObject;
+import fr.inria.atlanmod.neoemf.core.impl.NeoEObjectAdapterFactoryImpl;
+import fr.inria.atlanmod.neoemf.core.impl.StringId;
+import fr.inria.atlanmod.neoemf.datastore.InternalPersistentEObject;
+import fr.inria.atlanmod.neoemf.datastore.InvalidDataStoreException;
+import fr.inria.atlanmod.neoemf.datastore.PersistenceBackend;
+import fr.inria.atlanmod.neoemf.logger.NeoLogger;
+
+import org.eclipse.emf.ecore.EClass;
+import org.eclipse.emf.ecore.EClassifier;
+import org.eclipse.emf.ecore.EObject;
+import org.eclipse.emf.ecore.EPackage;
+import org.eclipse.emf.ecore.EPackage.Registry;
+import org.eclipse.emf.ecore.EcorePackage;
+import org.eclipse.emf.ecore.impl.EPackageImpl;
+import org.eclipse.emf.ecore.util.EcoreUtil;
+import org.jboss.util.collection.SoftValueHashMap;
+import org.jboss.util.collection.WeakValueHashMap;
+
+import java.text.MessageFormat;
+import java.util.ArrayList;
+import java.util.Collections;
+import java.util.HashMap;
+import java.util.HashSet;
+import java.util.Iterator;
+import java.util.List;
+import java.util.Map;
+import java.util.Objects;
+import java.util.Set;
+
+public class BlueprintsPersistenceBackend extends IdGraph<KeyIndexableGraph> implements PersistenceBackend {
+
+	protected static final String ECLASS__NAME = EcorePackage.eINSTANCE.getENamedElement_Name().getName();
+	protected static final String EPACKAGE__NSURI = EcorePackage.eINSTANCE.getEPackage_NsURI().getName();
+
+	protected static final String INSTANCE_OF = "kyanosInstanceOf";
+
+	private Index<Vertex> metaclassIndex;
+	private boolean isStarted;
+
+	/**
+	 * This {@link Map}&lt;objectID, {@link EObject}> is necessary to maintain a
+	 * registry of the already loaded {@link Vertex}es, to avoid duplicated
+	 * {@link EObject}s in memory.
+	 * 
+	 * We use a {@link WeakValueHashMap} for saving memory. When the value
+	 * {@link EObject} is no longer referenced and can be garbage collected it
+	 * is removed from the {@link Map}.
+	 */
+	protected Map<Object, InternalPersistentEObject> loadedEObjects = new SoftValueHashMap<>();
+	protected Map<Object, Vertex> loadedVertices = new SoftValueHashMap<>();
+	protected List<EClass> indexedEClasses = new ArrayList<>();
+	
+	public BlueprintsPersistenceBackend(KeyIndexableGraph baseGraph) {
+		super(baseGraph);
+		this.metaclassIndex = getIndex("metaclasses", Vertex.class);
+		if(metaclassIndex == null) {
+			metaclassIndex = createIndex("metaclasses",Vertex.class);
+		}
+		this.isStarted = true;
+	}
+	
+	@Override
+	public void start(Map<?, ?> options) throws InvalidDataStoreException {
+		// TODO Auto-generated method stub	
+	}
+	
+	@Override
+	public boolean isStarted() {
+		return isStarted;
+	}
+	
+	@Override
+	public void stop() {
+		shutdown();
+		isStarted = false;
+		
+	}
+	
+	@Override
+	public void save() {
+	    if(getFeatures().supportsTransactions) {
+			commit();
+	    } else {
+			shutdown();
+	    }
+	}
+
+	public void initMetaClassesIndex(List<EClass> eClassList) {
+	    for(EClass eClass : eClassList) {
+	        assert !metaclassIndex.get("name", eClass.getName()).iterator().hasNext() : "Index is not consistent";
+	        metaclassIndex.put("name", eClass.getName(), getVertex(eClass));
+	    }
+	}
+	
+	/**
+	 * Create a new vertex, add it to the graph, and return the newly created
+	 * vertex. The issued {@link EObject} is used to calculate the {@link Vertex} {@code id}.
+	 * 
+	 * @param eObject
+	 *            The corresponding {@link EObject}
+	 * @return the newly created vertex
+	 */
+	protected Vertex addVertex(EObject eObject) {
+		PersistentEObject neoEObject = Objects.requireNonNull(NeoEObjectAdapterFactoryImpl.getAdapter(eObject, PersistentEObject.class));
+		return addVertex(neoEObject.id().toString());
+	}
+
+	/**
+	 * Create a new vertex, add it to the graph, and return the newly created
+	 * vertex. The issued {@link EClass} is used to calculate the {@link Vertex} {@code id}.
+	 * 
+	 * @param eClass
+	 *            The corresponding {@link EClass}
+	 * @return the newly created vertex
+	 */
+	protected Vertex addVertex(EClass eClass) {
+		Vertex vertex = addVertex(buildEClassId(eClass));
+		vertex.setProperty(ECLASS__NAME, eClass.getName());
+		vertex.setProperty(EPACKAGE__NSURI, eClass.getEPackage().getNsURI());
+		return vertex;
+	}
+
+	/**
+	 * Return the vertex corresponding to the provided {@link EObject}. If no
+	 * vertex corresponds to that {@link EObject}, then return null.
+	 * 
+	 * @param eObject
+	 * @return the vertex referenced by the provided {@link EObject} or null
+	 *         when no such vertex exists
+	 */
+	public Vertex getVertex(EObject eObject) {
+		Vertex returnValue = null;
+		InternalPersistentEObject neoEObject = Objects.requireNonNull(NeoEObjectAdapterFactoryImpl.getAdapter(eObject, InternalPersistentEObject.class));
+		if(neoEObject.isMapped()) {
+			returnValue = loadedVertices.get(neoEObject.id());
+    		if(returnValue == null) {
+				returnValue = getVertex(neoEObject.id().toString());
+    		}
+	    }
+		else {
+		    NeoLogger.warn("Trying to access a non-mapped PersistentEObject");
+		}
+		return returnValue;
+	}
+
+	/**
+	 * Return the vertex corresponding to the provided {@link EObject}. If no
+	 * vertex corresponds to that {@link EObject}, then the corresponding
+	 * {@link Vertex} together with its {@code INSTANCE_OF} relationship is created.
+	 * 
+	 * @param eObject
+	 * @return the vertex referenced by the provided {@link EObject} or null
+	 *         when no such vertex exists
+	 */
+	public Vertex getOrCreateVertex(EObject eObject) {
+		InternalPersistentEObject neoEObject = Objects.requireNonNull(NeoEObjectAdapterFactoryImpl.getAdapter(eObject, InternalPersistentEObject.class));
+		Vertex vertex = null;
+		if(neoEObject.isMapped()) {
+    		vertex = loadedVertices.get(neoEObject.id());
+    		if(vertex == null) {
+    		    vertex = getVertex(neoEObject.id().toString());
+    		    loadedVertices.put(neoEObject.id(), vertex);
+    		}
+    	}
+		else {
+			vertex = addVertex(neoEObject);
+			EClass eClass = neoEObject.eClass();
+			Iterator<Vertex> metaclassIndexHits = metaclassIndex.get("name", eClass.getName()).iterator();
+			Vertex eClassVertex;
+			if(metaclassIndexHits.hasNext()) {
+			    eClassVertex = metaclassIndexHits.next();
+			}
+			else {
+				eClassVertex = addVertex(eClass);
+				metaclassIndex.put("name", eClass.getName(), eClassVertex);
+				indexedEClasses.add(eClass);
+			}
+			vertex.addEdge(INSTANCE_OF, eClassVertex);
+			neoEObject.setMapped(true);
+			loadedEObjects.put(neoEObject.id().toString(), neoEObject);
+			loadedVertices.put(neoEObject.id(), vertex);
+		}
+		return vertex;
+	}
+	
+	/**
+	 * Returns the vertex corresponding to the provided {@link EClass}. If no
+	 * vertex corresponds to that {@link EClass}, then return null.
+	 * 
+	 * @param eClass
+	 * @return the vertex referenced by the provided {@link EClass} or null when
+	 *         no such vertex exists
+	 */
+	protected Vertex getVertex(EClass eClass) {
+		return getVertex(buildEClassId(eClass));
+	}
+
+	
+
+    @Override
+	// FIXME Return of instance of non-static inner class 'NeoEdge'
+	public Edge addEdge(final Object id, final Vertex outVertex, final Vertex inVertex, final String label) {
+        return new NeoEdge(getBaseGraph().addEdge(id, ((IdVertex) outVertex).getBaseVertex(), ((IdVertex) inVertex).getBaseVertex(), label));
+    }
+
+    @Override
+	// FIXME Return of instance of non-static inner class 'NeoEdge'
+	public Edge getEdge(final Object id) {
+        final Edge edge = getBaseGraph().getEdge(id);
+		return null != edge ? new NeoEdge(edge) : null;
+    }
+
+	public EClass resolveInstanceOf(Vertex vertex) {
+		EClass returnValue = null;
+		Iterator<Vertex> iterator = vertex.getVertices(Direction.OUT, INSTANCE_OF).iterator();
+		if (iterator.hasNext()) {
+			Vertex eClassVertex = iterator.next();
+			String name = eClassVertex.getProperty(ECLASS__NAME);
+			String nsUri = eClassVertex.getProperty(EPACKAGE__NSURI);
+			returnValue = (EClass) Registry.INSTANCE.getEPackage(nsUri).getEClassifier(name);
+		}
+		return returnValue;
+	}
+
+	
+	public InternalPersistentEObject reifyVertex(Vertex vertex, EClass eClass) {
+		Object id = vertex.getId();
+		InternalPersistentEObject neoEObject;
+		neoEObject = loadedEObjects.get(id);
+		if (neoEObject == null) {
+			if (eClass != null) {
+			    EObject eObject;
+			    if(eClass.getEPackage().getClass().equals(EPackageImpl.class)) {
+			        // Dynamic EMF
+			        eObject = PersistenceFactory.eINSTANCE.create(eClass);
+			    } else {
+			        // EObject eObject = EcoreUtil.create(eClass);
+			        eObject = EcoreUtil.create(eClass);
+			    }
+				if (eObject instanceof InternalPersistentEObject) {
+					neoEObject = (InternalPersistentEObject) eObject;
+				} else {
+					neoEObject = Objects.requireNonNull(NeoEObjectAdapterFactoryImpl.getAdapter(eObject, InternalPersistentEObject.class));
+				}
+				neoEObject.id(new StringId(id.toString()));
+				neoEObject.setMapped(true);
+			} else {
+				NeoLogger.error("Vertex {0} does not have an associated EClass Vertex", id);
+			}
+			loadedEObjects.put(id, neoEObject);
+		}
+		return neoEObject;
+	}
+	
+	/**
+	 * Reifies the given {@link Vertex} as an {@link EObject}. The method
+	 * guarantees that the same {@link EObject} is returned for a given
+	 * {@link Vertex} in subsequent calls, unless the {@link EObject} returned
+	 * in previous calls has been already garbage collected.
+	 * 
+	 * @param vertex
+	 * @return
+	 */
+	public InternalPersistentEObject reifyVertex(Vertex vertex) {
+		Object id = vertex.getId();
+		InternalPersistentEObject neoEObject;
+		neoEObject = loadedEObjects.get(id);
+		if (neoEObject == null) {
+			EClass eClass = resolveInstanceOf(vertex);
+			if (eClass != null) {
+			    EObject eObject;
+			    if(eClass.getEPackage().getClass().equals(EPackageImpl.class)) {
+			        // Dynamic EMF
+			        eObject = PersistenceFactory.eINSTANCE.create(eClass);
+			    } else {
+			        // EObject eObject = EcoreUtil.create(eClass);
+			        eObject = EcoreUtil.create(eClass);
+			    }
+				if (eObject instanceof InternalPersistentEObject) {
+					neoEObject = (InternalPersistentEObject) eObject;
+				} else {
+					neoEObject = Objects.requireNonNull(NeoEObjectAdapterFactoryImpl.getAdapter(eObject, InternalPersistentEObject.class));
+				}
+				neoEObject.id(new StringId(id.toString()));
+				neoEObject.setMapped(true);
+			} else {
+				NeoLogger.error("Vertex {0} does not have an associated EClass Vertex", id);
+			}
+			synchronized (loadedEObjects) {
+				loadedEObjects.put(id, neoEObject);
+			}
+		}
+		return neoEObject;
+	}
+	
+	/**
+	 * Builds the {@code id} used to identify {@link EClass} {@link Vertex}es.
+	 * 
+	 * @param eClass
+	 * @return
+	 */
+	protected static String buildEClassId(EClass eClass) {
+		return eClass != null ? eClass.getName() + '@' + eClass.getEPackage().getNsURI() : null;
+	}
+	
+	/**
+	 * 
+	 * @return the list of EClasses that have been indexed.
+	 * This list is needed to support index copy in {@link BlueprintsPersistenceBackendFactory#copyBackend(PersistenceBackend, PersistenceBackend)}
+	 */
+	public List<EClass> getIndexedEClasses() {
+	    return indexedEClasses;
+	}
+	
+	@Override
+	public Map<EClass,Iterator<Vertex>> getAllInstances(EClass eClass, boolean strict) {
+		Map<EClass,Iterator<Vertex>> indexHits;
+		if(eClass.isAbstract() && strict) {
+		    // There is no strict instance of an abstract class
+			indexHits = Collections.emptyMap();
+		} else {
+			indexHits = new HashMap<>();
+			Set<EClass> eClassToFind = new HashSet<>();
+			eClassToFind.add(eClass);
+			if (!strict) {
+				// Find all the concrete subclasses of the given EClass
+				// (the metaclass index only stores the concrete EClasses)
+				EPackage ePackage = eClass.getEPackage();
+				for (EClassifier eClassifier : ePackage.getEClassifiers()) {
+					if (eClassifier instanceof EClass) {
+						EClass packageEClass = (EClass) eClassifier;
+						if (eClass.isSuperTypeOf(packageEClass) && !packageEClass.isAbstract()) {
+							eClassToFind.add(packageEClass);
+						}
+					}
+				}
+			}
+			// Get all the vertices that are indexed with one of the EClass
+			for(EClass ec : eClassToFind) {
+				Iterator<Vertex> metaClassVertexIterator = metaclassIndex.get("name", ec.getName()).iterator();
+				if(metaClassVertexIterator.hasNext()) {
+					Vertex metaClassVertex = metaClassVertexIterator.next();
+					Iterator<Vertex> instanceVertexIterator = metaClassVertex.getVertices(Direction.IN, INSTANCE_OF).iterator();
+					indexHits.put(ec, instanceVertexIterator);
+			    } else {
+					NeoLogger.warn("MetaClass '{}' not found in index", ec.getName());
+				}
+			}
+		}
+		return indexHits;
+	}
+
+	protected class NeoEdge extends IdEdge {
+		public NeoEdge(Edge edge) {
+			super(edge, BlueprintsPersistenceBackend.this);
+		}
+
+		/**
+		 * {@inheritDoc} <br>
+		 * If the {@link Edge} references a {@link Vertex} with no more incoming
+		 * {@link Edge}, the referenced {@link Vertex} is removed as well
+		 */
+		@Override
+		public void remove() {
+			Vertex referencedVertex = getVertex(Direction.IN);
+			super.remove();
+			if (!referencedVertex.getEdges(Direction.IN).iterator().hasNext()) {
+				// If the Vertex has no more incoming edges remove it from the DB
+				referencedVertex.remove();
+			}
+		}
+	}
+}