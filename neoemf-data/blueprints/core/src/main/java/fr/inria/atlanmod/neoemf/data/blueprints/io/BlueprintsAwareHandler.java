/*
 * Copyright (c) 2013-2017 Atlanmod INRIA LINA Mines Nantes.
 * All rights reserved. This program and the accompanying materials
 * are made available under the terms of the Eclipse Public License v1.0
 * which accompanies this distribution, and is available at
 * http://www.eclipse.org/legal/epl-v10.html
 *
 * Contributors:
 *     Atlanmod INRIA LINA Mines Nantes - initial API and implementation
 */

package fr.inria.atlanmod.neoemf.data.blueprints.io;

import com.tinkerpop.blueprints.Vertex;

import fr.inria.atlanmod.neoemf.core.Id;
import fr.inria.atlanmod.neoemf.data.blueprints.BlueprintsPersistenceBackend;
import fr.inria.atlanmod.neoemf.io.AlreadyExistingIdException;
import fr.inria.atlanmod.neoemf.io.Handler;

import java.util.NoSuchElementException;

/**
<<<<<<< HEAD
 * A {@link Handler} for {@link BlueprintsPersistenceBackend}s.
 *
 * @note This handler has a key conflicts resolution feature, but it consumes much more memory than a handler without
 * conflicts resolution. Make sure you have enough memory to avoid heap space.
=======
 * A {@link PersistenceHandler} for {@link BlueprintsPersistenceBackend}s.
 * <p>
 * This handler has a key conflicts resolution feature, but it consumes much more memory than a handler
 * without conflicts resolution. Make sure you have enough memory to avoid heap space.
>>>>>>> 8bf4369a
 */
public class BlueprintsAwareHandler extends AbstractBlueprintsHandler {

    /**
     * Constructs a new {@code BlueprintsAwareHandler} on the given {@code backend}.
     *
     * @param backend the back-end where to store data
     */
    protected BlueprintsAwareHandler(BlueprintsPersistenceBackend backend) {
        super(backend);
    }

    @Override
    protected Vertex getVertex(final Id id) {
        try {
            return verticesCache.get(id, key -> getPersistenceBackend().getVertex(key));
        }
        catch (Exception e) {
            throw new NoSuchElementException("Unable to find an element with Id '" + id.toString() + "'");
        }
    }

    @Override
    protected Vertex createVertex(final Id id) {
        try {
            return verticesCache.get(id, key -> getPersistenceBackend().addVertex(key));
        }
        catch (Exception e) {
            throw new AlreadyExistingIdException("Already existing Id '" + id.toString() + "'");
        }
    }
}<|MERGE_RESOLUTION|>--- conflicted
+++ resolved
@@ -21,17 +21,10 @@
 import java.util.NoSuchElementException;
 
 /**
-<<<<<<< HEAD
  * A {@link Handler} for {@link BlueprintsPersistenceBackend}s.
- *
- * @note This handler has a key conflicts resolution feature, but it consumes much more memory than a handler without
- * conflicts resolution. Make sure you have enough memory to avoid heap space.
-=======
- * A {@link PersistenceHandler} for {@link BlueprintsPersistenceBackend}s.
  * <p>
- * This handler has a key conflicts resolution feature, but it consumes much more memory than a handler
+ * @note This handler has a key conflicts resolution feature, but it consumes much more memory than a handler
  * without conflicts resolution. Make sure you have enough memory to avoid heap space.
->>>>>>> 8bf4369a
  */
 public class BlueprintsAwareHandler extends AbstractBlueprintsHandler {
 
