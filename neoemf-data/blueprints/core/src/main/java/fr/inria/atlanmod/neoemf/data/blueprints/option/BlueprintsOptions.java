--- conflicted
+++ resolved
@@ -11,17 +11,10 @@
 
 package fr.inria.atlanmod.neoemf.data.blueprints.option;
 
-
 /**
-<<<<<<< HEAD
- * A specific class that holds Blueprints {@link TinkerGraph} specific options.
+ * A specific class that holds Blueprints TinkerGraph specific options.
  *
  * @future This class is not used in the current release of the tool, it will simplify option management
-=======
- * A specific class that holds Blueprints TinkerGraph specific options.
- * <p>
- * This class is not used in the current release of the tool, it will simplify option management 
->>>>>>> 6da853dc
  * in the near future.
  */
 public class BlueprintsOptions extends AbstractBlueprintsOptions {
