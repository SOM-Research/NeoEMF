/*
 * Copyright (c) 2013-2017 Atlanmod INRIA LINA Mines Nantes.
 * All rights reserved. This program and the accompanying materials
 * are made available under the terms of the Eclipse Public License v1.0
 * which accompanies this distribution, and is available at
 * http://www.eclipse.org/legal/epl-v10.html
 *
 * Contributors:
 *     Atlanmod INRIA LINA Mines Nantes - initial API and implementation
 */

package fr.inria.atlanmod.neoemf.data.blueprints.store;

import static com.google.common.base.Preconditions.checkArgument;
import static com.google.common.base.Preconditions.checkElementIndex;
import static com.google.common.base.Preconditions.checkNotNull;
import static com.google.common.base.Preconditions.checkPositionIndex;
import static java.util.Objects.isNull;
import static java.util.Objects.nonNull;

import java.util.Map;
import java.util.Objects;

import org.apache.commons.lang3.ArrayUtils;
import org.eclipse.emf.common.util.BasicEList;
import org.eclipse.emf.common.util.EList;
import org.eclipse.emf.ecore.EAttribute;
import org.eclipse.emf.ecore.EClass;
import org.eclipse.emf.ecore.EObject;
import org.eclipse.emf.ecore.EReference;
import org.eclipse.emf.ecore.EStructuralFeature;
import org.eclipse.emf.ecore.InternalEObject;
import org.eclipse.emf.ecore.resource.Resource;

import com.google.common.collect.Iterables;
import com.tinkerpop.blueprints.Direction;
import com.tinkerpop.blueprints.Edge;
import com.tinkerpop.blueprints.Vertex;

import fr.inria.atlanmod.neoemf.core.Id;
import fr.inria.atlanmod.neoemf.core.PersistentEObject;
import fr.inria.atlanmod.neoemf.data.blueprints.BlueprintsPersistenceBackend;
import fr.inria.atlanmod.neoemf.data.store.AbstractDirectWriteStore;
import fr.inria.atlanmod.neoemf.data.store.AbstractPersistentStoreDecorator;
import fr.inria.atlanmod.neoemf.data.store.PersistentStore;

/**
<<<<<<< HEAD
 * A {@link fr.inria.atlanmod.neoemf.data.store.DirectWriteStore} implementation that translates model-level operations
 * into Blueprints calls.
=======
 * An {@link AbstractDirectWriteStore} subclass that translates model-level operations
 * to Blueprints calls.
 * <p>
 * This class implements the {@link PersistentStore} interface that defines a set of operations to implement in order
 * to allow EMF persistence delegation. If this store is used, every method call and property access on 
 * {@link PersistentEObject} is forwarded to this class, that takes care of the database serialization and deserialization 
 * using its embedded {@link BlueprintsPersistenceBackend}.
 * <p>
 * This store can be used as a base store that can be complemented by plugging decorator stores on top of it 
 * (see {@link AbstractPersistentStoreDecorator} subclasses) to provide additional features such as caching or logging.
 * 
 * @see PersistentEObject
 * @see BlueprintsPersistenceBackend
 * @see AbstractPersistentStoreDecorator
>>>>>>> 6f6106b7
 */
public class DirectWriteBlueprintsStore extends AbstractDirectWriteStore<BlueprintsPersistenceBackend> {

    /**
     * The string used as a separator between values of multi-valued attributes
     */
    protected static final String SEPARATOR = ":";
    /**
     * The property key used to define the index of an edge
     */
    protected static final String POSITION = "position";
    /**
     * The label used to define container {@link Edge}s
     */
    protected static final String CONTAINER = "eContainer";
    /**
     * The label used to link root vertex to top-level elements
     */
    protected static final String CONTENTS = "eContents";
    /**
     * The property key used to define the opposite containing feature in container {@link Edge}s
     */
    protected static final String CONTAINING_FEATURE = "containingFeature";
    /**
     * The property key used to define the number of edges with a specific label
     */
    protected static final String SIZE_LITERAL = "size";

    /**
<<<<<<< HEAD
     * Instantiates a new {@code DirectWriteBlueprintsStore} between the given {@code resource} and the
     * {@code backend}.
     *
     * @param resource the resource to persist and access
     * @param backend the persistence backend used to store the model
=======
     * Creates a new {@link DirectWriteBlueprintsStore} for the given {@link Resource} and {@link BlueprintsPersistenceBackend}.
     * @param resource the {@link Resource} to persist and access
     * @param backend the {@link BlueprintsPersistenceBackend} used to serialize and deserialize the model
>>>>>>> 6f6106b7
     */
    public DirectWriteBlueprintsStore(Resource.Internal resource, BlueprintsPersistenceBackend backend) {
        super(resource, backend);
    }

    @Override
    protected Object getAttribute(PersistentEObject object, EAttribute attribute, int index) {
        Vertex vertex = backend.getVertex(object.id());
        String propertyName = attribute.getName();
        if (attribute.isMany()) {
            checkElementIndex(index, getSize(vertex, attribute), "Invalid get index " + index);
            propertyName += SEPARATOR + index;
        }
        return parseProperty(attribute, vertex.getProperty(propertyName));
    }

    @Override
    protected Object getReference(PersistentEObject object, EReference reference, int index) {
        Object soughtReference = null;
        Vertex vertex = backend.getVertex(object.id());
        Vertex referencedVertex;
        if (!reference.isMany()) {
            referencedVertex = Iterables.getOnlyElement(
                    vertex.getVertices(Direction.OUT, reference.getName()), null);
        }
        else {
            checkElementIndex(index, getSize(vertex, reference), "Invalid get index " + index);
            referencedVertex = Iterables.getOnlyElement(
                    vertex.query()
                            .labels(reference.getName())
                            .direction(Direction.OUT)
                            .has(POSITION, index)
                            .vertices(),
                    null);
        }
        if (nonNull(referencedVertex)) {
            soughtReference = reifyVertex(referencedVertex);
        }
        return soughtReference;
    }

    @Override
    protected Object setAttribute(PersistentEObject object, EAttribute attribute, int index, Object value) {
        Object old;
        if (isNull(value)) {
            old = get(object, attribute, index);
            clear(object, attribute);
        }
        else {
            Vertex vertex = backend.getOrCreateVertex(object);
            String propertyName = attribute.getName();
            if (!attribute.isMany()) {
                Object property = vertex.getProperty(propertyName);
                old = parseProperty(attribute, property);
            }
            else {
                checkElementIndex(index, getSize(vertex, attribute));
                propertyName += SEPARATOR + index;
                old = vertex.getProperty(propertyName);
            }
            vertex.setProperty(propertyName, serializeToProperty(attribute, value));
        }
        return old;
    }

    @Override
    protected Object setReference(PersistentEObject object, EReference reference, int index, PersistentEObject value) {
        Object old = null;
        if (isNull(value)) {
            old = get(object, reference, index);
            clear(object, reference);
        }
        else {
            Vertex vertex = backend.getOrCreateVertex(object);
            Vertex newReferencedVertex = backend.getOrCreateVertex(value);

            // Update the containment reference if needed
            if (reference.isContainment()) {
                updateContainment(reference, vertex, newReferencedVertex);
            }

            if (!reference.isMany()) {
                Edge edge = Iterables.getOnlyElement(vertex.getEdges(Direction.OUT, reference.getName()), null);
                if (nonNull(edge)) {
                    Vertex referencedVertex = edge.getVertex(Direction.IN);
                    old = reifyVertex(referencedVertex);
                    edge.remove();
                }
                vertex.addEdge(reference.getName(), newReferencedVertex);
            }
            else {
                checkElementIndex(index, getSize(vertex, reference));
                Iterable<Edge> edges = vertex.query()
                        .labels(reference.getName())
                        .direction(Direction.OUT)
                        .has(POSITION, index)
                        .edges();

                for (Edge edge : edges) {
                    Vertex referencedVertex = edge.getVertex(Direction.IN);
                    old = reifyVertex(referencedVertex);
                    edge.remove();
                }
                Edge edge = vertex.addEdge(reference.getName(), newReferencedVertex);
                edge.setProperty(POSITION, index);
            }
        }
        return old;
    }

    @Override
    protected boolean isSetAttribute(PersistentEObject object, EAttribute attribute) {
        boolean isSet = false;
        Vertex vertex = backend.getVertex(object.id());
        if (nonNull(vertex)) {
            String propertyName = attribute.getName();
            if (attribute.isMany()) {
                propertyName += SEPARATOR + SIZE_LITERAL;
            }
            isSet = nonNull(vertex.getProperty(propertyName));
        }
        return isSet;
    }

    @Override
    protected boolean isSetReference(PersistentEObject object, EReference reference) {
        boolean isSet = false;
        Vertex vertex = backend.getVertex(object.id());
        if (nonNull(vertex)) {
            isSet = !Iterables.isEmpty(vertex.getVertices(Direction.OUT, reference.getName()));
        }
        return isSet;
    }

    @Override
    protected void unsetAttribute(PersistentEObject object, EAttribute attribute) {
        Vertex vertex = backend.getVertex(object.id());
        String propertyName = attribute.getName();
        if (attribute.isMany()) {
            propertyName += SEPARATOR + SIZE_LITERAL;
            Integer size = vertex.getProperty(propertyName);
            for (int i = 0; i < size; i++) {
                vertex.removeProperty(attribute.getName() + SEPARATOR + i);
            }
        }
        vertex.removeProperty(propertyName);
    }

    @Override
    protected void unsetReference(PersistentEObject object, EReference reference) {
        Vertex vertex = backend.getVertex(object.id());
        if (!reference.isMany()) {
            Edge edge = Iterables.getOnlyElement(vertex.getEdges(Direction.OUT, reference.getName()), null);
            if (nonNull(edge)) {
                edge.remove();
            }
        }
        else {
            for (Edge edge : vertex.query().labels(reference.getName()).direction(Direction.OUT).edges()) {
                edge.remove();
            }
            vertex.removeProperty(reference.getName() + SEPARATOR + SIZE_LITERAL);
        }
    }

    @Override
    protected boolean containsAttribute(PersistentEObject object, EAttribute attribute, Object value) {
        return ArrayUtils.contains(toArray(object, attribute), value);
    }

    @Override
    protected boolean containsReference(PersistentEObject object, EReference reference, PersistentEObject value) {
        Vertex v = backend.getOrCreateVertex(object);
        for (Vertex vOut : v.getVertices(Direction.OUT, reference.getName())) {
            if (Objects.equals(vOut.getId(), value.id().toString())) {
                return true;
            }
        }
        return false;
    }

    @Override
    protected int indexOfAttribute(PersistentEObject object, EAttribute attribute, Object value) {
        return ArrayUtils.indexOf(toArray(object, attribute), value);
    }

    @Override
    protected int indexOfReference(PersistentEObject object, EReference reference, PersistentEObject value) {
        int index = ArrayUtils.INDEX_NOT_FOUND;
        if (nonNull(value)) {
            Vertex inVertex = backend.getVertex(object.id());
            Vertex outVertex = backend.getVertex(value.id());
            for (Edge e : outVertex.getEdges(Direction.IN, reference.getName())) {
                if (Objects.equals(e.getVertex(Direction.OUT), inVertex)) {
                    return e.getProperty(POSITION);
                }
            }
        }
        return index;
    }

    @Override
    protected int lastIndexOfAttribute(PersistentEObject object, EAttribute attribute, Object value) {
        return ArrayUtils.lastIndexOf(toArray(object, attribute), value);
    }

    @Override
    protected int lastIndexOfReference(PersistentEObject object, EReference reference, PersistentEObject value) {
        int index = ArrayUtils.INDEX_NOT_FOUND;
        if (nonNull(value)) {
            Vertex inVertex = backend.getVertex(object.id());
            Vertex outVertex = backend.getVertex(value.id());
            Edge lastPositionEdge = null;
            for (Edge e : outVertex.getEdges(Direction.IN, reference.getName())) {
                if (Objects.equals(e.getVertex(Direction.OUT), inVertex)
                        && (isNull(lastPositionEdge)
                        || (int) e.getProperty(POSITION) > (int) lastPositionEdge.getProperty(POSITION)))
                {
                    lastPositionEdge = e;
                }
            }
            if (nonNull(lastPositionEdge)) {
                index = lastPositionEdge.getProperty(POSITION);
            }
        }
        return index;
    }

    @Override
    protected void addAttribute(PersistentEObject object, EAttribute attribute, int index, Object value) {
        if (index == PersistentStore.NO_INDEX) {
            /*
             * Handle NO_INDEX index, which represent direct-append feature.
			 * The call to size should not cause an overhead because it would have been done in regular
			 * addUnique() otherwise.
			 */
            index = size(object, attribute);
        }
        Vertex vertex = backend.getOrCreateVertex(object);
        Integer size = getSize(vertex, attribute);
        size++;
        setSize(vertex, attribute, size);
        checkPositionIndex(index, size, "Invalid add index");
        for (int i = size - 1; i > index; i--) {
            Object movingProperty = vertex.getProperty(attribute.getName() + SEPARATOR + (i - 1));
            vertex.setProperty(attribute.getName() + SEPARATOR + i, movingProperty);
        }
        vertex.setProperty(attribute.getName() + SEPARATOR + index, serializeToProperty(attribute, value));
    }

    @Override
    protected void addReference(PersistentEObject object, EReference reference, int index, PersistentEObject value) {
        if (index == PersistentStore.NO_INDEX) {
            /*
             * Handle NO_INDEX index, which represent direct-append feature.
			 * The call to size should not cause an overhead because it would have been done in regular
			 * addUnique() otherwise.
			 */
            index = size(object, reference);
        }
        Vertex vertex = backend.getOrCreateVertex(object);

        Vertex referencedVertex = backend.getOrCreateVertex(value);
        // Update the containment reference if needed
        if (reference.isContainment()) {
            updateContainment(reference, vertex, referencedVertex);
        }

        Integer size = getSize(vertex, reference);
        int newSize = size + 1;
        checkPositionIndex(index, newSize, "Invalid add index");
        if (index != size) {
            Iterable<Edge> edges = vertex.query()
                    .labels(reference.getName())
                    .direction(Direction.OUT)
                    .interval(POSITION, index, newSize)
                    .edges();

            // Avoid unnecessary database access
            for (Edge edge : edges) {
                int position = edge.getProperty(POSITION);
                edge.setProperty(POSITION, position + 1);
            }
        }
        Edge edge = vertex.addEdge(reference.getName(), referencedVertex);
        edge.setProperty(POSITION, index);

        setSize(vertex, reference, newSize);
    }

    @Override
    protected Object removeAttribute(PersistentEObject object, EAttribute attribute, int index) {
        Vertex vertex = backend.getVertex(object.id());
        Integer size = getSize(vertex, attribute);
        Object old;
        checkPositionIndex(index, size, "Invalid remove index");

        old = parseProperty(attribute, vertex.getProperty(attribute.getName() + SEPARATOR + index));
        int newSize = size - 1;
        for (int i = newSize; i > index; i--) {
            Object movingProperty = vertex.getProperty(attribute.getName() + SEPARATOR + i);
            vertex.setProperty(attribute.getName() + SEPARATOR + (i - 1), movingProperty);
        }
        setSize(vertex, attribute, newSize);
        return old;
    }

    @Override
    protected Object removeReference(PersistentEObject object, EReference reference, int index) {
        Vertex vertex = backend.getVertex(object.id());
        String referenceName = reference.getName();
        Integer size = getSize(vertex, reference);
        InternalEObject old = null;
        checkPositionIndex(index, size, "Invalid remove index");

        Iterable<Edge> edges = vertex.query()
                .labels(referenceName)
                .direction(Direction.OUT)
                .interval(POSITION, index, size)
                .edges();

        for (Edge edge : edges) {
            int position = edge.getProperty(POSITION);
            if (position == index) {
                Vertex referencedVertex = edge.getVertex(Direction.IN);
                old = reifyVertex(referencedVertex);
                edge.remove();
                if (reference.isContainment()) {
                    for (Edge conEdge : referencedVertex.getEdges(Direction.OUT, CONTAINER)) {
                        conEdge.remove();
                    }
                }
            }
            else {
                edge.setProperty(POSITION, position - 1);
            }
        }
        setSize(vertex, reference, size - 1); // Update size
        checkNotNull(old);
        if (reference.isContainment()) {
            old.eBasicSetContainer(null, -1, null);
            ((PersistentEObject) old).resource(null);
        }
        return old;
    }

    @Override
    protected void clearAttribute(PersistentEObject object, EAttribute attribute) {
        Vertex vertex = backend.getVertex(object.id());
        Integer size = getSize(vertex, attribute);
        for (int i = 0; i < size; i++) {
            vertex.removeProperty(attribute.getName() + SEPARATOR + i);
        }
        setSize(vertex, attribute, 0);
    }

    @Override
    protected void clearReference(PersistentEObject object, EReference reference) {
        Vertex vertex = backend.getOrCreateVertex(object);
        for (Edge edge : vertex.query().labels(reference.getName()).direction(Direction.OUT).edges()) {
            edge.remove();
        }
        setSize(vertex, reference, 0);
    }

    @Override
    public int size(InternalEObject internalObject, EStructuralFeature feature) {
        checkArgument(feature.isMany(), "Cannot compute size of a single-valued feature");
        PersistentEObject object = PersistentEObject.from(internalObject);
        Vertex vertex = backend.getVertex(object.id());
        return isNull(vertex) ? 0 : getSize(vertex, feature);
    }

    @Override
    public InternalEObject getContainer(InternalEObject internalObject) {
        InternalEObject container = null;
        PersistentEObject object = PersistentEObject.from(internalObject);
        Vertex vertex = backend.getVertex(object.id());
        Vertex containerVertex = Iterables.getOnlyElement(vertex.getVertices(Direction.OUT, CONTAINER), null);
        if (nonNull(containerVertex)) {
            container = reifyVertex(containerVertex);
        }
        return container;
    }

    @Override
    public EStructuralFeature getContainingFeature(InternalEObject internalObject) {
        EStructuralFeature feature = null;
        PersistentEObject object = PersistentEObject.from(internalObject);
        Vertex vertex = backend.getVertex(object.id());
        Edge edge = Iterables.getOnlyElement(vertex.getEdges(Direction.OUT, CONTAINER), null);
        if (nonNull(edge)) {
            String featureName = edge.getProperty(CONTAINING_FEATURE);
            Vertex containerVertex = edge.getVertex(Direction.IN);
            if (nonNull(featureName)) {
                EObject container = reifyVertex(containerVertex);
                feature = container.eClass().getEStructuralFeature(featureName);
            }
        }
        return feature;
    }

    /**
     * Find the number of elements contained in the given {@code feature}
     * @param vertex the input {@link Vertex} of the {@code feature}
     * @param feature the {@link EStructuralFeature} describing the feature to access
     * @return the size of the {@code feature} if it is multi-valued, {@code 0} otherwise
     */
    protected Integer getSize(Vertex vertex, EStructuralFeature feature) {
        Integer size = vertex.getProperty(feature.getName() + SEPARATOR + SIZE_LITERAL);
        return isNull(size) ? 0 : size;
    }

    /**
     * Set the size property of the given {@code feature} in the given {@code vertex} to {@code size}
     * @param vertex the input {@link Vertex} of the {@code feature}
     * @param feature the {@link EStructuralFeature} describing the feature to access
     * @param size the new size 
     */
    private void setSize(Vertex vertex, EStructuralFeature feature, int size) {
        vertex.setProperty(feature.getName() + SEPARATOR + SIZE_LITERAL, size);
    }

    /**
     * Creates a new container edge between {@code parentVertex} and {@code childVertex}, and deletes any
     * container edge previously linked to {@code childVertex}
     * @param reference the containment {@link EReference}. This parameter is used to set the containing feature property
     * in the create edge.
     * @param parentVertex the {@link Vertex} representing the container element
     * @param childVertex the {@link Vertex} representing the contained element
     * 
     * @see DirectWriteBlueprintsStore#CONTAINER
     * @see DirectWriteBlueprintsStore#CONTAINING_FEATURE
     */
    private void updateContainment(EReference reference, Vertex parentVertex, Vertex childVertex) {
        for (Edge edge : childVertex.getEdges(Direction.OUT, CONTAINER)) {
            edge.remove();
        }
        Edge edge = childVertex.addEdge(CONTAINER, parentVertex);
        edge.setProperty(CONTAINING_FEATURE, reference.getName());
    }

    /**
     * Creates an {@link InternalEObject} from the given {@code vertex}
     * @param vertex the {@link Vertex} to reify
     * @return an {@link InternalEObject} built from the provided {@link Vertex}
     * 
     * @see DirectWriteBlueprintsStore#reifyVertex(Vertex, EClass)
     */
    protected InternalEObject reifyVertex(Vertex vertex) {
        return reifyVertex(vertex, null);
    }

    /**
     * Creates an {@link InternalEObject} from the given {@code vertex}, and sets its {@link EClass} with the given {@code EClass}.
     * <p>
     * This method speeds-up the reification for objects with a known {@link EClass} by avoiding unnecessary database accesses.
     * @param vertex the {@link Vertex} to reify
     * @param eClass the {@link EClass} representing the type of the element to create
     * @return an {@link InternalEObject} build from the provided {@link Vertex}
     */
    protected InternalEObject reifyVertex(Vertex vertex, EClass eClass) {
        PersistentEObject internalEObject = backend.reifyVertex(vertex, eClass);
        if (internalEObject.resource() != resource()) {
            if (Iterables.isEmpty(vertex.getEdges(Direction.OUT, CONTAINER))) {
                if (!Iterables.isEmpty(vertex.getVertices(Direction.IN, CONTENTS))) {
                    internalEObject.resource(resource());
                }
                // else : not part of the resource
            }
            else {
                internalEObject.resource(resource());
            }
        }
        return internalEObject;
    }

    /**
     * Search in the database the {@link Vertex} corresponing to the given {@code id} and reifies it
     * @param id the {@link Id} to search
     * @return a reified {@link EObject} if the corresponding {@link Vertex} has been found in the database, {@code null} otherwise
     */
    @Override
    public EObject eObject(Id id) {
        Vertex vertex = backend.getVertex(id);
        return isNull(vertex) ? null : reifyVertex(vertex);
    }

    /**
     * Computes efficiently {@code allInstances} operation by using underlying graph facilities. This method uses
     * database indices to avoid costly traversal of the entire model.
     * @param eClass the {@link EClass} to get the instances of
     * @param strict set to {@code true} if the method should look for instances of {@code eClass} only, set to {@code false}
     * if the method should also return elements that are subclasses of {@code eClass}
     */
    @Override
    public EList<EObject> getAllInstances(EClass eClass, boolean strict) {
        Map<EClass, Iterable<Vertex>> indexHits = backend.getAllInstances(eClass, strict);
        EList<EObject> instances = new BasicEList<>();
        for (Map.Entry<EClass, Iterable<Vertex>> entry : indexHits.entrySet()) {
            for (Vertex instanceVertex : entry.getValue()) {
                instances.add(reifyVertex(instanceVertex, entry.getKey()));
            }
        }
        return instances;
    }
}<|MERGE_RESOLUTION|>--- conflicted
+++ resolved
@@ -45,25 +45,20 @@
 import fr.inria.atlanmod.neoemf.data.store.PersistentStore;
 
 /**
-<<<<<<< HEAD
- * A {@link fr.inria.atlanmod.neoemf.data.store.DirectWriteStore} implementation that translates model-level operations
- * into Blueprints calls.
-=======
- * An {@link AbstractDirectWriteStore} subclass that translates model-level operations
+ * An {@link fr.inria.atlanmod.neoemf.data.store.DirectWriteStore} subclass that translates model-level operations
  * to Blueprints calls.
  * <p>
  * This class implements the {@link PersistentStore} interface that defines a set of operations to implement in order
- * to allow EMF persistence delegation. If this store is used, every method call and property access on 
- * {@link PersistentEObject} is forwarded to this class, that takes care of the database serialization and deserialization 
+ * to allow EMF persistence delegation. If this store is used, every method call and property access on
+ * {@link PersistentEObject} is forwarded to this class, that takes care of the database serialization and deserialization
  * using its embedded {@link BlueprintsPersistenceBackend}.
  * <p>
- * This store can be used as a base store that can be complemented by plugging decorator stores on top of it 
+ * This store can be used as a base store that can be complemented by plugging decorator stores on top of it
  * (see {@link AbstractPersistentStoreDecorator} subclasses) to provide additional features such as caching or logging.
- * 
+ *
  * @see PersistentEObject
  * @see BlueprintsPersistenceBackend
  * @see AbstractPersistentStoreDecorator
->>>>>>> 6f6106b7
  */
 public class DirectWriteBlueprintsStore extends AbstractDirectWriteStore<BlueprintsPersistenceBackend> {
 
@@ -93,17 +88,11 @@
     protected static final String SIZE_LITERAL = "size";
 
     /**
-<<<<<<< HEAD
      * Instantiates a new {@code DirectWriteBlueprintsStore} between the given {@code resource} and the
      * {@code backend}.
      *
      * @param resource the resource to persist and access
      * @param backend the persistence backend used to store the model
-=======
-     * Creates a new {@link DirectWriteBlueprintsStore} for the given {@link Resource} and {@link BlueprintsPersistenceBackend}.
-     * @param resource the {@link Resource} to persist and access
-     * @param backend the {@link BlueprintsPersistenceBackend} used to serialize and deserialize the model
->>>>>>> 6f6106b7
      */
     public DirectWriteBlueprintsStore(Resource.Internal resource, BlueprintsPersistenceBackend backend) {
         super(resource, backend);
