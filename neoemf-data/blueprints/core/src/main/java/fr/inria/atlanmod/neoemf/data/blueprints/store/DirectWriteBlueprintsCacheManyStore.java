--- conflicted
+++ resolved
@@ -19,15 +19,12 @@
 
 import fr.inria.atlanmod.neoemf.core.PersistentEObject;
 import fr.inria.atlanmod.neoemf.data.blueprints.BlueprintsPersistenceBackend;
-import fr.inria.atlanmod.neoemf.data.store.AbstractDirectWriteStore;
 import fr.inria.atlanmod.neoemf.data.store.AbstractPersistentStoreDecorator;
 import fr.inria.atlanmod.neoemf.data.structure.FeatureKey;
 import fr.inria.atlanmod.neoemf.logging.NeoLogger;
 
 import org.eclipse.emf.ecore.EObject;
 import org.eclipse.emf.ecore.EReference;
-import org.eclipse.emf.ecore.EStructuralFeature;
-import org.eclipse.emf.ecore.resource.Resource;
 import org.eclipse.emf.ecore.resource.Resource.Internal;
 
 import static java.util.Objects.isNull;
@@ -40,21 +37,15 @@
  * Large multi-valued {@link EReference}s can be an execution time bottleneck in the graph implementation because any
  * element access forces the underlying database engine to load all the {@link Edge}s corresponding to the {@link EReference}.
  * We overcome this limitation by caching all the {@link Vertex} elements involved in multi-valued {@link EReference}s the first time they are
-<<<<<<< HEAD
- * traversed, limiting database access.
- * <p>
- * @note The cache can contain up to {@code 10000} elements, limiting memory consumption.
-=======
  * traversed, limiting database access. Note that the cache can contain up to {@code 10000} elements, limiting memory consumption. 
- * is accessed. 
+ * is accessed.
  * <p>
  * This store can be used as a base store that can be complemented by plugging decorator stores on top of it
  * (see {@link AbstractPersistentStoreDecorator} subclasses) to provide additional features such as caching or logging.
- * 
+ *
  * @see DirectWriteBlueprintsStore
  * @see BlueprintsPersistenceBackend
  * @see AbstractPersistentStoreDecorator
->>>>>>> 6f6106b7
  */
 public class DirectWriteBlueprintsCacheManyStore extends DirectWriteBlueprintsStore {
 
