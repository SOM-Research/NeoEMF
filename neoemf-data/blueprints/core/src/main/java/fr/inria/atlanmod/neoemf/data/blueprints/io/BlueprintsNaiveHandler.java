/*
 * Copyright (c) 2013-2017 Atlanmod INRIA LINA Mines Nantes.
 * All rights reserved. This program and the accompanying materials
 * are made available under the terms of the Eclipse Public License v1.0
 * which accompanies this distribution, and is available at
 * http://www.eclipse.org/legal/epl-v10.html
 *
 * Contributors:
 *     Atlanmod INRIA LINA Mines Nantes - initial API and implementation
 */

package fr.inria.atlanmod.neoemf.data.blueprints.io;

import com.tinkerpop.blueprints.Vertex;

import fr.inria.atlanmod.neoemf.core.Id;
import fr.inria.atlanmod.neoemf.data.blueprints.BlueprintsPersistenceBackend;
import fr.inria.atlanmod.neoemf.io.Handler;

import static java.util.Objects.isNull;

/**
<<<<<<< HEAD
 * An {@link Handler} for {@link BlueprintsPersistenceBackend}s, <b>without</b> key conflict resolution.
 *
 * @note Unlike the {@link BlueprintsAwareHandler}, this handler does not solve key conflicts. However, they are
=======
 * A {@link PersistenceHandler} for {@link BlueprintsPersistenceBackend}s, <b>without</b> key conflict resolution.
 * <p>
 * Unlike the {@link BlueprintsAwareHandler}, this handler does not solve key conflicts. However, they are
>>>>>>> 8bf4369a
 * detected and an exception is raised to avoid the creation of an unusable back-end.
 */
public class BlueprintsNaiveHandler extends AbstractBlueprintsHandler {

    /**
     * Constructs a new {@code BlueprintsNaiveHandler} on the given {@code backend}.
     *
     * @param backend the back-end where to store data
     */
    protected BlueprintsNaiveHandler(BlueprintsPersistenceBackend backend) {
        super(backend);
    }

    @Override
    protected Vertex getVertex(final Id id) {
        return verticesCache.get(id, key -> {
            Vertex vertex = getPersistenceBackend().getVertex(key);

            if (isNull(vertex)) {
                vertex = getPersistenceBackend().addVertex(key);
            }

            return vertex;
        });
    }

    @Override
    protected Vertex createVertex(final Id id) {
        return getVertex(id);
    }
}<|MERGE_RESOLUTION|>--- conflicted
+++ resolved
@@ -20,15 +20,9 @@
 import static java.util.Objects.isNull;
 
 /**
-<<<<<<< HEAD
  * An {@link Handler} for {@link BlueprintsPersistenceBackend}s, <b>without</b> key conflict resolution.
- *
- * @note Unlike the {@link BlueprintsAwareHandler}, this handler does not solve key conflicts. However, they are
-=======
- * A {@link PersistenceHandler} for {@link BlueprintsPersistenceBackend}s, <b>without</b> key conflict resolution.
  * <p>
  * Unlike the {@link BlueprintsAwareHandler}, this handler does not solve key conflicts. However, they are
->>>>>>> 8bf4369a
  * detected and an exception is raised to avoid the creation of an unusable back-end.
  */
 public class BlueprintsNaiveHandler extends AbstractBlueprintsHandler {
