--- conflicted
+++ resolved
@@ -13,15 +13,6 @@
 
 import fr.inria.atlanmod.neoemf.data.blueprints.neo4j.option.BlueprintsNeo4jResourceOptions.CacheType;
 import fr.inria.atlanmod.neoemf.data.blueprints.option.AbstractBlueprintsOptionsBuilder;
-<<<<<<< HEAD
-
-import javax.annotation.Nonnull;
-
-/**
- *
- * <p>
- * All features are all optional: options can be created using all or none of them.
-=======
 import fr.inria.atlanmod.neoemf.data.blueprints.option.BlueprintsResourceOptions;
 
 /**
@@ -31,271 +22,167 @@
  * This builder contains methods to set the Neo4j cache type, the low-level buffer sizes, and the use of
  * memory mapped files. The graph type is automatically set to {@link BlueprintsNeo4jResourceOptions#GRAPH_TYPE_NEO4J}
  * in the builder constructor.
- * 
+ * <p>
+ * All features are all optional: options can be created using all or none of them.
+ *
  * @see BlueprintsNeo4jResourceOptions
->>>>>>> 6da853dc
  */
 public class BlueprintsNeo4jOptionsBuilder extends AbstractBlueprintsOptionsBuilder<BlueprintsNeo4jOptionsBuilder, BlueprintsNeo4jOptions> {
 
     /**
-<<<<<<< HEAD
-     * Instantiates a new {@code BlueprintsNeo4jOptionsBuilder}.
-=======
-     * Creates a new builder and sets the graph type to {@link BlueprintsNeo4jResourceOptions#GRAPH_TYPE_NEO4J}.
+     * Instantiates a new {@code BlueprintsNeo4jOptionsBuilder} and sets the graph type to
+     * {@link BlueprintsNeo4jResourceOptions#GRAPH_TYPE_NEO4J}.
      * <p>
-     * This constructor is protected for API consistency purpose, to create a new builder use 
+     * This constructor is protected for API consistency purpose, to create a new builder use
      * {@link BlueprintsNeo4jOptionsBuilder#newBuilder()}
->>>>>>> 6da853dc
      */
     protected BlueprintsNeo4jOptionsBuilder() {
         graph(BlueprintsNeo4jResourceOptions.GRAPH_TYPE_NEO4J);
     }
 
     /**
-<<<<<<< HEAD
      * Constructs a new {@code BlueprintsNeo4jOptionsBuilder} instance.
      * @return a new builder
      */
-    @Nonnull
     public static BlueprintsNeo4jOptionsBuilder newBuilder() {
         return new BlueprintsNeo4jOptionsBuilder();
     }
 
     /**
-     *
-     * @param type
-     * @return this {@code CommonOptionsBuilder} (for chaining)
-     */
-    @Nonnull
-=======
-     * Creates a new builder
-     * @return a fresh instance of the builder
-     */
-    public static BlueprintsNeo4jOptionsBuilder newBuilder() {
-        return new BlueprintsNeo4jOptionsBuilder();
-    }
-    
-    /**
      * Set the {@code cache type} feature in the created options
      * @param type the {@link CacheType} to set
-     * @return the builder
-     * 
+     * @return this {@code CommonOptionsBuilder} (for chaining)
+     *
      * @see BlueprintsNeo4jResourceOptions.CacheType
      */
->>>>>>> 6da853dc
     protected BlueprintsNeo4jOptionsBuilder cache(BlueprintsNeo4jResourceOptions.CacheType type) {
         return option(BlueprintsNeo4jResourceOptions.CACHE_TYPE, type);
     }
 
     /**
-<<<<<<< HEAD
+     * Set the {@code no cache} feature in the created options. This tells Neo4j to disable all
+     * its caches
+     * @return this {@code CommonOptionsBuilder} (for chaining)
      *
-     * @return this {@code CommonOptionsBuilder} (for chaining)
+     * @see BlueprintsNeo4jResourceOptions.CacheType#NONE
      */
-    @Nonnull
     public BlueprintsNeo4jOptionsBuilder noCache() {
         return cache(BlueprintsNeo4jResourceOptions.CacheType.NONE);
     }
 
     /**
-     *
-     * @return this {@code CommonOptionsBuilder} (for chaining)
-     */
-    @Nonnull
-=======
-     * Set the {@code no cache} feature in the created options. This tells Neo4j to disable all
-     * its caches
-     * @return the builder
-     * 
-     * @see BlueprintsNeo4jResourceOptions.CacheType#NONE
-     */
-    public BlueprintsNeo4jOptionsBuilder noCache() {
-        return cache(BlueprintsNeo4jResourceOptions.CacheType.NONE);
-    }
-    
-    /**
      * Set the {@code soft cache} feature in the created options. This tells Neo4j to use a cache
      * containing soft values
-     * @return the builder
-     * 
+     * @return this {@code CommonOptionsBuilder} (for chaining)
+     *
      * @see BlueprintsNeo4jResourceOptions.CacheType#SOFT
      */
->>>>>>> 6da853dc
     public BlueprintsNeo4jOptionsBuilder softCache() {
         return cache(BlueprintsNeo4jResourceOptions.CacheType.SOFT);
     }
 
     /**
-<<<<<<< HEAD
+     * Set the {@code weak cache} feature in the created options. This tells Neo4j to use a cache
+     * containing weak values
+     * @return this {@code CommonOptionsBuilder} (for chaining)
      *
-     * @return this {@code CommonOptionsBuilder} (for chaining)
-     */
-    @Nonnull
-=======
-     * Set the {@code weak cache} feature in the created options. This tells Neo4j to use a cache 
-     * containing weak values
-     * @return the builder
-     * 
      * @see BlueprintsNeo4jResourceOptions.CacheType#WEAK
      */
->>>>>>> 6da853dc
     public BlueprintsNeo4jOptionsBuilder weakCache() {
         return cache(BlueprintsNeo4jResourceOptions.CacheType.WEAK);
     }
 
     /**
-<<<<<<< HEAD
-     *
-     * @return this {@code CommonOptionsBuilder} (for chaining)
-     */
-    @Nonnull
-=======
      * Set the {@code strong cache} feature in the created options. This tells Neo4j to use a cache
      * containing string references. Note that using this option the created cache cannot be garbage
-     * collected, and {@link OutOfMemoryError} can occur if there is not enough memory to handle the 
+     * collected, and {@link OutOfMemoryError} can occur if there is not enough memory to handle the
      * model
-     * @return the builder
-     * 
+     * @return this {@code CommonOptionsBuilder} (for chaining)
+     *
      * @see BlueprintsNeo4jResourceOptions.CacheType#STRONG
      */
->>>>>>> 6da853dc
     public BlueprintsNeo4jOptionsBuilder strongCache() {
         return cache(BlueprintsNeo4jResourceOptions.CacheType.STRONG);
     }
 
     /**
-<<<<<<< HEAD
+     * Add the {@code memory mapped buffer} feature in the created options. If the operating system
+     * supports memory mapped files Neo4j will use them to speed up read/write operations
+     * @return this {@code CommonOptionsBuilder} (for chaining)
      *
-     * @return this {@code CommonOptionsBuilder} (for chaining)
-     */
-    @Nonnull
-=======
-     * Add the {@code memory mapped buffer} feature in the created options. If the operating system
-     * supports memory mapped files Neo4j will use them to speed up read/write operations 
-     * @return the builder
-     * 
      * @see BlueprintsNeo4jResourceOptions#USE_MEMORY_MAPPED_BUFFERS
      */
->>>>>>> 6da853dc
     public BlueprintsNeo4jOptionsBuilder memoryMappedBuffers() {
         return option(BlueprintsNeo4jResourceOptions.USE_MEMORY_MAPPED_BUFFERS, true);
     }
 
     /**
-<<<<<<< HEAD
-     *
-     * @param memoryBuffers
-     * @return this {@code CommonOptionsBuilder} (for chaining)
-     */
-    @Nonnull
-=======
      * Set the {@code memory mapped buffer} feature to the given value in the created options.
      * @param memoryBuffers true to enable {@code memory mapped buffers}, false otherwise
-     * @return the builder
-     * 
+     * @return this {@code CommonOptionsBuilder} (for chaining)
+     *
      * @see BlueprintsNeo4jResourceOptions#USE_MEMORY_MAPPED_BUFFERS
      */
->>>>>>> 6da853dc
     public BlueprintsNeo4jOptionsBuilder memoryMappedBuffers(boolean memoryBuffers) {
         return option(BlueprintsNeo4jResourceOptions.USE_MEMORY_MAPPED_BUFFERS, memoryBuffers);
     }
 
     /**
-<<<<<<< HEAD
-     *
-     * @param size
-     * @return this {@code CommonOptionsBuilder} (for chaining)
-     */
-    @Nonnull
-=======
      * Set the {@code string mapped memory} property in the created options. This tells Neo4j the size of
      * the buffer to allocate to handle strings.
      * @param size the size of the buffer in megabytes
-     * @return the builder
-     * 
+     * @return this {@code CommonOptionsBuilder} (for chaining)
+     *
      * @see BlueprintsNeo4jResourceOptions#STRINGS_MAPPED_MEMORY
      */
->>>>>>> 6da853dc
     public BlueprintsNeo4jOptionsBuilder stringsMappedBuffer(String size) {
         return option(BlueprintsNeo4jResourceOptions.STRINGS_MAPPED_MEMORY, size);
     }
 
     /**
-<<<<<<< HEAD
-     *
-     * @param size
-     * @return this {@code CommonOptionsBuilder} (for chaining)
-     */
-    @Nonnull
-=======
      * Set the {@code arrays mapped memory} property in the created options. This tells Neo4j the size of
      * the buffer to allocate to handle arrays.
      * @param size the size of the buffer in megabytes
-     * @return the builder
-     * 
+     * @return this {@code CommonOptionsBuilder} (for chaining)
+     *
      * @see BlueprintsNeo4jResourceOptions#ARRAYS_MAPPED_MEMORY
      */
->>>>>>> 6da853dc
     public BlueprintsNeo4jOptionsBuilder arraysMappedBuffer(String size) {
         return option(BlueprintsNeo4jResourceOptions.ARRAYS_MAPPED_MEMORY, size);
     }
 
     /**
-<<<<<<< HEAD
-     *
-     * @param size
-     * @return this {@code CommonOptionsBuilder} (for chaining)
-     */
-    @Nonnull
-=======
-     * Set the {@code node mapped memory} property in the created options. This tells Neo4j the size of 
+     * Set the {@code node mapped memory} property in the created options. This tells Neo4j the size of
      * the buffer to allocate to handle nodes.
      * @param size the size of the buffer in megabytes
-     * @return the builder
-     * 
+     * @return this {@code CommonOptionsBuilder} (for chaining)
+     *
      * @see BlueprintsNeo4jResourceOptions#NODES_MAPPED_MEMORY
      */
->>>>>>> 6da853dc
     public BlueprintsNeo4jOptionsBuilder nodesMappedBuffer(String size) {
         return option(BlueprintsNeo4jResourceOptions.NODES_MAPPED_MEMORY, size);
     }
 
     /**
-<<<<<<< HEAD
-     *
-     * @param size
-     * @return this {@code CommonOptionsBuilder} (for chaining)
-     */
-    @Nonnull
-=======
      * Set the {@code property mapped memory} property in the created options. This tells Neo4j the size of
      * the buffer to allocate to handle properties.
      * @param size the size of the buffer in megabytes
-     * @return the builder
-     * 
+     * @return this {@code CommonOptionsBuilder} (for chaining)
+     *
      * @see BlueprintsNeo4jResourceOptions#PROPERTIES_MAPPED_MEMORY
      */
->>>>>>> 6da853dc
     public BlueprintsNeo4jOptionsBuilder propertiesMappedBuffer(String size) {
         return option(BlueprintsNeo4jResourceOptions.PROPERTIES_MAPPED_MEMORY, size);
     }
 
     /**
-<<<<<<< HEAD
-     *
-     * @param size
-     * @return this {@code CommonOptionsBuilder} (for chaining)
-     */
-    @Nonnull
-=======
      * Set the {@code relationship mapped memory} property in the created options. This tells Neo4j the size of
      * the buffer to allocate to handle properties.
      * @param size the size of the buffer in megabytes
-     * @return the builder
-     * 
+     * @return this {@code CommonOptionsBuilder} (for chaining)
+     *
      * @see BlueprintsNeo4jResourceOptions#RELATIONSHIPS_MAPPED_MEMORY
      */
->>>>>>> 6da853dc
     public BlueprintsNeo4jOptionsBuilder relationshipsMappedBuffer(String size) {
         return option(BlueprintsNeo4jResourceOptions.RELATIONSHIPS_MAPPED_MEMORY, size);
     }
