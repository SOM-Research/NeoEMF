/*
 * Copyright (c) 2013-2017 Atlanmod INRIA LINA Mines Nantes.
 * All rights reserved. This program and the accompanying materials
 * are made available under the terms of the Eclipse Public License v1.0
 * which accompanies this distribution, and is available at
 * http://www.eclipse.org/legal/epl-v10.html
 *
 * Contributors:
 *     Atlanmod INRIA LINA Mines Nantes - initial API and implementation
 */

package fr.inria.atlanmod.neoemf.data.blueprints.neo4j.option;

import fr.inria.atlanmod.neoemf.data.blueprints.option.AbstractBlueprintsOptions;

/**
<<<<<<< HEAD
 * @future This class is not used in the current release of the tool, it will simplify option management
=======
 * A specific class that holds Blueprints Neo4j specific options.
 * <p>
 * This class is not used in the current release of the tool, it will simplify option management 
>>>>>>> 6da853dc
 * in the near future.
 */
public class BlueprintsNeo4jOptions extends AbstractBlueprintsOptions {
}<|MERGE_RESOLUTION|>--- conflicted
+++ resolved
@@ -14,13 +14,9 @@
 import fr.inria.atlanmod.neoemf.data.blueprints.option.AbstractBlueprintsOptions;
 
 /**
-<<<<<<< HEAD
+ * A specific class that holds Blueprints Neo4j specific options.
+ *
  * @future This class is not used in the current release of the tool, it will simplify option management
-=======
- * A specific class that holds Blueprints Neo4j specific options.
- * <p>
- * This class is not used in the current release of the tool, it will simplify option management 
->>>>>>> 6da853dc
  * in the near future.
  */
 public class BlueprintsNeo4jOptions extends AbstractBlueprintsOptions {
