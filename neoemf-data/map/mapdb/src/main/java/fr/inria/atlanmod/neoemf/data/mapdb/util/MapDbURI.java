/*
 * Copyright (c) 2013-2017 Atlanmod INRIA LINA Mines Nantes.
 * All rights reserved. This program and the accompanying materials
 * are made available under the terms of the Eclipse Public License v1.0
 * which accompanies this distribution, and is available at
 * http://www.eclipse.org/legal/epl-v10.html
 *
 * Contributors:
 *     Atlanmod INRIA LINA Mines Nantes - initial API and implementation
 */

package fr.inria.atlanmod.neoemf.data.mapdb.util;

import java.io.File;
import java.text.MessageFormat;
import java.util.Objects;

import org.apache.commons.io.FileUtils;
import org.eclipse.emf.common.util.URI;
import org.eclipse.emf.ecore.resource.ResourceSet;

import fr.inria.atlanmod.neoemf.data.PersistenceBackendFactoryRegistry;
import fr.inria.atlanmod.neoemf.data.mapdb.MapDbPersistenceBackendFactory;
import fr.inria.atlanmod.neoemf.resource.PersistentResourceFactory;
import fr.inria.atlanmod.neoemf.util.PersistenceURI;

<<<<<<< HEAD
import javax.annotation.Nonnull;

import static com.google.common.base.Preconditions.checkNotNull;

public class MapDbURI extends PersistenceURI {

    @Nonnull
    public static final String SCHEME = "neo-mapdb";

    /**
     * Constructs a new {@code MapDbURI} from the given {@code internalURI}.
     * <p>
     * This constructor is protected to avoid wrong {@link URI} instantiations. Use {@link #createURI(URI)},
     * {@link #createFileURI(File)}, or {@link #createFileURI(URI)} instead.
     *
     * @param internalURI the base {@code URI}
     */
    protected MapDbURI(@Nonnull URI internalURI) {
        super(internalURI);
    }

    /**
     *
     * @param uri
     * @return
     * @throws NullPointerException if the {@code uri} is {@code null}
     * @throws IllegalArgumentException if the scheme of the provided {@code uri} is not {@link #SCHEME} or
     *                                  {@link PersistenceURI#FILE_SCHEME}
     */
    @Nonnull
    public static URI createURI(@Nonnull URI uri) {
        checkNotNull(uri);
=======
/**
 * A specific subclass of {@link PersistenceURI} that creates MapDB specific resource {@link URI}s from
 * a {@link File} descriptor or an existing {@link URI}.
 * <p>
 * The class defines a MapDB specific {@link URI} scheme that is used to register {@link MapDbPersistenceBackendFactory}
 * in {@link PersistenceBackendFactoryRegistry} and configure the {@code protocol-to-factory} map of an existing {@link ResourceSet}
 * with a {@link PersistentResourceFactory}.
 * 
 * @see PersistenceBackendFactoryRegistry
 * @see MapDbPersistenceBackendFactory
 * @see PersistentResourceFactory
 * 
 */
public class MapDbURI extends PersistenceURI {

    /**
     * The scheme associated to the URI. This scheme is used to register {@link MapDbPersistenceBackendFactory}
     * and provide a {@link PersistentResourceFactory} to an existing {@link ResourceSet}.
     * 
     * @see PersistenceBackendFactoryRegistry
     * @see MapDbPersistenceBackendFactory
     * @see PersistentResourceFactory
     */
    public static final String SCHEME = "neo-mapdb";

    /**
     * Creates a new {@link MapDbURI} from the given {@code HashCode} and {@code internalURI}. This constructor
     * is protected to avoid wrong {@link URI} instatiations. Use {@link MapDbURI#createURI(URI)}, {@link MapDbURI#createFileURI(File)}, or
     * {@link MapDbURI#createFileURI(URI)} instead.
     * @param hashCode the hash of the {@link URI}
     * @param internalURI the base {@link URI}
     */
    protected MapDbURI(int hashCode, URI internalURI) {
        super(hashCode, internalURI);
    }

    /**
     * Create a new {@link MapDbURI} from the given {@code uri}. This method checks that the 
     * scheme of the provided {@code uri} can be used to create a new {@link MapDbURI}. If not an 
     * {@link IllegalArgumentException} is thrown.
     * @param uri the base {@link URI}
     * @return the created {@link MapDbURI}
     * @throws IllegalArgumentException if the scheme of the provided {@code uri} is not {@link MapDbURI#SCHEME} or {@link PersistenceURI#FILE_SCHEME}
     * 
     * @see MapDbURI#createFileURI(File)
     * @see MapDbURI#createFileURI(URI)
     */
    public static URI createURI(URI uri) {
>>>>>>> e9de1088
        if (Objects.equals(PersistenceURI.FILE_SCHEME, uri.scheme())) {
            return createFileURI(uri);
        }
        else if (Objects.equals(SCHEME, uri.scheme())) {
            return PersistenceURI.createURI(uri);
        }
        throw new IllegalArgumentException(MessageFormat.format("Can not create {0} from the URI scheme {1}", MapDbURI.class.getSimpleName(), uri.scheme()));
    }
<<<<<<< HEAD

    /**
     *
     * @param file
     * @return
     * @throws NullPointerException if the {@code file} is {@code null}
     */
    @Nonnull
    public static URI createFileURI(@Nonnull File file) {
        checkNotNull(file);
=======
    
    /**
     * Creates a new {@link MapDbURI} from the given {@link File} descriptor.
     * @param file the {@link File} to build a {@link URI} from
     * @return the created {@link MapDbURI}
     */
    public static URI createFileURI(File file) {
>>>>>>> e9de1088
        return PersistenceURI.createFileURI(file, SCHEME);
    }

    /**
<<<<<<< HEAD
     *
     * @param uri
     * @return
     * @throws NullPointerException if the {@code uri} is {@code null}
     */
    @Nonnull
    public static URI createFileURI(@Nonnull URI uri) {
        checkNotNull(uri);
=======
     * Creates a new {@link MapDbURI} from the given {@code uri} by checking the referenced file
     * exists on the file system. A {@link NullPointerException} is thrown if the file cannot be found.
     * @param uri the base {@link URI}
     * @return the create {@link MapDbURI}
     * @throws NullPointerException if the file referenced by the {@code uri} cannot be found
     */
    public static URI createFileURI(URI uri) {
>>>>>>> e9de1088
        return createFileURI(FileUtils.getFile(uri.toFileString()));
    }
}<|MERGE_RESOLUTION|>--- conflicted
+++ resolved
@@ -15,6 +15,10 @@
 import java.text.MessageFormat;
 import java.util.Objects;
 
+import javax.annotation.Nonnull;
+
+import static com.google.common.base.Preconditions.checkNotNull;
+
 import org.apache.commons.io.FileUtils;
 import org.eclipse.emf.common.util.URI;
 import org.eclipse.emf.ecore.resource.ResourceSet;
@@ -24,13 +28,29 @@
 import fr.inria.atlanmod.neoemf.resource.PersistentResourceFactory;
 import fr.inria.atlanmod.neoemf.util.PersistenceURI;
 
-<<<<<<< HEAD
-import javax.annotation.Nonnull;
-
-import static com.google.common.base.Preconditions.checkNotNull;
-
+/**
+ * A specific subclass of {@link PersistenceURI} that creates MapDB specific resource {@link URI}s from
+ * a {@link File} descriptor or an existing {@link URI}.
+ * <p>
+ * The class defines a MapDB specific {@link URI} scheme that is used to register {@link MapDbPersistenceBackendFactory}
+ * in {@link PersistenceBackendFactoryRegistry} and configure the {@code protocol-to-factory} map of an existing {@link ResourceSet}
+ * with a {@link PersistentResourceFactory}.
+ *
+ * @see PersistenceBackendFactoryRegistry
+ * @see MapDbPersistenceBackendFactory
+ * @see PersistentResourceFactory
+ *
+ */
 public class MapDbURI extends PersistenceURI {
 
+    /**
+     * The scheme associated to the URI. This scheme is used to register {@link MapDbPersistenceBackendFactory}
+     * and provide a {@link PersistentResourceFactory} to an existing {@link ResourceSet}.
+     *
+     * @see PersistenceBackendFactoryRegistry
+     * @see MapDbPersistenceBackendFactory
+     * @see PersistentResourceFactory
+     */
     @Nonnull
     public static final String SCHEME = "neo-mapdb";
 
@@ -47,66 +67,18 @@
     }
 
     /**
-     *
-     * @param uri
-     * @return
+     * Create a new {@code MapDbURI} from the given {@code uri}. This method checks that the
+     * scheme of the provided {@code uri} can be used to create a new {@code MapDbURI}.
+     * @param uri the base {@code URI}
+     * @return the created {@code URI}
      * @throws NullPointerException if the {@code uri} is {@code null}
-     * @throws IllegalArgumentException if the scheme of the provided {@code uri} is not {@link #SCHEME} or
-     *                                  {@link PersistenceURI#FILE_SCHEME}
+     * @throws IllegalArgumentException if the scheme of the provided {@code uri} is not {@link #SCHEME} or {@link PersistenceURI#FILE_SCHEME}
+     * @see MapDbURI#createFileURI(File)
+     * @see MapDbURI#createFileURI(URI)
      */
     @Nonnull
     public static URI createURI(@Nonnull URI uri) {
         checkNotNull(uri);
-=======
-/**
- * A specific subclass of {@link PersistenceURI} that creates MapDB specific resource {@link URI}s from
- * a {@link File} descriptor or an existing {@link URI}.
- * <p>
- * The class defines a MapDB specific {@link URI} scheme that is used to register {@link MapDbPersistenceBackendFactory}
- * in {@link PersistenceBackendFactoryRegistry} and configure the {@code protocol-to-factory} map of an existing {@link ResourceSet}
- * with a {@link PersistentResourceFactory}.
- * 
- * @see PersistenceBackendFactoryRegistry
- * @see MapDbPersistenceBackendFactory
- * @see PersistentResourceFactory
- * 
- */
-public class MapDbURI extends PersistenceURI {
-
-    /**
-     * The scheme associated to the URI. This scheme is used to register {@link MapDbPersistenceBackendFactory}
-     * and provide a {@link PersistentResourceFactory} to an existing {@link ResourceSet}.
-     * 
-     * @see PersistenceBackendFactoryRegistry
-     * @see MapDbPersistenceBackendFactory
-     * @see PersistentResourceFactory
-     */
-    public static final String SCHEME = "neo-mapdb";
-
-    /**
-     * Creates a new {@link MapDbURI} from the given {@code HashCode} and {@code internalURI}. This constructor
-     * is protected to avoid wrong {@link URI} instatiations. Use {@link MapDbURI#createURI(URI)}, {@link MapDbURI#createFileURI(File)}, or
-     * {@link MapDbURI#createFileURI(URI)} instead.
-     * @param hashCode the hash of the {@link URI}
-     * @param internalURI the base {@link URI}
-     */
-    protected MapDbURI(int hashCode, URI internalURI) {
-        super(hashCode, internalURI);
-    }
-
-    /**
-     * Create a new {@link MapDbURI} from the given {@code uri}. This method checks that the 
-     * scheme of the provided {@code uri} can be used to create a new {@link MapDbURI}. If not an 
-     * {@link IllegalArgumentException} is thrown.
-     * @param uri the base {@link URI}
-     * @return the created {@link MapDbURI}
-     * @throws IllegalArgumentException if the scheme of the provided {@code uri} is not {@link MapDbURI#SCHEME} or {@link PersistenceURI#FILE_SCHEME}
-     * 
-     * @see MapDbURI#createFileURI(File)
-     * @see MapDbURI#createFileURI(URI)
-     */
-    public static URI createURI(URI uri) {
->>>>>>> e9de1088
         if (Objects.equals(PersistenceURI.FILE_SCHEME, uri.scheme())) {
             return createFileURI(uri);
         }
@@ -115,48 +87,30 @@
         }
         throw new IllegalArgumentException(MessageFormat.format("Can not create {0} from the URI scheme {1}", MapDbURI.class.getSimpleName(), uri.scheme()));
     }
-<<<<<<< HEAD
 
     /**
-     *
-     * @param file
-     * @return
+     * Creates a new {@code MapDbURI} from the given {@link File} descriptor.
+     * @param file the {@link File} to build a {@code URI} from
+     * @return the created {@code URI}
      * @throws NullPointerException if the {@code file} is {@code null}
      */
     @Nonnull
     public static URI createFileURI(@Nonnull File file) {
         checkNotNull(file);
-=======
-    
-    /**
-     * Creates a new {@link MapDbURI} from the given {@link File} descriptor.
-     * @param file the {@link File} to build a {@link URI} from
-     * @return the created {@link MapDbURI}
-     */
-    public static URI createFileURI(File file) {
->>>>>>> e9de1088
         return PersistenceURI.createFileURI(file, SCHEME);
     }
 
     /**
-<<<<<<< HEAD
-     *
-     * @param uri
-     * @return
-     * @throws NullPointerException if the {@code uri} is {@code null}
+     * Creates a new {@code MapDbURI} from the given {@code uri} by checking the referenced file
+     * exists on the file system.
+     * @param uri the base {@code URI}
+     * @return the created {@code URI}
+     * @throws NullPointerException if the {@code uri} is {@code null} or if the file referenced by the {@code uri}
+     * cannot be found
      */
     @Nonnull
     public static URI createFileURI(@Nonnull URI uri) {
         checkNotNull(uri);
-=======
-     * Creates a new {@link MapDbURI} from the given {@code uri} by checking the referenced file
-     * exists on the file system. A {@link NullPointerException} is thrown if the file cannot be found.
-     * @param uri the base {@link URI}
-     * @return the create {@link MapDbURI}
-     * @throws NullPointerException if the file referenced by the {@code uri} cannot be found
-     */
-    public static URI createFileURI(URI uri) {
->>>>>>> e9de1088
         return createFileURI(FileUtils.getFile(uri.toFileString()));
     }
 }