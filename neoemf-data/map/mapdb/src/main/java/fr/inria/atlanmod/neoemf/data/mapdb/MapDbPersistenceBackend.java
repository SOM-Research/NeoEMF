--- conflicted
+++ resolved
@@ -17,6 +17,7 @@
 import fr.inria.atlanmod.neoemf.data.AbstractPersistenceBackend;
 import fr.inria.atlanmod.neoemf.data.PersistenceBackend;
 import fr.inria.atlanmod.neoemf.data.map.core.MapBackend;
+import fr.inria.atlanmod.neoemf.data.map.core.store.DirectWriteMapStore;
 import fr.inria.atlanmod.neoemf.data.mapdb.serializer.FeatureKeySerializer;
 import fr.inria.atlanmod.neoemf.data.mapdb.serializer.IdSerializer;
 import fr.inria.atlanmod.neoemf.data.mapdb.serializer.MultivaluedFeatureKeySerializer;
@@ -43,17 +44,11 @@
  * optional Map used in {@link fr.inria.atlanmod.neoemf.data.map.core.store.DirectWriteMapStoreWithIndices} that stores {@link Collection} indices instead of a
  * serialized version of the collection itself</li> </ul>
  * <p>
- * This class is used in {@link DirectWriteMapDbStore} and its subclasses to access and manipulate the database.
+ * This class is used in {@link DirectWriteMapStore} and its subclasses to access and manipulate the database.
  * <p>
  * Instances of {@link MapDbPersistenceBackend} are created by {@link MapDbPersistenceBackendFactory} that provides an
  * usable {@link DB} that can be manipulated by this wrapper.
  *
-<<<<<<< HEAD
- * @note This class is used in {@link fr.inria.atlanmod.neoemf.data.map.core.store.DirectWriteMapStore} and its subclasses to access and manipulate the database.
- * @note Instances of {@link MapDbPersistenceBackend} are created by {@link MapDbPersistenceBackendFactory} that
- * provides an usable {@link DB} that can be manipulated by this wrapper.
-=======
->>>>>>> 8bf4369a
  * @see MapDbPersistenceBackendFactory
  * @see fr.inria.atlanmod.neoemf.data.map.core.store.DirectWriteMapStore
  * @see fr.inria.atlanmod.neoemf.data.map.core.store.DirectWriteMapStoreWithLists
@@ -172,7 +167,7 @@
     public void save() {
         db.commit();
     }
-    
+
     @Override
     public boolean isDistributed() {
         return false;
