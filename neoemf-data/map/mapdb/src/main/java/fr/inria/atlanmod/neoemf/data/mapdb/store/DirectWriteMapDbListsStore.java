/*
 * Copyright (c) 2013-2017 Atlanmod INRIA LINA Mines Nantes.
 * All rights reserved. This program and the accompanying materials
 * are made available under the terms of the Eclipse Public License v1.0
 * which accompanies this distribution, and is available at
 * http://www.eclipse.org/legal/epl-v10.html
 *
 * Contributors:
 *     Atlanmod INRIA LINA Mines Nantes - initial API and implementation
 */

package fr.inria.atlanmod.neoemf.data.mapdb.store;

import com.github.benmanes.caffeine.cache.Cache;
import com.github.benmanes.caffeine.cache.Caffeine;

import fr.inria.atlanmod.neoemf.core.Id;
import fr.inria.atlanmod.neoemf.core.PersistentEObject;
import fr.inria.atlanmod.neoemf.data.mapdb.MapDbPersistenceBackend;
import fr.inria.atlanmod.neoemf.data.store.AbstractPersistentStoreDecorator;
import fr.inria.atlanmod.neoemf.data.structure.FeatureKey;

import org.apache.commons.collections4.CollectionUtils;
import org.eclipse.emf.ecore.EAttribute;
import org.eclipse.emf.ecore.EReference;
import org.eclipse.emf.ecore.EStructuralFeature;
import org.eclipse.emf.ecore.InternalEObject;
import org.eclipse.emf.ecore.resource.Resource;

import java.util.ArrayList;
import java.util.Collection;
import java.util.List;
import java.util.function.Function;

import static java.util.Objects.isNull;

/**
 * A {@link DirectWriteMapDbStore} subclass that uses Java {@link List}s instead of arrays to 
 * persist multi-valued {@link EAttribute}s and {@link EReference}s.
 * <p>
 * Using a {@link List}-based implementation allows to benefit from the rich Java {@link Collection} API,
 * with the cost of a small memory overhead compared to raw arrays.
 * <p>
 * This class reimplements {@link EStructuralFeature} accessors and mutators as well as {@link Collection}
 * operations such as {@code size}, {@code clear}, or {@code indexOf}.
 * <p>
 * This store can be used as a base store that can be complemented by plugging decorator stores on top of it
 * (see {@link AbstractPersistentStoreDecorator} subclasses) to provide additional features such as caching or logging.
 * 
 * @see DirectWriteMapDbStore
 * @see MapDbPersistenceBackend
 * @see AbstractPersistentStoreDecorator
 */
public class DirectWriteMapDbListsStore extends DirectWriteMapDbStore {

    private final Cache<FeatureKey, Object> objectsCache;
<<<<<<< HEAD
    
    /**
     * Creates a new {@link DirectWriteMapDbListsStore} for the given {@link Resource} and {@link MapDbPersistenceBackend}.
     * @param resource the {@link Resource} to persist and access
     * @param backend the {@link MapDbPersistenceBackend} used to serialize and deserialize the model
=======

    /**
     * Constructs a new {@code DirectWriteMapDbListsStore} between the given {@code resource} and the
     * {@code backend}.
     *
     * @param resource the resource to persist and access
     * @param backend the persistence backend used to store the model
>>>>>>> 3507b2f6
     */
    public DirectWriteMapDbListsStore(Resource.Internal resource, MapDbPersistenceBackend backend) {
        super(resource, backend);
        this.objectsCache = Caffeine.newBuilder().maximumSize(10000).build();
    }

    @Override
    public int indexOf(InternalEObject internalObject, EStructuralFeature feature, Object value) {
        int index;
        PersistentEObject object = PersistentEObject.from(internalObject);
        List<Object> list = manyValueFrom(getFromMap(object, feature));
        if (isNull(list)) {
            index = NO_INDEX;
        }
        else if (feature instanceof EAttribute) {
            index = list.indexOf(serializeToProperty((EAttribute) feature, value));
        }
        else {
            PersistentEObject childEObject = PersistentEObject.from(value);
            index = list.indexOf(childEObject.id());
        }
        return index;
    }

    @Override
    public int lastIndexOf(InternalEObject internalObject, EStructuralFeature feature, Object value) {
        int index;
        PersistentEObject object = PersistentEObject.from(internalObject);
        List<Object> list = manyValueFrom(getFromMap(object, feature));
        if (isNull(list)) {
            index = NO_INDEX;
        }
        else if (feature instanceof EAttribute) {
            index = list.lastIndexOf(serializeToProperty((EAttribute) feature, value));
        }
        else {
            PersistentEObject childEObject = PersistentEObject.from(value);
            index = list.lastIndexOf(childEObject.id());
        }
        return index;
    }

    @Override
    public void clear(InternalEObject internalObject, EStructuralFeature feature) {
        FeatureKey featureKey = FeatureKey.from(internalObject, feature);
        backend.storeValue(featureKey, new ArrayList<>());
    }

    @Override
    protected Object getAttribute(PersistentEObject object, EAttribute attribute, int index) {
        Object soughtAttribute = getFromMap(object, attribute);
        if (attribute.isMany()) {
            soughtAttribute = manyValueFrom(soughtAttribute).get(index);
        }
        return parseProperty(attribute, soughtAttribute);
    }

    @Override
    protected Object getReference(PersistentEObject object, EReference reference, int index) {
        Object soughtReference = getFromMap(object, reference);
        if (reference.isMany()) {
            soughtReference = eObject((Id) manyValueFrom(soughtReference).get(index));
        }
        return eObject((Id) soughtReference);
    }

    @Override
    protected Object setAttribute(PersistentEObject object, EAttribute attribute, int index, Object value) {
        Object old;
        FeatureKey featureKey = FeatureKey.from(object, attribute);
        if (!attribute.isMany()) {
            old = backend.storeValue(featureKey, serializeToProperty(attribute, value));
        }
        else {
            List<Object> list = manyValueFrom(getFromMap(featureKey));
            old = list.get(index);
            list.set(index, serializeToProperty(attribute, value));
            backend.storeValue(featureKey, list.toArray());
            old = parseProperty(attribute, old);
        }
        return parseProperty(attribute, old);
    }

    @Override
    protected Object setReference(PersistentEObject object, EReference reference, int index, PersistentEObject value) {
        Object oldId;
        FeatureKey featureKey = FeatureKey.from(object, reference);
        updateContainment(object, reference, value);
        updateInstanceOf(value);
        if (!reference.isMany()) {
            oldId = backend.storeValue(featureKey, value.id());
        }
        else {
            List<Object> list = manyValueFrom(getFromMap(featureKey));
            oldId = list.get(index);
            list.set(index, value.id());
            backend.storeValue(featureKey, list.toArray());
        }
        return isNull(oldId) ? null : eObject((Id) oldId);
    }

    @Override
    protected void addAttribute(PersistentEObject object, EAttribute attribute, int index, Object value) {
        FeatureKey featureKey = FeatureKey.from(object, attribute);
        List<Object> list = manyValueFrom(getFromMap(featureKey));
        list.add(index, serializeToProperty(attribute, value));
        backend.storeValue(featureKey, list.toArray());
    }

    @Override
    protected void addReference(PersistentEObject object, EReference reference, int index, PersistentEObject referencedObject) {
        FeatureKey featureKey = FeatureKey.from(object, reference);
        updateContainment(object, reference, referencedObject);
        updateInstanceOf(referencedObject);
        List<Object> list = manyValueFrom(getFromMap(featureKey));
        list.add(index, referencedObject.id());
        backend.storeValue(featureKey, list.toArray());
    }

    @Override
    protected Object removeAttribute(PersistentEObject object, EAttribute attribute, int index) {
        FeatureKey featureKey = FeatureKey.from(object, attribute);
        List<Object> list = manyValueFrom(getFromMap(featureKey));
        Object old = list.get(index);
        list.remove(index);
        backend.storeValue(featureKey, list.toArray());
        return parseProperty(attribute, old);
    }

    @Override
    protected Object removeReference(PersistentEObject object, EReference reference, int index) {
        FeatureKey featureKey = FeatureKey.from(object, reference);
        List<Object> list = manyValueFrom(getFromMap(featureKey));
        Object oldId = list.get(index);
        list.remove(index);
        backend.storeValue(featureKey, list.toArray());
        return eObject((Id) oldId);
    }

    @Override
    public int size(InternalEObject internalObject, EStructuralFeature feature) {
        PersistentEObject object = PersistentEObject.from(internalObject);
        List<Object> list = manyValueFrom(getFromMap(object, feature));
        return isNull(list) ? 0 : list.size();
    }

    @Override
    protected Object getFromMap(PersistentEObject object, EStructuralFeature feature) {
        Object value;
        FeatureKey featureKey = FeatureKey.from(object, feature);
        if (!feature.isMany()) {
            value = backend.valueOf(featureKey);
        }
        else {
            value = objectsCache.get(featureKey, new FeatureKeyCacheLoader());
        }
        return value;
    }

    @SuppressWarnings("unchecked") // Unchecked cast: 'Object' to 'List<...>'
    private List<Object> manyValueFrom(Object value) {
        return (List<Object>) value;
    }

    private class FeatureKeyCacheLoader implements Function<FeatureKey, Object> {

        private static final int ARRAY_SIZE_OFFSET = 10;

        @Override
        public Object apply(FeatureKey key) {
            Object value = backend.valueOf(key);
            if (isNull(value)) {
                value = new ArrayList<>();
            }
            else if (value instanceof Object[]) {
                Object[] array = (Object[]) value;
                List<Object> list = new ArrayList<>(array.length + ARRAY_SIZE_OFFSET);
                CollectionUtils.addAll(list, array);
                value = list;
            }
            return value;
        }
    }
}<|MERGE_RESOLUTION|>--- conflicted
+++ resolved
@@ -54,13 +54,6 @@
 public class DirectWriteMapDbListsStore extends DirectWriteMapDbStore {
 
     private final Cache<FeatureKey, Object> objectsCache;
-<<<<<<< HEAD
-    
-    /**
-     * Creates a new {@link DirectWriteMapDbListsStore} for the given {@link Resource} and {@link MapDbPersistenceBackend}.
-     * @param resource the {@link Resource} to persist and access
-     * @param backend the {@link MapDbPersistenceBackend} used to serialize and deserialize the model
-=======
 
     /**
      * Constructs a new {@code DirectWriteMapDbListsStore} between the given {@code resource} and the
@@ -68,7 +61,6 @@
      *
      * @param resource the resource to persist and access
      * @param backend the persistence backend used to store the model
->>>>>>> 3507b2f6
      */
     public DirectWriteMapDbListsStore(Resource.Internal resource, MapDbPersistenceBackend backend) {
         super(resource, backend);
