--- conflicted
+++ resolved
@@ -134,11 +134,7 @@
 
 		NETransaction tx = connection.createTransaction();
 		try {
-<<<<<<< HEAD
-			connection.addRootObject(v, true);
-=======
 			assert connection.addRootObject(v,true) != null : "Root object not added.";
->>>>>>> a1e16ce1
 			Iterable<Relationship> rels = this.resourceNode().getRelationships(IPersistenceService.IS_ROOT);
 			
 			Node newNode = db.getNodeById(v.getNodeId());
