package fr.inria.atlanmod.neo4emf.impl.tests;

import java.io.File;

import org.apache.commons.io.FileUtils;
import org.eclipse.emf.common.util.URI;
import org.eclipse.emf.ecore.EObject;
import org.eclipse.emf.ecore.EcoreFactory;
import org.junit.After;
import org.junit.AfterClass;
import org.junit.Before;
import org.junit.BeforeClass;
import org.junit.Test;

import fr.inria.atlanmod.neo4emf.INeo4emfResource;
import fr.inria.atlanmod.neo4emf.change.impl.Entry;
import fr.inria.atlanmod.neo4emf.drivers.NESession;
import fr.inria.atlanmod.neo4emf.impl.Neo4emfObject;
import fr.inria.atlanmod.neo4emf.testdata.Container;
import fr.inria.atlanmod.neo4emf.testdata.TestFactory;
import fr.inria.atlanmod.neo4emf.testdata.TestPackage;
import fr.inria.atlanmod.neo4emf.testdata.Vertex;

public class Neo4emfResourceTest {
	
	private static final File DB_FOLDER = new File("/tmp/Neo4emfResourceTest");
	private static final URI uri = URI.createURI("neo4emf:"+DB_FOLDER.getAbsolutePath());
	private static NESession session;
	
	
	private INeo4emfResource resource;

	@BeforeClass
	public static void setUpBeforeClass() throws Exception {
		FileUtils.forceMkdir(DB_FOLDER);
		
		session = new NESession(TestPackage.eINSTANCE);
		
	}

	@AfterClass
	public static void tearDownAfterClass() throws Exception {
		FileUtils.forceDelete(DB_FOLDER);
	}

	@Before
	public void setUp() throws Exception {
		resource = session.createResource(uri);
	}

	@After
	public void tearDown() throws Exception {
		resource.shutdown();
	}

	@Test
	public void testCreateAndSave() throws Exception {
		int times = 10000;
		TestPackage pack = TestPackage.eINSTANCE;
		TestFactory factory = pack.getTestFactory();
		
		Container container = factory.createContainer();
		container.setName("My Container");
		
		for (int i = 1; i < times ; i++) {
			Vertex vertex = factory.createVertex();
			//vertex.setName("Vertex name ["+i+"]");
<<<<<<< HEAD
			//vertex.setContainer(container);
=======
			vertex.setVcontainer(container);
>>>>>>> a22d25a1
		}

		resource.attached(container);
		System.out.println("Changelog size: " + resource.getChangeLog().size());
		
		resource.save(null);
		//resource.shutdown();


		//INeo4emfResource loaded = (INeo4emfResource) rSet.createResource(uri);
		//loaded.load(null);
		//EList<EObject> contents = loaded.getContents();
		
		//assert contents.contains(container);
		//loaded.shutdown();
		
	}

	@Test
	public void testNeo4emfURItoString() throws Exception {
		String str = "neo4emf:////a/b/c";
		URI uri = URI.createURI(str);
		
		//String result = Neo4emfResource.neo4emfURItoString(uri);
		//assert "/a/b/c/".equals(result);
	}
	
	@Test
	public void testReferences() throws Exception {
		int times = 10;
		TestPackage pack = TestPackage.eINSTANCE;
		TestFactory factory = pack.getTestFactory();
		
		Container container = factory.createContainer();
		container.setName("My Container");
		
		for (int i = 1; i < times ; i++) {
			Vertex vertex = factory.createVertex();
			//vertex.setName("Vertex name ["+i+"]");
<<<<<<< HEAD
			//vertex.setContainer(container);
=======
			vertex.setVcontainer(container);
>>>>>>> a22d25a1
		}

		resource.attached(container);
		//System.out.println("Changelog size: " + resource.getChangeLog().size());
		for (Entry each : resource.getChangeLog().changes()) {
			System.out.println(each);
		}
		
		resource.save(null);
		//resource.shutdown();
	}
	
	
	//@Test
	public void testAttached() {
		EObject obj = new Neo4emfObject();
		//resource.attached(obj);
		
	}

	@Test
	public void testDetached() {
		EObject obj = EcoreFactory.eINSTANCE.createEObject();
		//resource.detached(obj);
	}
	
}<|MERGE_RESOLUTION|>--- conflicted
+++ resolved
@@ -65,11 +65,7 @@
 		for (int i = 1; i < times ; i++) {
 			Vertex vertex = factory.createVertex();
 			//vertex.setName("Vertex name ["+i+"]");
-<<<<<<< HEAD
-			//vertex.setContainer(container);
-=======
 			vertex.setVcontainer(container);
->>>>>>> a22d25a1
 		}
 
 		resource.attached(container);
@@ -109,11 +105,7 @@
 		for (int i = 1; i < times ; i++) {
 			Vertex vertex = factory.createVertex();
 			//vertex.setName("Vertex name ["+i+"]");
-<<<<<<< HEAD
-			//vertex.setContainer(container);
-=======
 			vertex.setVcontainer(container);
->>>>>>> a22d25a1
 		}
 
 		resource.attached(container);
