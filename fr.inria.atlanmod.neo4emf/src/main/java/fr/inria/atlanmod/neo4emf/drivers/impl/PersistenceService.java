package fr.inria.atlanmod.neo4emf.drivers.impl;

/**
 * Copyright (c) 2013 Atlanmod INRIA LINA Mines Nantes
 * All rights reserved. This program and the accompanying materials
 * are made available under the terms of the Eclipse Public License v1.0
 * which accompanies this distribution, and is available at
 * http://www.eclipse.org/legal/epl-v10.html
 * 
 * Contributors:
 *    Atlanmod INRIA LINA Mines Nantes - initial API and implementation
 * Descritpion ! To come
 * @author Amine BENELALLAM
 * */

import java.util.ArrayList;
import java.util.Collections;
import java.util.List;

import org.eclipse.emf.ecore.EClass;
import org.eclipse.emf.ecore.EObject;
import org.eclipse.emf.ecore.EReference;
import org.neo4j.graphdb.Direction;
import org.neo4j.graphdb.GraphDatabaseService;
import org.neo4j.graphdb.Node;
import org.neo4j.graphdb.Path;
import org.neo4j.graphdb.Relationship;
import org.neo4j.graphdb.RelationshipType;
import org.neo4j.graphdb.Transaction;
import org.neo4j.graphdb.event.KernelEventHandler;
import org.neo4j.graphdb.event.TransactionEventHandler;
import org.neo4j.graphdb.factory.GraphDatabaseFactory;
import org.neo4j.graphdb.index.Index;
import org.neo4j.graphdb.index.IndexManager;
import org.neo4j.graphdb.traversal.Evaluators;
import org.neo4j.graphdb.traversal.TraversalDescription;
import org.neo4j.graphdb.traversal.Traverser;
import org.neo4j.index.lucene.LuceneKernelExtensionFactory;
import org.neo4j.kernel.Traversal;
import org.neo4j.kernel.extension.KernelExtensionFactory;
import org.neo4j.kernel.impl.cache.CacheProvider;
import org.neo4j.kernel.impl.cache.SoftCacheProvider;

import fr.inria.atlanmod.neo4emf.drivers.IPersistenceManager;
import fr.inria.atlanmod.neo4emf.drivers.IPersistenceService;

public class PersistenceService implements IPersistenceService {
	
	/**
	 * The Neo4j database service.
	 */
	GraphDatabaseService db;

	public PersistenceService(String storeDir) {

		// the cache providers
		ArrayList<CacheProvider> cacheList = new ArrayList<CacheProvider>();
		cacheList.add(new SoftCacheProvider());

		// the kernel extensions
		LuceneKernelExtensionFactory lucene = new LuceneKernelExtensionFactory();
		List<KernelExtensionFactory<?>> extensions = new ArrayList<KernelExtensionFactory<?>>();
		extensions.add(lucene);

		// the database setup
		GraphDatabaseFactory gdbf = new GraphDatabaseFactory();
		gdbf.setKernelExtensions(extensions);
		gdbf.setCacheProviders(cacheList);
		db = gdbf.newEmbeddedDatabase(storeDir);
	}

	@Override
	public Index<Node> getMetaIndex() {
		return index().forNodes(META_ELEMENTS);
	}

	@Override
	public Node createWithIndexIfNotExists(EClass c) {
		String value = getIdMetaValueFromClass(c);
		if (getMetaIndex().get(ID_META, value).getSingle() != null)
			return getMetaIndex().get(ID_META, value).getSingle();
		Node n = createNode();
		n.setProperty(ECLASS_NAME, c.getName());
		n.setProperty(NS_URI, c.getEPackage().getNsURI());
		getMetaIndex().putIfAbsent(n, ID_META, value);
		return n;
	}

	private String getIdMetaValueFromClass(EClass c) {
		return c.getEPackage().getName() + "_" + c.getClassifierID();
	}

	public Node createResourceNodeIfAbsent() {
		if (getMetaIndex().get(ID_META, RESOURCE_NODE).getSingle() != null)
			return getMetaIndex().get(ID_META, RESOURCE_NODE).getSingle();
		Node n = createNode();
		getMetaIndex().putIfAbsent(n, ID_META, RESOURCE_NODE);
		return n;
	}

	@Override
	public EObject createObjectProxyFromNode(Node n) {
		// TODO finish declaration
		return null;
	}

	@Override
	public Node createNodeFromEObject(EObject eObject) {
		Node node = createNode();
		Node typeNode = createWithIndexIfNotExists(eObject.eClass());
		node.createRelationshipTo(typeNode, INSTANCE_OF);
		if (isRoot(eObject))
			createResourceNodeIfAbsent().createRelationshipTo(node, IS_ROOT);
		return node;
	}
<<<<<<< HEAD

	@Override
	public Node createTmpNodeFromEObject(EObject eObject) {
		Node newNode = createNodeFromEObject(eObject);
		// newNode.setProperty("tmp", "tmp");
		if (((INeo4emfObject) eObject).getNodeId() >= 0) {
			Node base = getNodeById(((INeo4emfObject) eObject).getNodeId());
			for (Relationship r : base.getRelationships()) {
				if (!r.getType().equals(INSTANCE_OF)
						&& !r.getType().equals(IS_ROOT)) {
					if (r.getEndNode().equals(base)) {
						r.getStartNode().createRelationshipTo(newNode,
								r.getType());
					} else {
						newNode.createRelationshipTo(r.getEndNode(),
								r.getType());
					}
				}
			}
			newNode.createRelationshipTo(base, IS_TMP_OF);
		}
		// getMetaIndex().putIfAbsent(newNode, ID_META, TMP_NODE);
		getMetaIndex().add(newNode, ID_META, TMP_NODE);
		return newNode;
	}
=======
>>>>>>> c8348f64

	private boolean isRoot(EObject eObject) {
		EClass cls = eObject.eClass();
		for (EReference ref : cls.getEAllReferences())
			if (ref.isContainer())
				return false;
		return true;
	}

	@Override
	public List<Node> getAllRootNodes() {
		Index<Node> index = getMetaIndex();
		Node resourceNode = index.get(ID_META, RESOURCE_NODE).getSingle();
		return fetchNodesByRT(resourceNode.getId(), IS_ROOT);
	}
<<<<<<< HEAD

	@Override
	public ArrayList<Node> getAllTmpNodes() {
		Index<Node> index = getMetaIndex();
		ArrayList<Node> tmpNodes = new ArrayList<Node>();
		IndexHits<Node> tmp = index.get(ID_META, TMP_NODE);
		for (Node n : tmp) {
			tmpNodes.add(n);
		}
		return tmpNodes;
	}

	@Override
	public int deleteBaseNode(Node tmp, Node base) {
		int counter = 0;
		if (base != null) {
			for (Relationship rel : base.getRelationships()) {
				rel.delete();
				counter++;
			}
			base.delete();
			counter++;
		}
		Index<Node> index = getMetaIndex();
		index.remove(tmp, ID_META);
		return counter;
	}

	private ArrayList<Node> fetchNodesByRT(long nodeId,
			RelationshipType relType, Direction direction) {
		Traverser tvr = setUpTraversal(nodeId, relType, direction);
=======
	
	private ArrayList<Node> fetchNodesByRT(long nodeId, RelationshipType relType, Direction direction) {
		Traverser tvr =  setUpTraversal(nodeId,relType,direction);
>>>>>>> c8348f64
		return traverseNodes(tvr);
	}

	private ArrayList<Node> fetchNodesByRT(long nodeId, RelationshipType relType) {
		return fetchNodesByRT(nodeId, relType, Direction.OUTGOING);
	}

	private ArrayList<Node> traverseNodes(Traverser tvr) {
		ArrayList<Node> nodeList = new ArrayList<Node>();
		for (Path path : tvr)
			nodeList.add(path.endNode());
		return nodeList;
	}

	protected Traverser setUpTraversal(long nodeId, RelationshipType relType,
			Direction direction) {
		Node startNode = getNodeById(nodeId);
		TraversalDescription td = Traversal.description().breadthFirst()
				.relationships(relType, direction)
				.evaluator(Evaluators.excludeStartPosition());
		return td.traverse(startNode);

	}

	// private Traverser setUpTraversal(long nodeId, RelationshipType relType) {
	// return setUpTraversal(nodeId, relType, Direction.OUTGOING);
	// }

	@Override
	public String getNodeType(Node n) {
		ArrayList<Node> list = fetchNodesByRT(n.getId(), INSTANCE_OF);
		return (String) (list.size() == 1 ? list.get(0)
				.getProperty(ECLASS_NAME) : null);
	}

	@Override
	public String getContainingPackage(Node n) {
		ArrayList<Node> list = fetchNodesByRT(n.getId(), INSTANCE_OF);
		return (String) (list.size() == 1 ? list.get(0).getProperty(NS_URI)
				: null);
	}

	@Override
	public List<Node> getNodesOnDemand(long nodeid,
			RelationshipType relationshipType) {
		return fetchNodesByRT(nodeid, relationshipType);
	}

	@Override
	public boolean isRootNode(Node node) {
		List<Node> nodes = fetchNodesByRT(node.getId(), IS_ROOT,
				Direction.INCOMING);
		if (nodes.size() == 0)
			return false;
		if (nodes.size() == 1 && nodes.get(0).equals(node))
			return false;
		return true;
	}

	@Override
	public List<Node> getAllNodesOfType(EClass eClass) {
		Node eClassNode = getMetaIndex().get(ID_META,
				getIdMetaValueFromClass(eClass)).getSingle();
		if (eClassNode == null)
			return Collections.emptyList();
		return fetchNodesByRT(eClassNode.getId(), INSTANCE_OF,
				Direction.INCOMING);
	}

	@Override
	public Transaction beginTx() {
		return db.beginTx();
	}

	@Override
	public Node createNode() {
		return db.createNode();
	}

	@Override
	@Deprecated
	public Iterable<Node> getAllNodes() {
		return db.getAllNodes();
	}

	@Override
	public Node getNodeById(long arg0) {
		return db.getNodeById(arg0);
	}

	@Override
	@Deprecated
	public Node getReferenceNode() {
		return db.getReferenceNode();
	}

	@Override
	public Relationship getRelationshipById(long arg0) {
		return db.getRelationshipById(arg0);
	}

	@Override
	@Deprecated
	public Iterable<RelationshipType> getRelationshipTypes() {
		return db.getRelationshipTypes();
	}

	@Override
	public IndexManager index() {
		return db.index();
	}

	@Override
	public KernelEventHandler registerKernelEventHandler(KernelEventHandler arg0) {
		return db.registerKernelEventHandler(arg0);
	}

	@Override
	public <T> TransactionEventHandler<T> registerTransactionEventHandler(
			TransactionEventHandler<T> arg0) {
		return db.registerTransactionEventHandler(arg0);
	}

	@Override
	public void shutdown() {
		db.shutdown();
	}

	@Override
	public KernelEventHandler unregisterKernelEventHandler(
			KernelEventHandler arg0) {
		return db.unregisterKernelEventHandler(arg0);
	}

	@Override
	public <T> TransactionEventHandler<T> unregisterTransactionEventHandler(
			TransactionEventHandler<T> arg0) {
		return db.unregisterTransactionEventHandler(arg0);
	}

}
<|MERGE_RESOLUTION|>--- conflicted
+++ resolved
@@ -1,336 +1,277 @@
-package fr.inria.atlanmod.neo4emf.drivers.impl;
+package fr.inria.atlanmod.neo4emf.drivers.impl;
+
+/**
+ * Copyright (c) 2013 Atlanmod INRIA LINA Mines Nantes
+ * All rights reserved. This program and the accompanying materials
+ * are made available under the terms of the Eclipse Public License v1.0
+ * which accompanies this distribution, and is available at
+ * http://www.eclipse.org/legal/epl-v10.html
+ * 
+ * Contributors:
+ *    Atlanmod INRIA LINA Mines Nantes - initial API and implementation
+ * Descritpion ! To come
+ * @author Amine BENELALLAM
+ * */
+
+import java.util.ArrayList;
+import java.util.Collections;
+import java.util.List;
+
+import org.eclipse.emf.ecore.EClass;
+import org.eclipse.emf.ecore.EObject;
+import org.eclipse.emf.ecore.EReference;
+import org.neo4j.graphdb.Direction;
+import org.neo4j.graphdb.GraphDatabaseService;
+import org.neo4j.graphdb.Node;
+import org.neo4j.graphdb.Path;
+import org.neo4j.graphdb.Relationship;
+import org.neo4j.graphdb.RelationshipType;
+import org.neo4j.graphdb.Transaction;
+import org.neo4j.graphdb.event.KernelEventHandler;
+import org.neo4j.graphdb.event.TransactionEventHandler;
+import org.neo4j.graphdb.factory.GraphDatabaseFactory;
+import org.neo4j.graphdb.index.Index;
+import org.neo4j.graphdb.index.IndexManager;
+import org.neo4j.graphdb.traversal.Evaluators;
+import org.neo4j.graphdb.traversal.TraversalDescription;
+import org.neo4j.graphdb.traversal.Traverser;
+import org.neo4j.index.lucene.LuceneKernelExtensionFactory;
+import org.neo4j.kernel.Traversal;
+import org.neo4j.kernel.extension.KernelExtensionFactory;
+import org.neo4j.kernel.impl.cache.CacheProvider;
+import org.neo4j.kernel.impl.cache.SoftCacheProvider;
+
+import fr.inria.atlanmod.neo4emf.drivers.IPersistenceManager;
+import fr.inria.atlanmod.neo4emf.drivers.IPersistenceService;
+
+public class PersistenceService implements IPersistenceService {
+	
+	/**
+	 * The Neo4j database service.
+	 */
+	GraphDatabaseService db;
+
+	public PersistenceService(String storeDir) {
+
+		// the cache providers
+		ArrayList<CacheProvider> cacheList = new ArrayList<CacheProvider>();
+		cacheList.add(new SoftCacheProvider());
+
+		// the kernel extensions
+		LuceneKernelExtensionFactory lucene = new LuceneKernelExtensionFactory();
+		List<KernelExtensionFactory<?>> extensions = new ArrayList<KernelExtensionFactory<?>>();
+		extensions.add(lucene);
+
+		// the database setup
+		GraphDatabaseFactory gdbf = new GraphDatabaseFactory();
+		gdbf.setKernelExtensions(extensions);
+		gdbf.setCacheProviders(cacheList);
+		db = gdbf.newEmbeddedDatabase(storeDir);
+	}
+
+	@Override
+	public Index<Node> getMetaIndex() {
+		return index().forNodes(META_ELEMENTS);
+	}
+
+	@Override
+	public Node createWithIndexIfNotExists(EClass c) {
+		String value = getIdMetaValueFromClass(c);
+		if (getMetaIndex().get(ID_META, value).getSingle() != null)
+			return getMetaIndex().get(ID_META, value).getSingle();
+		Node n = createNode();
+		n.setProperty(ECLASS_NAME, c.getName());
+		n.setProperty(NS_URI, c.getEPackage().getNsURI());
+		getMetaIndex().putIfAbsent(n, ID_META, value);
+		return n;
+	}
+
+	private String getIdMetaValueFromClass(EClass c) {
+		return c.getEPackage().getName() + "_" + c.getClassifierID();
+	}
+
+	public Node createResourceNodeIfAbsent() {
+		if (getMetaIndex().get(ID_META, RESOURCE_NODE).getSingle() != null)
+			return getMetaIndex().get(ID_META, RESOURCE_NODE).getSingle();
+		Node n = createNode();
+		getMetaIndex().putIfAbsent(n, ID_META, RESOURCE_NODE);
+		return n;
+	}
+
+	@Override
+	public EObject createObjectProxyFromNode(Node n) {
+		// TODO finish declaration
+		return null;
+	}
+
+	@Override
+	public Node createNodeFromEObject(EObject eObject) {
+		Node node = createNode();
+		Node typeNode = createWithIndexIfNotExists(eObject.eClass());
+		node.createRelationshipTo(typeNode, INSTANCE_OF);
+		if (isRoot(eObject))
+			createResourceNodeIfAbsent().createRelationshipTo(node, IS_ROOT);
+		return node;
+	}
 
-/**
- * Copyright (c) 2013 Atlanmod INRIA LINA Mines Nantes
- * All rights reserved. This program and the accompanying materials
- * are made available under the terms of the Eclipse Public License v1.0
- * which accompanies this distribution, and is available at
- * http://www.eclipse.org/legal/epl-v10.html
- * 
- * Contributors:
- *    Atlanmod INRIA LINA Mines Nantes - initial API and implementation
- * Descritpion ! To come
- * @author Amine BENELALLAM
- * */
+
+
+	private boolean isRoot(EObject eObject) {
+		EClass cls = eObject.eClass();
+		for (EReference ref : cls.getEAllReferences())
+			if (ref.isContainer())
+				return false;
+		return true;
+	}
+
+	@Override
+	public List<Node> getAllRootNodes() {
+		Index<Node> index = getMetaIndex();
+		Node resourceNode = index.get(ID_META, RESOURCE_NODE).getSingle();
+		return fetchNodesByRT(resourceNode.getId(), IS_ROOT);
+	}
 
-import java.util.ArrayList;
-import java.util.Collections;
-import java.util.List;
-
-import org.eclipse.emf.ecore.EClass;
-import org.eclipse.emf.ecore.EObject;
-import org.eclipse.emf.ecore.EReference;
-import org.neo4j.graphdb.Direction;
-import org.neo4j.graphdb.GraphDatabaseService;
-import org.neo4j.graphdb.Node;
-import org.neo4j.graphdb.Path;
-import org.neo4j.graphdb.Relationship;
-import org.neo4j.graphdb.RelationshipType;
-import org.neo4j.graphdb.Transaction;
-import org.neo4j.graphdb.event.KernelEventHandler;
-import org.neo4j.graphdb.event.TransactionEventHandler;
-import org.neo4j.graphdb.factory.GraphDatabaseFactory;
-import org.neo4j.graphdb.index.Index;
-import org.neo4j.graphdb.index.IndexManager;
-import org.neo4j.graphdb.traversal.Evaluators;
-import org.neo4j.graphdb.traversal.TraversalDescription;
-import org.neo4j.graphdb.traversal.Traverser;
-import org.neo4j.index.lucene.LuceneKernelExtensionFactory;
-import org.neo4j.kernel.Traversal;
-import org.neo4j.kernel.extension.KernelExtensionFactory;
-import org.neo4j.kernel.impl.cache.CacheProvider;
-import org.neo4j.kernel.impl.cache.SoftCacheProvider;
-
-import fr.inria.atlanmod.neo4emf.drivers.IPersistenceManager;
-import fr.inria.atlanmod.neo4emf.drivers.IPersistenceService;
-
-public class PersistenceService implements IPersistenceService {
-	
-	/**
-	 * The Neo4j database service.
-	 */
-	GraphDatabaseService db;
-
-	public PersistenceService(String storeDir) {
-
-		// the cache providers
-		ArrayList<CacheProvider> cacheList = new ArrayList<CacheProvider>();
-		cacheList.add(new SoftCacheProvider());
-
-		// the kernel extensions
-		LuceneKernelExtensionFactory lucene = new LuceneKernelExtensionFactory();
-		List<KernelExtensionFactory<?>> extensions = new ArrayList<KernelExtensionFactory<?>>();
-		extensions.add(lucene);
-
-		// the database setup
-		GraphDatabaseFactory gdbf = new GraphDatabaseFactory();
-		gdbf.setKernelExtensions(extensions);
-		gdbf.setCacheProviders(cacheList);
-		db = gdbf.newEmbeddedDatabase(storeDir);
-	}
-
-	@Override
-	public Index<Node> getMetaIndex() {
-		return index().forNodes(META_ELEMENTS);
-	}
-
-	@Override
-	public Node createWithIndexIfNotExists(EClass c) {
-		String value = getIdMetaValueFromClass(c);
-		if (getMetaIndex().get(ID_META, value).getSingle() != null)
-			return getMetaIndex().get(ID_META, value).getSingle();
-		Node n = createNode();
-		n.setProperty(ECLASS_NAME, c.getName());
-		n.setProperty(NS_URI, c.getEPackage().getNsURI());
-		getMetaIndex().putIfAbsent(n, ID_META, value);
-		return n;
-	}
-
-	private String getIdMetaValueFromClass(EClass c) {
-		return c.getEPackage().getName() + "_" + c.getClassifierID();
-	}
-
-	public Node createResourceNodeIfAbsent() {
-		if (getMetaIndex().get(ID_META, RESOURCE_NODE).getSingle() != null)
-			return getMetaIndex().get(ID_META, RESOURCE_NODE).getSingle();
-		Node n = createNode();
-		getMetaIndex().putIfAbsent(n, ID_META, RESOURCE_NODE);
-		return n;
-	}
-
-	@Override
-	public EObject createObjectProxyFromNode(Node n) {
-		// TODO finish declaration
-		return null;
-	}
-
-	@Override
-	public Node createNodeFromEObject(EObject eObject) {
-		Node node = createNode();
-		Node typeNode = createWithIndexIfNotExists(eObject.eClass());
-		node.createRelationshipTo(typeNode, INSTANCE_OF);
-		if (isRoot(eObject))
-			createResourceNodeIfAbsent().createRelationshipTo(node, IS_ROOT);
-		return node;
-	}
-<<<<<<< HEAD
-
-	@Override
-	public Node createTmpNodeFromEObject(EObject eObject) {
-		Node newNode = createNodeFromEObject(eObject);
-		// newNode.setProperty("tmp", "tmp");
-		if (((INeo4emfObject) eObject).getNodeId() >= 0) {
-			Node base = getNodeById(((INeo4emfObject) eObject).getNodeId());
-			for (Relationship r : base.getRelationships()) {
-				if (!r.getType().equals(INSTANCE_OF)
-						&& !r.getType().equals(IS_ROOT)) {
-					if (r.getEndNode().equals(base)) {
-						r.getStartNode().createRelationshipTo(newNode,
-								r.getType());
-					} else {
-						newNode.createRelationshipTo(r.getEndNode(),
-								r.getType());
-					}
-				}
-			}
-			newNode.createRelationshipTo(base, IS_TMP_OF);
-		}
-		// getMetaIndex().putIfAbsent(newNode, ID_META, TMP_NODE);
-		getMetaIndex().add(newNode, ID_META, TMP_NODE);
-		return newNode;
-	}
-=======
->>>>>>> c8348f64
-
-	private boolean isRoot(EObject eObject) {
-		EClass cls = eObject.eClass();
-		for (EReference ref : cls.getEAllReferences())
-			if (ref.isContainer())
-				return false;
-		return true;
-	}
-
-	@Override
-	public List<Node> getAllRootNodes() {
-		Index<Node> index = getMetaIndex();
-		Node resourceNode = index.get(ID_META, RESOURCE_NODE).getSingle();
-		return fetchNodesByRT(resourceNode.getId(), IS_ROOT);
-	}
-<<<<<<< HEAD
-
-	@Override
-	public ArrayList<Node> getAllTmpNodes() {
-		Index<Node> index = getMetaIndex();
-		ArrayList<Node> tmpNodes = new ArrayList<Node>();
-		IndexHits<Node> tmp = index.get(ID_META, TMP_NODE);
-		for (Node n : tmp) {
-			tmpNodes.add(n);
-		}
-		return tmpNodes;
-	}
-
-	@Override
-	public int deleteBaseNode(Node tmp, Node base) {
-		int counter = 0;
-		if (base != null) {
-			for (Relationship rel : base.getRelationships()) {
-				rel.delete();
-				counter++;
-			}
-			base.delete();
-			counter++;
-		}
-		Index<Node> index = getMetaIndex();
-		index.remove(tmp, ID_META);
-		return counter;
-	}
-
-	private ArrayList<Node> fetchNodesByRT(long nodeId,
-			RelationshipType relType, Direction direction) {
-		Traverser tvr = setUpTraversal(nodeId, relType, direction);
-=======
-	
-	private ArrayList<Node> fetchNodesByRT(long nodeId, RelationshipType relType, Direction direction) {
+	
+	private List<Node> fetchNodesByRT(long nodeId, RelationshipType relType, Direction direction) {
 		Traverser tvr =  setUpTraversal(nodeId,relType,direction);
->>>>>>> c8348f64
-		return traverseNodes(tvr);
-	}
-
-	private ArrayList<Node> fetchNodesByRT(long nodeId, RelationshipType relType) {
-		return fetchNodesByRT(nodeId, relType, Direction.OUTGOING);
-	}
-
-	private ArrayList<Node> traverseNodes(Traverser tvr) {
-		ArrayList<Node> nodeList = new ArrayList<Node>();
-		for (Path path : tvr)
-			nodeList.add(path.endNode());
-		return nodeList;
-	}
-
-	protected Traverser setUpTraversal(long nodeId, RelationshipType relType,
-			Direction direction) {
-		Node startNode = getNodeById(nodeId);
-		TraversalDescription td = Traversal.description().breadthFirst()
-				.relationships(relType, direction)
-				.evaluator(Evaluators.excludeStartPosition());
-		return td.traverse(startNode);
-
-	}
-
-	// private Traverser setUpTraversal(long nodeId, RelationshipType relType) {
-	// return setUpTraversal(nodeId, relType, Direction.OUTGOING);
-	// }
-
-	@Override
-	public String getNodeType(Node n) {
-		ArrayList<Node> list = fetchNodesByRT(n.getId(), INSTANCE_OF);
-		return (String) (list.size() == 1 ? list.get(0)
-				.getProperty(ECLASS_NAME) : null);
-	}
-
-	@Override
-	public String getContainingPackage(Node n) {
-		ArrayList<Node> list = fetchNodesByRT(n.getId(), INSTANCE_OF);
-		return (String) (list.size() == 1 ? list.get(0).getProperty(NS_URI)
-				: null);
-	}
-
-	@Override
-	public List<Node> getNodesOnDemand(long nodeid,
-			RelationshipType relationshipType) {
-		return fetchNodesByRT(nodeid, relationshipType);
-	}
-
-	@Override
-	public boolean isRootNode(Node node) {
-		List<Node> nodes = fetchNodesByRT(node.getId(), IS_ROOT,
-				Direction.INCOMING);
-		if (nodes.size() == 0)
-			return false;
-		if (nodes.size() == 1 && nodes.get(0).equals(node))
-			return false;
-		return true;
-	}
-
-	@Override
-	public List<Node> getAllNodesOfType(EClass eClass) {
-		Node eClassNode = getMetaIndex().get(ID_META,
-				getIdMetaValueFromClass(eClass)).getSingle();
-		if (eClassNode == null)
-			return Collections.emptyList();
-		return fetchNodesByRT(eClassNode.getId(), INSTANCE_OF,
-				Direction.INCOMING);
-	}
-
-	@Override
-	public Transaction beginTx() {
-		return db.beginTx();
-	}
-
-	@Override
-	public Node createNode() {
-		return db.createNode();
-	}
-
-	@Override
-	@Deprecated
-	public Iterable<Node> getAllNodes() {
-		return db.getAllNodes();
-	}
-
-	@Override
-	public Node getNodeById(long arg0) {
-		return db.getNodeById(arg0);
-	}
-
-	@Override
-	@Deprecated
-	public Node getReferenceNode() {
-		return db.getReferenceNode();
-	}
-
-	@Override
-	public Relationship getRelationshipById(long arg0) {
-		return db.getRelationshipById(arg0);
-	}
-
-	@Override
-	@Deprecated
-	public Iterable<RelationshipType> getRelationshipTypes() {
-		return db.getRelationshipTypes();
-	}
-
-	@Override
-	public IndexManager index() {
-		return db.index();
-	}
-
-	@Override
-	public KernelEventHandler registerKernelEventHandler(KernelEventHandler arg0) {
-		return db.registerKernelEventHandler(arg0);
-	}
-
-	@Override
-	public <T> TransactionEventHandler<T> registerTransactionEventHandler(
-			TransactionEventHandler<T> arg0) {
-		return db.registerTransactionEventHandler(arg0);
-	}
-
-	@Override
-	public void shutdown() {
-		db.shutdown();
-	}
-
-	@Override
-	public KernelEventHandler unregisterKernelEventHandler(
-			KernelEventHandler arg0) {
-		return db.unregisterKernelEventHandler(arg0);
-	}
-
-	@Override
-	public <T> TransactionEventHandler<T> unregisterTransactionEventHandler(
-			TransactionEventHandler<T> arg0) {
-		return db.unregisterTransactionEventHandler(arg0);
-	}
-
-}
+		return traverseNodes(tvr);
+	}
+
+	private List<Node> fetchNodesByRT(long nodeId, RelationshipType relType) {
+		return fetchNodesByRT(nodeId, relType, Direction.OUTGOING);
+	}
+
+	private List<Node> traverseNodes(Traverser tvr) {
+		ArrayList<Node> nodeList = new ArrayList<Node>();
+		for (Path path : tvr)
+			nodeList.add(path.endNode());
+		return nodeList;
+	}
+
+	protected Traverser setUpTraversal(long nodeId, RelationshipType relType,
+			Direction direction) {
+		Node startNode = getNodeById(nodeId);
+		TraversalDescription td = Traversal.description().breadthFirst()
+				.relationships(relType, direction)
+				.evaluator(Evaluators.excludeStartPosition());
+		return td.traverse(startNode);
+
+	}
+
+	// private Traverser setUpTraversal(long nodeId, RelationshipType relType) {
+	// return setUpTraversal(nodeId, relType, Direction.OUTGOING);
+	// }
+
+	@Override
+	public String getNodeType(Node n) {
+		List<Node> list = fetchNodesByRT(n.getId(), INSTANCE_OF);
+		return (String) (list.size() == 1 ? list.get(0)
+				.getProperty(ECLASS_NAME) : null);
+	}
+
+	@Override
+	public String getContainingPackage(Node n) {
+		List<Node> list = fetchNodesByRT(n.getId(), INSTANCE_OF);
+		return (String) (list.size() == 1 ? list.get(0).getProperty(NS_URI)
+				: null);
+	}
+
+	@Override
+	public List<Node> getNodesOnDemand(long nodeid,
+			RelationshipType relationshipType) {
+		return fetchNodesByRT(nodeid, relationshipType);
+	}
+
+	@Override
+	public boolean isRootNode(Node node) {
+		List<Node> nodes = fetchNodesByRT(node.getId(), IS_ROOT,
+				Direction.INCOMING);
+		if (nodes.size() == 0)
+			return false;
+		if (nodes.size() == 1 && nodes.get(0).equals(node))
+			return false;
+		return true;
+	}
+
+	@Override
+	public List<Node> getAllNodesOfType(EClass eClass) {
+		Node eClassNode = getMetaIndex().get(ID_META,
+				getIdMetaValueFromClass(eClass)).getSingle();
+		if (eClassNode == null)
+			return Collections.emptyList();
+		return fetchNodesByRT(eClassNode.getId(), INSTANCE_OF,
+				Direction.INCOMING);
+	}
+
+	@Override
+	public Transaction beginTx() {
+		return db.beginTx();
+	}
+
+	@Override
+	public Node createNode() {
+		return db.createNode();
+	}
+
+	@Override
+	@Deprecated
+	public Iterable<Node> getAllNodes() {
+		return db.getAllNodes();
+	}
+
+	@Override
+	public Node getNodeById(long arg0) {
+		return db.getNodeById(arg0);
+	}
+
+	@Override
+	@Deprecated
+	public Node getReferenceNode() {
+		return db.getReferenceNode();
+	}
+
+	@Override
+	public Relationship getRelationshipById(long arg0) {
+		return db.getRelationshipById(arg0);
+	}
+
+	@Override
+	@Deprecated
+	public Iterable<RelationshipType> getRelationshipTypes() {
+		return db.getRelationshipTypes();
+	}
+
+	@Override
+	public IndexManager index() {
+		return db.index();
+	}
+
+	@Override
+	public KernelEventHandler registerKernelEventHandler(KernelEventHandler arg0) {
+		return db.registerKernelEventHandler(arg0);
+	}
+
+	@Override
+	public <T> TransactionEventHandler<T> registerTransactionEventHandler(
+			TransactionEventHandler<T> arg0) {
+		return db.registerTransactionEventHandler(arg0);
+	}
+
+	@Override
+	public void shutdown() {
+		db.shutdown();
+	}
+
+	@Override
+	public KernelEventHandler unregisterKernelEventHandler(
+			KernelEventHandler arg0) {
+		return db.unregisterKernelEventHandler(arg0);
+	}
+
+	@Override
+	public <T> TransactionEventHandler<T> unregisterTransactionEventHandler(
+			TransactionEventHandler<T> arg0) {
+		return db.unregisterTransactionEventHandler(arg0);
+	}
+
+}