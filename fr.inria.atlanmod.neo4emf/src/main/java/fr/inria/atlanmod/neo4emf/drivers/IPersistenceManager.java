package fr.inria.atlanmod.neo4emf.drivers;

/**
 * Copyright (c) 2013 Atlanmod INRIA LINA Mines Nantes
 * All rights reserved. This program and the accompanying materials
 * are made available under the terms of the Eclipse Public License v1.0
 * which accompanies this distribution, and is available at
 * http://www.eclipse.org/legal/epl-v10.html
 * 
 * Contributors:
 *    Atlanmod INRIA LINA Mines Nantes - initial API and implementation
 * Descritpion ! To come
 * @author Amine BENELALLAM
 * */

import java.util.List;
import java.util.Map;

import org.eclipse.emf.common.util.EList;
import org.eclipse.emf.ecore.EClass;
import org.eclipse.emf.ecore.EObject;
import org.eclipse.emf.ecore.EStructuralFeature;
import org.neo4j.graphdb.Node;
import org.neo4j.graphdb.RelationshipType;
import org.neo4j.graphdb.Transaction;

import scala.Int;
import fr.inria.atlanmod.neo4emf.INeo4emfObject;
import fr.inria.atlanmod.neo4emf.INeo4emfResource;
import fr.inria.atlanmod.neo4emf.Point;
import fr.inria.atlanmod.neo4emf.impl.FlatPartition;
import fr.inria.atlanmod.neo4emf.impl.Partition;

public interface IPersistenceManager {

	/**
	 * save the resource with respect to the options gave in parameter
	 * 
	 * @param options
	 *            {@link Map}
	 * @see ISerializer#save(Map)
	 */
	public void save(Map<?, ?> options);

	/**
	 * Save the resource using the default options
	 */
	public void save();

	/**
	 * Load the resource using the default options
	 */
	public void load();

	/**
	 * Load the resource with respect to the options gave in parameter
	 * 
	 * @param options
	 *            {@link Map}
	 * @see ILoader#load(Map)
	 */
	public void load(Map<?, ?> options);

	/**
	 * Create a backend's transaction
	 * 
	 * @return {@link Transaction}
	 */
	public Transaction beginTx();

	/**
	 * Shutdown the backend
	 * 
	 * @see IPersistenceService#shutdown()
	 */
	public void shutdown();

	/**
	 * return the equivalent node from an eObject
	 * 
	 * @param eObj
	 *            {@link EObject}
	 * @return {@link Node}
	 * @throws NullPointerException
	 * @see {@link IPersistenceService#getNodeById(long)}
	 */
	public Node getNodeById(EObject eObj) throws NullPointerException;

	/**
	 * return the equivalent relationshipType from eObject
	 * 
	 * @param clsID
	 *            {@link Int}
	 * @param eRefID
	 *            {@link Int}
	 * @return {@link RelationshipType}
	 */
	public RelationshipType getRelTypefromERef(String key, int clsID, int eRefID);

	/**
	 * Create a node from an EObject
	 * 
	 * @param eObject
	 *            {@link EObject}
	 * @return {@link Node}
	 * @see IPersistenceService#createNodeFromEObject(EObject)
	 */
	public Node createNodefromEObject(EObject eObject);

	/**
	 * map an {@link EObject} that is loaded to its node Id
	 * 
	 * @param eObject
	 * @param id
	 */
	public void putNodeId(EObject eObject, long id);

	/**
	 * get the rootNodes first time we load a resource
	 * 
	 * @return {@link List}
	 */
	public List<Node> getAllRootNodes();

	/**
	 * Add object to the resource contents
	 * 
	 * @param objects
	 */
	public void addObjectsToContents(List<INeo4emfObject> objects);

	/**
	 * return node's type as String
	 * 
	 * @param n
	 *            {@link Node}
	 * @return {@link String}
	 */
	public String getNodeType(Node n);

	/**
	 * Return the Ns_Uri of the the node's containing package
	 * 
	 * @param n
	 *            {@link Node}
	 * @return {@link String}
	 */
	public String getNodeContainingPackage(Node n);

	/**
	 * Fetch Object's attributes from the backend
	 * 
	 * @param obj
	 *            {@link EObject}
	 */
	public void fetchAttributes(EObject obj);

	/**
	 * Create the correct maps of the root nodes first time we load the resource
	 * 
	 * @param objects
	 *            {@link List}
	 */
	public void putAllToProxy(List<INeo4emfObject> objects);

	/**
	 * get links in demand
	 * 
	 * @param obj
	 *            {@link EObject}
	 * @param featureId
	 *            {@link Int}
	 */
	public void getOnDemand(EObject obj, int featureId);

	/**
	 * create the correct map in the proxy manager
	 * 
	 * @param object
	 *            {@link EObject}
	 * @param str
	 *            {@link EStructuralFeature}
	 * @param partitionID
	 *            {@link Int}
	 * @throws NullPointerException
	 */
	void putToProxy(INeo4emfObject object, EStructuralFeature str,
			int partitionID) throws NullPointerException;

	/**
	 * return the partition ID containing the nodeId <b>id</b>
	 * 
	 * @param id
	 *            {@link Long}
	 * @return {@link Int}
	 */
	int proxyContainsLongKey(long id);

	/**
	 * return true if the proxy contains the element
	 * 
	 * @param obj
	 *            {@link INeo4emfObject}
	 * @return
	 */
	boolean proxyContainsObjectKey(INeo4emfObject obj);

	/**
	 * get an eObject from the proxy using the nodeId
	 * 
	 * @param id
	 *            {@link Long}
	 * @return {@link EObject}
	 */
	public EObject getObjectFromProxy(long id);

	/**
	 * update the proxy manager while a {@code GET} or {@code SET} notification
	 * is captured
	 * 
	 * @param eObject
	 *            {@link EObject}
	 * @param feature
	 *            {@link EStructuralFeature}
	 */
	public void updateProxyManager(INeo4emfObject eObject,
			EStructuralFeature feature);

	/**
	 * return true if <b>node</b> is a root node
	 * 
	 * @param node
	 * @return {@link Boolean}
	 */
	public boolean isRootNode(Node node);

	/**
	 * return available index to create a new {@link Partition}
	 * 
	 * @return
	 */
	public int getNewPartitionID();

	/**
	 * return true if the eObject is a head of a partition
	 * 
	 * @param eObject
	 *            {@link EObject}
	 * @return {@link Boolean}
	 */
	public boolean isHead(EObject eObject);

	/**
	 * Create a new {@link Partition} and set the partition ID and the Head
	 * 
	 * @param obj
	 * @param partitionID
	 * @return
	 */
	public int createNewPartition(EObject obj, int partitionID);

	/**
	 * Set up a history field to maintain the partition usage
	 * 
	 * @param newId
	 */
	public void createNewPartitionHistory(int newId);

	/**
	 * delegate to another eObject proxy to be the eObject delagator
	 * 
	 * @param eObject
	 *            {@link EObject}
	 */
	public void delegate(EObject eObject);

	/**
	 * Unload a partition by its ID
	 * 
	 * @param PID
	 *            {@link Int}
	 */
	void unloadPartition(int PID);

	public boolean doUnload();

	/**
	 * unload a partition regarding the
	 * 
	 * @param unloadStrategyId
	 */
	public void unload(int unloadStrategyId);

	/**
	 * return all the instanecs of type eClass
	 * 
	 * @see INeo4emfResource#getAllInstances
	 * @return {@link List}
	 */
	public EList<INeo4emfObject> getAllInstancesOfType(EClass eClass);

	/**
	 * Get the element's container
	 * 
	 * @param eObject
	 * @param featureId
	 * @return {@link EObject}
	 * @throws Exception
	 */
	public EObject getContainerOnDemand(EObject eObject, int featureId);

	public FlatPartition createNewFlatPartition(int id);

	public void moveToPartition(EObject eObject, int fromPID, int toPID,
			int featureId);

	public void setUsageTrace(int pID, int partitionId, int featureId,
			EObject eObject);

	public Map<Integer, List<INeo4emfObject>> getAffectedElement(
			INeo4emfObject neoObj, int key);
<<<<<<< HEAD
=======
	//public void deleteFromContents(EObject neoObj);
	void setRelationshipsMap(
			Map<String, Map<Point, RelationshipType>> map);
	void putAllToProxy2(List<INeo4emfObject> objects);
	
>>>>>>> e56499db

	// public void deleteFromContents(EObject neoObj);
	void setRelationshipsMap(Map<String, Map<Point, RelationshipType>> map);

	void putAllToProxy2(List<INeo4emfObject> objects);

}
<|MERGE_RESOLUTION|>--- conflicted
+++ resolved
@@ -1,336 +1,328 @@
-package fr.inria.atlanmod.neo4emf.drivers;
-
-/**
- * Copyright (c) 2013 Atlanmod INRIA LINA Mines Nantes
- * All rights reserved. This program and the accompanying materials
- * are made available under the terms of the Eclipse Public License v1.0
- * which accompanies this distribution, and is available at
- * http://www.eclipse.org/legal/epl-v10.html
- * 
- * Contributors:
- *    Atlanmod INRIA LINA Mines Nantes - initial API and implementation
- * Descritpion ! To come
- * @author Amine BENELALLAM
- * */
-
-import java.util.List;
-import java.util.Map;
-
-import org.eclipse.emf.common.util.EList;
-import org.eclipse.emf.ecore.EClass;
-import org.eclipse.emf.ecore.EObject;
-import org.eclipse.emf.ecore.EStructuralFeature;
-import org.neo4j.graphdb.Node;
-import org.neo4j.graphdb.RelationshipType;
-import org.neo4j.graphdb.Transaction;
-
-import scala.Int;
-import fr.inria.atlanmod.neo4emf.INeo4emfObject;
-import fr.inria.atlanmod.neo4emf.INeo4emfResource;
-import fr.inria.atlanmod.neo4emf.Point;
-import fr.inria.atlanmod.neo4emf.impl.FlatPartition;
-import fr.inria.atlanmod.neo4emf.impl.Partition;
-
-public interface IPersistenceManager {
-
-	/**
-	 * save the resource with respect to the options gave in parameter
-	 * 
-	 * @param options
-	 *            {@link Map}
-	 * @see ISerializer#save(Map)
-	 */
-	public void save(Map<?, ?> options);
-
-	/**
-	 * Save the resource using the default options
-	 */
-	public void save();
-
-	/**
-	 * Load the resource using the default options
-	 */
-	public void load();
-
-	/**
-	 * Load the resource with respect to the options gave in parameter
-	 * 
-	 * @param options
-	 *            {@link Map}
-	 * @see ILoader#load(Map)
-	 */
-	public void load(Map<?, ?> options);
-
-	/**
-	 * Create a backend's transaction
-	 * 
-	 * @return {@link Transaction}
-	 */
-	public Transaction beginTx();
-
-	/**
-	 * Shutdown the backend
-	 * 
-	 * @see IPersistenceService#shutdown()
-	 */
-	public void shutdown();
-
-	/**
-	 * return the equivalent node from an eObject
-	 * 
-	 * @param eObj
-	 *            {@link EObject}
-	 * @return {@link Node}
-	 * @throws NullPointerException
-	 * @see {@link IPersistenceService#getNodeById(long)}
-	 */
-	public Node getNodeById(EObject eObj) throws NullPointerException;
-
-	/**
-	 * return the equivalent relationshipType from eObject
-	 * 
-	 * @param clsID
-	 *            {@link Int}
-	 * @param eRefID
-	 *            {@link Int}
-	 * @return {@link RelationshipType}
-	 */
-	public RelationshipType getRelTypefromERef(String key, int clsID, int eRefID);
-
-	/**
-	 * Create a node from an EObject
-	 * 
-	 * @param eObject
-	 *            {@link EObject}
-	 * @return {@link Node}
-	 * @see IPersistenceService#createNodeFromEObject(EObject)
-	 */
-	public Node createNodefromEObject(EObject eObject);
-
-	/**
-	 * map an {@link EObject} that is loaded to its node Id
-	 * 
-	 * @param eObject
-	 * @param id
-	 */
-	public void putNodeId(EObject eObject, long id);
-
-	/**
-	 * get the rootNodes first time we load a resource
-	 * 
-	 * @return {@link List}
-	 */
-	public List<Node> getAllRootNodes();
-
-	/**
-	 * Add object to the resource contents
-	 * 
-	 * @param objects
-	 */
-	public void addObjectsToContents(List<INeo4emfObject> objects);
-
-	/**
-	 * return node's type as String
-	 * 
-	 * @param n
-	 *            {@link Node}
-	 * @return {@link String}
-	 */
-	public String getNodeType(Node n);
-
-	/**
-	 * Return the Ns_Uri of the the node's containing package
-	 * 
-	 * @param n
-	 *            {@link Node}
-	 * @return {@link String}
-	 */
-	public String getNodeContainingPackage(Node n);
-
-	/**
-	 * Fetch Object's attributes from the backend
-	 * 
-	 * @param obj
-	 *            {@link EObject}
-	 */
-	public void fetchAttributes(EObject obj);
-
-	/**
-	 * Create the correct maps of the root nodes first time we load the resource
-	 * 
-	 * @param objects
-	 *            {@link List}
-	 */
-	public void putAllToProxy(List<INeo4emfObject> objects);
-
-	/**
-	 * get links in demand
-	 * 
-	 * @param obj
-	 *            {@link EObject}
-	 * @param featureId
-	 *            {@link Int}
-	 */
-	public void getOnDemand(EObject obj, int featureId);
-
-	/**
-	 * create the correct map in the proxy manager
-	 * 
-	 * @param object
-	 *            {@link EObject}
-	 * @param str
-	 *            {@link EStructuralFeature}
-	 * @param partitionID
-	 *            {@link Int}
-	 * @throws NullPointerException
-	 */
-	void putToProxy(INeo4emfObject object, EStructuralFeature str,
-			int partitionID) throws NullPointerException;
-
-	/**
-	 * return the partition ID containing the nodeId <b>id</b>
-	 * 
-	 * @param id
-	 *            {@link Long}
-	 * @return {@link Int}
-	 */
-	int proxyContainsLongKey(long id);
-
-	/**
-	 * return true if the proxy contains the element
-	 * 
-	 * @param obj
-	 *            {@link INeo4emfObject}
-	 * @return
-	 */
-	boolean proxyContainsObjectKey(INeo4emfObject obj);
-
-	/**
-	 * get an eObject from the proxy using the nodeId
-	 * 
-	 * @param id
-	 *            {@link Long}
-	 * @return {@link EObject}
-	 */
-	public EObject getObjectFromProxy(long id);
-
-	/**
-	 * update the proxy manager while a {@code GET} or {@code SET} notification
-	 * is captured
-	 * 
-	 * @param eObject
-	 *            {@link EObject}
-	 * @param feature
-	 *            {@link EStructuralFeature}
-	 */
-	public void updateProxyManager(INeo4emfObject eObject,
-			EStructuralFeature feature);
-
-	/**
-	 * return true if <b>node</b> is a root node
-	 * 
-	 * @param node
-	 * @return {@link Boolean}
-	 */
-	public boolean isRootNode(Node node);
-
-	/**
-	 * return available index to create a new {@link Partition}
-	 * 
-	 * @return
-	 */
-	public int getNewPartitionID();
-
-	/**
-	 * return true if the eObject is a head of a partition
-	 * 
-	 * @param eObject
-	 *            {@link EObject}
-	 * @return {@link Boolean}
-	 */
-	public boolean isHead(EObject eObject);
-
-	/**
-	 * Create a new {@link Partition} and set the partition ID and the Head
-	 * 
-	 * @param obj
-	 * @param partitionID
-	 * @return
-	 */
-	public int createNewPartition(EObject obj, int partitionID);
-
-	/**
-	 * Set up a history field to maintain the partition usage
-	 * 
-	 * @param newId
-	 */
-	public void createNewPartitionHistory(int newId);
-
-	/**
-	 * delegate to another eObject proxy to be the eObject delagator
-	 * 
-	 * @param eObject
-	 *            {@link EObject}
-	 */
-	public void delegate(EObject eObject);
-
-	/**
-	 * Unload a partition by its ID
-	 * 
-	 * @param PID
-	 *            {@link Int}
-	 */
-	void unloadPartition(int PID);
-
-	public boolean doUnload();
-
-	/**
-	 * unload a partition regarding the
-	 * 
-	 * @param unloadStrategyId
-	 */
-	public void unload(int unloadStrategyId);
-
-	/**
-	 * return all the instanecs of type eClass
-	 * 
-	 * @see INeo4emfResource#getAllInstances
-	 * @return {@link List}
-	 */
-	public EList<INeo4emfObject> getAllInstancesOfType(EClass eClass);
-
-	/**
-	 * Get the element's container
-	 * 
-	 * @param eObject
-	 * @param featureId
-	 * @return {@link EObject}
-	 * @throws Exception
-	 */
-	public EObject getContainerOnDemand(EObject eObject, int featureId);
-
-	public FlatPartition createNewFlatPartition(int id);
-
-	public void moveToPartition(EObject eObject, int fromPID, int toPID,
-			int featureId);
-
-	public void setUsageTrace(int pID, int partitionId, int featureId,
-			EObject eObject);
-
-	public Map<Integer, List<INeo4emfObject>> getAffectedElement(
+package fr.inria.atlanmod.neo4emf.drivers;
+
+/**
+ * Copyright (c) 2013 Atlanmod INRIA LINA Mines Nantes
+ * All rights reserved. This program and the accompanying materials
+ * are made available under the terms of the Eclipse Public License v1.0
+ * which accompanies this distribution, and is available at
+ * http://www.eclipse.org/legal/epl-v10.html
+ * 
+ * Contributors:
+ *    Atlanmod INRIA LINA Mines Nantes - initial API and implementation
+ * Descritpion ! To come
+ * @author Amine BENELALLAM
+ * */
+
+import java.util.List;
+import java.util.Map;
+
+import org.eclipse.emf.common.util.EList;
+import org.eclipse.emf.ecore.EClass;
+import org.eclipse.emf.ecore.EObject;
+import org.eclipse.emf.ecore.EStructuralFeature;
+import org.neo4j.graphdb.Node;
+import org.neo4j.graphdb.RelationshipType;
+import org.neo4j.graphdb.Transaction;
+
+import scala.Int;
+import fr.inria.atlanmod.neo4emf.INeo4emfObject;
+import fr.inria.atlanmod.neo4emf.INeo4emfResource;
+import fr.inria.atlanmod.neo4emf.Point;
+import fr.inria.atlanmod.neo4emf.impl.FlatPartition;
+import fr.inria.atlanmod.neo4emf.impl.Partition;
+
+public interface IPersistenceManager {
+
+	/**
+	 * save the resource with respect to the options gave in parameter
+	 * 
+	 * @param options
+	 *            {@link Map}
+	 * @see ISerializer#save(Map)
+	 */
+	public void save(Map<?, ?> options);
+
+	/**
+	 * Save the resource using the default options
+	 */
+	public void save();
+
+	/**
+	 * Load the resource using the default options
+	 */
+	public void load();
+
+	/**
+	 * Load the resource with respect to the options gave in parameter
+	 * 
+	 * @param options
+	 *            {@link Map}
+	 * @see ILoader#load(Map)
+	 */
+	public void load(Map<?, ?> options);
+
+	/**
+	 * Create a backend's transaction
+	 * 
+	 * @return {@link Transaction}
+	 */
+	public Transaction beginTx();
+
+	/**
+	 * Shutdown the backend
+	 * 
+	 * @see IPersistenceService#shutdown()
+	 */
+	public void shutdown();
+
+	/**
+	 * return the equivalent node from an eObject
+	 * 
+	 * @param eObj
+	 *            {@link EObject}
+	 * @return {@link Node}
+	 * @throws NullPointerException
+	 * @see {@link IPersistenceService#getNodeById(long)}
+	 */
+	public Node getNodeById(EObject eObj) throws NullPointerException;
+
+	/**
+	 * return the equivalent relationshipType from eObject
+	 * 
+	 * @param clsID
+	 *            {@link Int}
+	 * @param eRefID
+	 *            {@link Int}
+	 * @return {@link RelationshipType}
+	 */
+	public RelationshipType getRelTypefromERef(String key, int clsID, int eRefID);
+
+	/**
+	 * Create a node from an EObject
+	 * 
+	 * @param eObject
+	 *            {@link EObject}
+	 * @return {@link Node}
+	 * @see IPersistenceService#createNodeFromEObject(EObject)
+	 */
+	public Node createNodefromEObject(EObject eObject);
+
+	/**
+	 * map an {@link EObject} that is loaded to its node Id
+	 * 
+	 * @param eObject
+	 * @param id
+	 */
+	public void putNodeId(EObject eObject, long id);
+
+	/**
+	 * get the rootNodes first time we load a resource
+	 * 
+	 * @return {@link List}
+	 */
+	public List<Node> getAllRootNodes();
+
+	/**
+	 * Add object to the resource contents
+	 * 
+	 * @param objects
+	 */
+	public void addObjectsToContents(List<INeo4emfObject> objects);
+
+	/**
+	 * return node's type as String
+	 * 
+	 * @param n
+	 *            {@link Node}
+	 * @return {@link String}
+	 */
+	public String getNodeType(Node n);
+
+	/**
+	 * Return the Ns_Uri of the the node's containing package
+	 * 
+	 * @param n
+	 *            {@link Node}
+	 * @return {@link String}
+	 */
+	public String getNodeContainingPackage(Node n);
+
+	/**
+	 * Fetch Object's attributes from the backend
+	 * 
+	 * @param obj
+	 *            {@link EObject}
+	 */
+	public void fetchAttributes(EObject obj);
+
+	/**
+	 * Create the correct maps of the root nodes first time we load the resource
+	 * 
+	 * @param objects
+	 *            {@link List}
+	 */
+	public void putAllToProxy(List<INeo4emfObject> objects);
+
+	/**
+	 * get links in demand
+	 * 
+	 * @param obj
+	 *            {@link EObject}
+	 * @param featureId
+	 *            {@link Int}
+	 */
+	public void getOnDemand(EObject obj, int featureId);
+
+	/**
+	 * create the correct map in the proxy manager
+	 * 
+	 * @param object
+	 *            {@link EObject}
+	 * @param str
+	 *            {@link EStructuralFeature}
+	 * @param partitionID
+	 *            {@link Int}
+	 * @throws NullPointerException
+	 */
+	void putToProxy(INeo4emfObject object, EStructuralFeature str,
+			int partitionID) throws NullPointerException;
+
+	/**
+	 * return the partition ID containing the nodeId <b>id</b>
+	 * 
+	 * @param id
+	 *            {@link Long}
+	 * @return {@link Int}
+	 */
+	int proxyContainsLongKey(long id);
+
+	/**
+	 * return true if the proxy contains the element
+	 * 
+	 * @param obj
+	 *            {@link INeo4emfObject}
+	 * @return
+	 */
+	boolean proxyContainsObjectKey(INeo4emfObject obj);
+
+	/**
+	 * get an eObject from the proxy using the nodeId
+	 * 
+	 * @param id
+	 *            {@link Long}
+	 * @return {@link EObject}
+	 */
+	public EObject getObjectFromProxy(long id);
+
+	/**
+	 * update the proxy manager while a {@code GET} or {@code SET} notification
+	 * is captured
+	 * 
+	 * @param eObject
+	 *            {@link EObject}
+	 * @param feature
+	 *            {@link EStructuralFeature}
+	 */
+	public void updateProxyManager(INeo4emfObject eObject,
+			EStructuralFeature feature);
+
+	/**
+	 * return true if <b>node</b> is a root node
+	 * 
+	 * @param node
+	 * @return {@link Boolean}
+	 */
+	public boolean isRootNode(Node node);
+
+	/**
+	 * return available index to create a new {@link Partition}
+	 * 
+	 * @return
+	 */
+	public int getNewPartitionID();
+
+	/**
+	 * return true if the eObject is a head of a partition
+	 * 
+	 * @param eObject
+	 *            {@link EObject}
+	 * @return {@link Boolean}
+	 */
+	public boolean isHead(EObject eObject);
+
+	/**
+	 * Create a new {@link Partition} and set the partition ID and the Head
+	 * 
+	 * @param obj
+	 * @param partitionID
+	 * @return
+	 */
+	public int createNewPartition(EObject obj, int partitionID);
+
+	/**
+	 * Set up a history field to maintain the partition usage
+	 * 
+	 * @param newId
+	 */
+	public void createNewPartitionHistory(int newId);
+
+	/**
+	 * delegate to another eObject proxy to be the eObject delagator
+	 * 
+	 * @param eObject
+	 *            {@link EObject}
+	 */
+	public void delegate(EObject eObject);
+
+	/**
+	 * Unload a partition by its ID
+	 * 
+	 * @param PID
+	 *            {@link Int}
+	 */
+	void unloadPartition(int PID);
+
+	public boolean doUnload();
+
+	/**
+	 * unload a partition regarding the
+	 * 
+	 * @param unloadStrategyId
+	 */
+	public void unload(int unloadStrategyId);
+
+	/**
+	 * return all the instanecs of type eClass
+	 * 
+	 * @see INeo4emfResource#getAllInstances
+	 * @return {@link List}
+	 */
+	public EList<INeo4emfObject> getAllInstancesOfType(EClass eClass);
+
+	/**
+	 * Get the element's container
+	 * 
+	 * @param eObject
+	 * @param featureId
+	 * @return {@link EObject}
+	 * @throws Exception
+	 */
+	public EObject getContainerOnDemand(EObject eObject, int featureId);
+
+	public FlatPartition createNewFlatPartition(int id);
+
+	public void moveToPartition(EObject eObject, int fromPID, int toPID,
+			int featureId);
+
+	public void setUsageTrace(int pID, int partitionId, int featureId,
+			EObject eObject);
+
+	public Map<Integer, List<INeo4emfObject>> getAffectedElement(
 			INeo4emfObject neoObj, int key);
-<<<<<<< HEAD
-=======
-	//public void deleteFromContents(EObject neoObj);
-	void setRelationshipsMap(
-			Map<String, Map<Point, RelationshipType>> map);
-	void putAllToProxy2(List<INeo4emfObject> objects);
-	
->>>>>>> e56499db
-
-	// public void deleteFromContents(EObject neoObj);
-	void setRelationshipsMap(Map<String, Map<Point, RelationshipType>> map);
-
-	void putAllToProxy2(List<INeo4emfObject> objects);
-
-}
+
+	// public void deleteFromContents(EObject neoObj);
+	void setRelationshipsMap(Map<String, Map<Point, RelationshipType>> map);
+
+	void putAllToProxy2(List<INeo4emfObject> objects);
+
+}