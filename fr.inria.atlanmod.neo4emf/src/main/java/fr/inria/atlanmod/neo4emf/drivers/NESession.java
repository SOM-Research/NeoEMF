/**
 * Copyright (c) 2013 Atlanmod INRIA LINA Mines Nantes
 * All rights reserved. This program and the accompanying materials
 * are made available under the terms of the Eclipse Public License v1.0
 * which accompanies this distribution, and is available at
 * http://www.eclipse.org/legal/epl-v10.html
 * 
 * Contributors:
 *    Atlanmod INRIA LINA Mines Nantes - initial API and implementation
 * Descritpion ! To come
 * @author Sunye
 */
package fr.inria.atlanmod.neo4emf.drivers;

import java.util.Collections;

import org.eclipse.emf.common.util.URI;
import org.eclipse.emf.ecore.EPackage;
import org.eclipse.emf.ecore.resource.ResourceSet;
import org.eclipse.emf.ecore.resource.impl.ResourceSetImpl;

import fr.inria.atlanmod.neo4emf.INeo4emfResource;
import fr.inria.atlanmod.neo4emf.INeo4emfResourceFactory;
import fr.inria.atlanmod.neo4emf.PersistentPackage;
import fr.inria.atlanmod.neo4emf.change.impl.ChangeLogFactory;

/**
 * 
 * @author sunye
 *
 */
public class NESession {
	
	private ResourceSet resourceSet = new ResourceSetImpl();
	
	private PersistentPackage ePackage;
	
	private NEConfiguration configuration;

    private INeo4emfResource resource;
	
	
	/**
	 * Creates a Neo4EMF session. 
	 * Presently, only one package can be used during a session.
	 * 
	 * @param ep The EPackage used to initialize the session. 
	 */
	public NESession(PersistentPackage ep) {
		assert ep != null : "Null EPackage";
		
		ePackage = ep;
		resourceSet.getResourceFactoryRegistry().getProtocolToFactoryMap().put("neo4emf", 
				INeo4emfResourceFactory.eINSTANCE);
		EPackage.Registry.INSTANCE.put(ePackage.getNsURI(), ePackage);
	}
	
	/**
	 * Creates a resource from a URI.
	 * If the resource already exists, just opens it.
	 * @param uri
	 * @param changeLogSize the maximum size of the ChangeLog associated to the created resource
	 * @return The resource.
	 */
<<<<<<< HEAD
	public INeo4emfResource createResource(URI uri) {

=======
	public INeo4emfResource createResource(URI uri, int changeLogSize) {
		INeo4emfResource resource;
		ChangeLogFactory.setChangeLogSize(changeLogSize);
>>>>>>> 755fb6e3
		configuration = new NEConfiguration(ePackage, uri, Collections.<String,String>emptyMap());
		INeo4emfResourceFactory.eINSTANCE.setConfiguration(configuration);
		resource = (INeo4emfResource) resourceSet.createResource(uri);
		return resource;
	}
	
	/**
	 * Closes the current section.
	 */
	public void close() {
		  resource.shutdown();
	}

}<|MERGE_RESOLUTION|>--- conflicted
+++ resolved
@@ -62,14 +62,10 @@
 	 * @param changeLogSize the maximum size of the ChangeLog associated to the created resource
 	 * @return The resource.
 	 */
-<<<<<<< HEAD
-	public INeo4emfResource createResource(URI uri) {
 
-=======
 	public INeo4emfResource createResource(URI uri, int changeLogSize) {
 		INeo4emfResource resource;
 		ChangeLogFactory.setChangeLogSize(changeLogSize);
->>>>>>> 755fb6e3
 		configuration = new NEConfiguration(ePackage, uri, Collections.<String,String>emptyMap());
 		INeo4emfResourceFactory.eINSTANCE.setConfiguration(configuration);
 		resource = (INeo4emfResource) resourceSet.createResource(uri);
