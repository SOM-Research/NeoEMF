--- conflicted
+++ resolved
@@ -12,26 +12,18 @@
  */
 package fr.inria.atlanmod.neo4emf.drivers;
 
-<<<<<<< HEAD
-import java.util.ArrayList;
+
 import java.util.Iterator;
 import java.util.LinkedList;
 import java.util.List;
 import java.util.Map;
 import java.util.TreeMap;
-=======
-import java.util.Iterator;
->>>>>>> 755fb6e3
 
 import org.eclipse.emf.ecore.EClass;
 import org.eclipse.emf.ecore.EClassifier;
-<<<<<<< HEAD
 import org.eclipse.emf.ecore.EReference;
 import org.neo4j.graphdb.Direction;
-=======
-import org.eclipse.emf.ecore.EPackage;
 import org.neo4j.graphdb.DynamicRelationshipType;
->>>>>>> 755fb6e3
 import org.neo4j.graphdb.GraphDatabaseService;
 import org.neo4j.graphdb.Node;
 import org.neo4j.graphdb.Relationship;
@@ -39,20 +31,12 @@
 import org.neo4j.graphdb.Transaction;
 import org.neo4j.graphdb.index.Index;
 import org.neo4j.graphdb.index.IndexManager;
-<<<<<<< HEAD
-import org.neo4j.graphdb.traversal.Evaluators;
-import org.neo4j.graphdb.traversal.TraversalDescription;
-import org.neo4j.graphdb.traversal.Traverser;
-import org.neo4j.kernel.Traversal;
-=======
->>>>>>> 755fb6e3
 
 import fr.inria.atlanmod.neo4emf.INeo4emfObject;
 import fr.inria.atlanmod.neo4emf.PersistentPackage;
 import fr.inria.atlanmod.neo4emf.RelationshipMapping;
 import fr.inria.atlanmod.neo4emf.drivers.impl.NETransaction;
 import fr.inria.atlanmod.neo4emf.drivers.impl.Neo4JTransaction;
-import fr.inria.atlanmod.neo4emf.impl.Neo4emfObject;
 
 /**
  * @author sunye
@@ -163,21 +147,47 @@
 	 * 
 	 * @param obj
 	 */
-<<<<<<< HEAD
-	public Node addObject(INeo4emfObject obj) {
+	public Node addObject(INeo4emfObject obj, boolean isTmp) {
+		int typeID = obj.eClass().getClassifierID();
 		Node newNode;
+		Relationship isRootRel = null;
+		Relationship instanceOfRel = null;
+		
 		try {
+			
 			newNode = this.basicAddNode(obj);
+			instanceOfRel = newNode.createRelationshipTo(nodeTypes[typeID], IPersistenceService.INSTANCE_OF);
+			
 			if (obj.eContainer() == null && obj.eResource() != null) {
 				// ROOT Object
-				resourceNode.createRelationshipTo(newNode,
+				isRootRel = resourceNode.createRelationshipTo(newNode,
 						IPersistenceService.IS_ROOT);
 			}
 		} catch (Exception e) {
 			newNode = null;
 		}
 
+
+
+		
+		// [Unload add]
+		if (isTmp) {
+			metaIndex.add(newNode, IPersistenceService.ID_META,
+					IPersistenceService.TMP_NODE);
+			relationshipIndex.add(instanceOfRel, IPersistenceService.ID_META,
+					IPersistenceService.TMP_RELATIONSHIP);
+			if (isRootRel != null) {
+				relationshipIndex.add(isRootRel, IPersistenceService.ID_META,
+						IPersistenceService.TMP_RELATIONSHIP);
+			}
+		}
+		// /[Unload add]
+		
 		return newNode;
+	}
+	
+	public Node addObject(INeo4emfObject obj) {
+		return this.addObject(obj, false);
 	}
 
 	/**
@@ -222,11 +232,6 @@
 	 */
 	public void loadAttributes(INeo4emfObject obj) {
 		assert obj != null : "Null Persistent Object";
-=======
-	public Node addObject(INeo4emfObject obj, boolean isTmp) {
-		int typeID = obj.eClass().getClassifierID(); 
-		assert typeID < eclasses.length;
->>>>>>> 755fb6e3
 		
 		Node n = service.getNodeById(obj.getNodeId());
 		obj.loadAllAttributesFrom(n);
@@ -357,37 +362,8 @@
 		int typeID = obj.eClass().getClassifierID();
 		Node newNode = service.createNode();
 		obj.setNodeId(newNode.getId());
-<<<<<<< HEAD
 		newNode.createRelationshipTo(nodeTypes[typeID],
 				IPersistenceService.INSTANCE_OF);
-=======
-//		newNode.createRelationshipTo(eclasses[typeID], IPersistenceService.INSTANCE_OF);
-		// [Unload add]
-		Relationship instanceOfRel = newNode.createRelationshipTo(eclasses[typeID], IPersistenceService.INSTANCE_OF);
-		Relationship isRootRel = null;
-		// [Unload add]
-		if (obj.eContainer() == null && obj.eResource() != null) {
-			// ROOT Object
-//			resourceNode.createRelationshipTo(newNode, IPersistenceService.IS_ROOT);
-			// [Unload add]
-			isRootRel = resourceNode.createRelationshipTo(newNode, IPersistenceService.IS_ROOT);
-			// /[Unload add]
-		}
-		
-		// [Unload add]
-		if (isTmp) {
-			metaIndex.add(newNode, IPersistenceService.ID_META,
-					IPersistenceService.TMP_NODE);
-			relationshipIndex.add(instanceOfRel, IPersistenceService.ID_META,
-					IPersistenceService.TMP_RELATIONSHIP);
-			if (isRootRel != null) {
-				relationshipIndex.add(isRootRel, IPersistenceService.ID_META,
-						IPersistenceService.TMP_RELATIONSHIP);
-			}
-		}
-		// /[Unload add]
-		
->>>>>>> 755fb6e3
 		return newNode;
 	}
 	
@@ -651,12 +627,5 @@
 	enum ConnectionState {
 		OPEN, CLOSED
 	}
-<<<<<<< HEAD
-
-	public void invariant() {
-		assert epackage.getEFactoryInstance() != null : "Null factory";
-	}
-=======
-	
->>>>>>> 755fb6e3
+
 }