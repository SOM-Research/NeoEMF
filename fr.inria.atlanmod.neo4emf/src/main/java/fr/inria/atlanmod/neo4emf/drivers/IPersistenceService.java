package fr.inria.atlanmod.neo4emf.drivers;

/**
 * Copyright (c) 2013 Atlanmod INRIA LINA Mines Nantes
 * All rights reserved. This program and the accompanying materials
 * are made available under the terms of the Eclipse Public License v1.0
 * which accompanies this distribution, and is available at
 * http://www.eclipse.org/legal/epl-v10.html
 * 
 * Contributors:
 *    Atlanmod INRIA LINA Mines Nantes - initial API and implementation
 * Descritpion ! To come
 * @author Amine BENELALLAM
 * */

import java.util.List;

import org.eclipse.emf.ecore.EClass;
import org.eclipse.emf.ecore.EObject;
import org.eclipse.emf.ecore.EReference;
import org.neo4j.graphdb.Node;
import org.neo4j.graphdb.Relationship;
import org.neo4j.graphdb.RelationshipType;
import org.neo4j.graphdb.index.Index;

import fr.inria.atlanmod.neo4emf.INeo4emfObject;
import fr.inria.atlanmod.neo4emf.drivers.impl.NETransaction;

public interface IPersistenceService {
	/**
	 * NS_URI Constant key to save NS_URI {@link String}
	 */
	public final String NS_URI = "ns_uri";
	/**
	 * META_ELEMENTS Constant key to save add EClass types to the index
	 * {@link String}
	 */
	public final String META_ELEMENTS = "meta_elements";

	public final String META_RELATIONSHIPS = "meta_relationships";
	/**
	 * ROOT_ELEMENTS Constant to meta_elements index name {@link String}
	 */
	public final String ROOT_ELEMENTS = "root_elements";
	/**
	 * ECLASS_NAME Constant to root_elements index name {@link String}
	 */
	public final String ECLASS_NAME = "eClass_name";
	/**
	 * ECLASS_ID Constant to root_elements id {@link String}
	 */
	public final String ECLASS_ID = "eClass_id";
	/**
	 * ID_META Constant {@link String}
	 */
	public final String ID_META = "id_meta";
	/**
	 * the Value of the node representing the resource in the backend
	 */
	public final String RESOURCE_NODE = "resource";
	/**
	 * the Value of the temporary nodes in the backend
	 */
	public final String TMP_NODE = "temporary_node";

	public final String TMP_RELATIONSHIP = "temporary_relationship";
	/**
	 * INSTANCE_OF {@link RelationshipType}
	 */
	public final RelationshipType INSTANCE_OF = MetaRelation.INSTANCE_OF;
	/**
	 * IS_ROOT {@link RelationshipType}
	 */
	public final RelationshipType IS_ROOT = MetaRelation.IS_ROOT;

	/**
	 * ADD_LINK {@link RelationshipType}
	 */
	public final RelationshipType ADD_LINK = MetaRelation.ADD_LINK;
	/**
	 * REMOVE_LINK {@link RelationshipType}
	 */
	public final RelationshipType REMOVE_LINK = MetaRelation.REMOVE_LINK;
	/**
	 * DELETE {@link RelationshipType}
	 */
	public final RelationshipType DELETE = MetaRelation.DELETE;
	/**
	 * SET_ATTRIBUTE {@link RelationshipType}
	 */
	public final RelationshipType SET_ATTRIBUTE = MetaRelation.SET_ATTRIBUTE;

	/**
	 * get the meta_elements' index
	 * 
	 * @return {@link Index}
	 */
	Index<Node> getMetaIndex();

	Index<Relationship> getRelationshipIndex();

	Node getAttributeNode(Node n);

	/**
	 * Create Node from eObject
	 * 
	 * @param eObject
	 *            {@link EObject}
	 * @return {@link Node}
	 */

	Node createNodeFromEObject(INeo4emfObject eObject);

	Node createNodeFromEObject(INeo4emfObject eObject, boolean isTemporary);

	// TODO check if EReference is appropriate here
	void createLink(INeo4emfObject from, INeo4emfObject to, EReference ref);

	// TODO check if EReference is appropriate here
	void removeLink(INeo4emfObject from, INeo4emfObject to, EReference ref);

	/**
	 * Create an Attribute node for eObject
	 * 
	 * @warning It doesn't check if an Attribute node is already created.
	 * @param eObject
	 *            {@link EObject}
	 * @return {@link Node}
	 */
	Node createAttributeNodeForEObject(INeo4emfObject eObject);

	void deleteNodeFromEObject(INeo4emfObject eObject);

	Relationship createAddLinkRelationship(INeo4emfObject from,
			INeo4emfObject to, EReference ref);

	Relationship createRemoveLinkRelationship(INeo4emfObject from,
			INeo4emfObject to, EReference ref);

	Relationship createDeleteRelationship(INeo4emfObject obj);

	List<Relationship> getTmpRelationships();

	List<Node> getTmpNodes();
<<<<<<< HEAD
	
	void flushTmpRelationships(List<Relationship> rels);
=======

	void flushTmpRelationships();
>>>>>>> 513af77b

	/**
	 * Return a List of the root nodes
	 * 
	 * @return
	 */

	List<Node> getAllRootNodes();

	/**
	 * Return the nodeType of a Node
	 * 
	 * @param n
	 *            {@link Node}
	 * @return {@link String}
	 */
	String getNodeType(Node n);

	/**
	 * Return the containing package of an node
	 * 
	 * @param n
	 *            {@link Node}
	 * @return {@link String}
	 */
	String getContainingPackage(Node n);

	/**
	 * query the backend with respect to nodeid as start {@link Node} and
	 * relationshipType as the {@link RelationshipType}
	 * 
	 * @param nodeid
	 *            {@link Long}
	 * @param relationshipType
	 *            {@link RelationshipType}
	 * @return {@link List}
	 */
	List<Node> getNodesOnDemand(long nodeid, RelationshipType relationshipType);

	List<Node> getAddLinkNodesOnDemand(long nodeid,
			RelationshipType baseRelationshipType);

	List<Node> getRemoveLinkNodesOnDemand(long nodeid,
			RelationshipType baseRelationshipType);

	/**
	 * Return true if the node is root Node
	 * 
	 * @param node
	 * @return
	 */
	boolean isRootNode(Node node);

	/**
	 * return a List of nodes of type eClass
	 * 
	 * @param eClass
	 *            {@link EClass}
	 * @return
	 */
	List<Node> getAllNodesOfType(EClass eClass);

	/**
	 * Stops the database service.
	 */
	void shutdown();

	/**
	 * Creates and starts a transaction
	 * 
	 * @return
	 */
	NETransaction createTransaction();

	void cleanIndexes();

	/**
	 * Returns database node for id
	 * 
	 * @param l
	 *            the id
	 * @return the database node
	 */
	Node getNodeById(long l);

	/**
	 * Creates a database node.
	 * 
	 * @return
	 */
	Node createNode();

	/**
	 * Returns a relationship type for a pair Class ID x Reference ID.
	 * 
	 * @param classID
	 * @param referenceID
	 * @return
	 */
	RelationshipType getRelationshipFor(int classID, int referenceID);

	/**
	 * Enum class for the meta_relations
	 * 
	 * @author Amine BENELALLAM
	 * 
	 */
	public enum MetaRelation implements RelationshipType {
		/**
		 * Instance of relationship
		 */
		INSTANCE_OF,
		/**
		 * IS_ROOT relationship
		 */
		IS_ROOT,
		/**
		 * ADD_LINK relationship
		 */
		ADD_LINK,
		/**
		 * REMOVE_LINK relationship
		 */
		REMOVE_LINK,
		/**
		 * DELETE relationship
		 */
		DELETE,
		/**
		 * SET_ATTRIBUTE relationship
		 */
		SET_ATTRIBUTE
	}
}
<|MERGE_RESOLUTION|>--- conflicted
+++ resolved
@@ -1,285 +1,280 @@
-package fr.inria.atlanmod.neo4emf.drivers;
-
-/**
- * Copyright (c) 2013 Atlanmod INRIA LINA Mines Nantes
- * All rights reserved. This program and the accompanying materials
- * are made available under the terms of the Eclipse Public License v1.0
- * which accompanies this distribution, and is available at
- * http://www.eclipse.org/legal/epl-v10.html
- * 
- * Contributors:
- *    Atlanmod INRIA LINA Mines Nantes - initial API and implementation
- * Descritpion ! To come
- * @author Amine BENELALLAM
- * */
-
-import java.util.List;
-
-import org.eclipse.emf.ecore.EClass;
-import org.eclipse.emf.ecore.EObject;
-import org.eclipse.emf.ecore.EReference;
-import org.neo4j.graphdb.Node;
-import org.neo4j.graphdb.Relationship;
-import org.neo4j.graphdb.RelationshipType;
-import org.neo4j.graphdb.index.Index;
-
-import fr.inria.atlanmod.neo4emf.INeo4emfObject;
-import fr.inria.atlanmod.neo4emf.drivers.impl.NETransaction;
-
-public interface IPersistenceService {
-	/**
-	 * NS_URI Constant key to save NS_URI {@link String}
-	 */
-	public final String NS_URI = "ns_uri";
-	/**
-	 * META_ELEMENTS Constant key to save add EClass types to the index
-	 * {@link String}
-	 */
-	public final String META_ELEMENTS = "meta_elements";
-
-	public final String META_RELATIONSHIPS = "meta_relationships";
-	/**
-	 * ROOT_ELEMENTS Constant to meta_elements index name {@link String}
-	 */
-	public final String ROOT_ELEMENTS = "root_elements";
-	/**
-	 * ECLASS_NAME Constant to root_elements index name {@link String}
-	 */
-	public final String ECLASS_NAME = "eClass_name";
-	/**
-	 * ECLASS_ID Constant to root_elements id {@link String}
-	 */
-	public final String ECLASS_ID = "eClass_id";
-	/**
-	 * ID_META Constant {@link String}
-	 */
-	public final String ID_META = "id_meta";
-	/**
-	 * the Value of the node representing the resource in the backend
-	 */
-	public final String RESOURCE_NODE = "resource";
-	/**
-	 * the Value of the temporary nodes in the backend
-	 */
-	public final String TMP_NODE = "temporary_node";
-
-	public final String TMP_RELATIONSHIP = "temporary_relationship";
-	/**
-	 * INSTANCE_OF {@link RelationshipType}
-	 */
-	public final RelationshipType INSTANCE_OF = MetaRelation.INSTANCE_OF;
-	/**
-	 * IS_ROOT {@link RelationshipType}
-	 */
-	public final RelationshipType IS_ROOT = MetaRelation.IS_ROOT;
-
-	/**
-	 * ADD_LINK {@link RelationshipType}
-	 */
-	public final RelationshipType ADD_LINK = MetaRelation.ADD_LINK;
-	/**
-	 * REMOVE_LINK {@link RelationshipType}
-	 */
-	public final RelationshipType REMOVE_LINK = MetaRelation.REMOVE_LINK;
-	/**
-	 * DELETE {@link RelationshipType}
-	 */
-	public final RelationshipType DELETE = MetaRelation.DELETE;
-	/**
-	 * SET_ATTRIBUTE {@link RelationshipType}
-	 */
-	public final RelationshipType SET_ATTRIBUTE = MetaRelation.SET_ATTRIBUTE;
-
-	/**
-	 * get the meta_elements' index
-	 * 
-	 * @return {@link Index}
-	 */
-	Index<Node> getMetaIndex();
-
-	Index<Relationship> getRelationshipIndex();
-
-	Node getAttributeNode(Node n);
-
-	/**
-	 * Create Node from eObject
-	 * 
-	 * @param eObject
-	 *            {@link EObject}
-	 * @return {@link Node}
-	 */
-
-	Node createNodeFromEObject(INeo4emfObject eObject);
-
-	Node createNodeFromEObject(INeo4emfObject eObject, boolean isTemporary);
-
-	// TODO check if EReference is appropriate here
-	void createLink(INeo4emfObject from, INeo4emfObject to, EReference ref);
-
-	// TODO check if EReference is appropriate here
-	void removeLink(INeo4emfObject from, INeo4emfObject to, EReference ref);
-
-	/**
-	 * Create an Attribute node for eObject
-	 * 
-	 * @warning It doesn't check if an Attribute node is already created.
-	 * @param eObject
-	 *            {@link EObject}
-	 * @return {@link Node}
-	 */
-	Node createAttributeNodeForEObject(INeo4emfObject eObject);
-
-	void deleteNodeFromEObject(INeo4emfObject eObject);
-
-	Relationship createAddLinkRelationship(INeo4emfObject from,
-			INeo4emfObject to, EReference ref);
-
-	Relationship createRemoveLinkRelationship(INeo4emfObject from,
-			INeo4emfObject to, EReference ref);
-
-	Relationship createDeleteRelationship(INeo4emfObject obj);
-
-	List<Relationship> getTmpRelationships();
-
-	List<Node> getTmpNodes();
-<<<<<<< HEAD
-	
-	void flushTmpRelationships(List<Relationship> rels);
-=======
-
-	void flushTmpRelationships();
->>>>>>> 513af77b
-
-	/**
-	 * Return a List of the root nodes
-	 * 
-	 * @return
-	 */
-
-	List<Node> getAllRootNodes();
-
-	/**
-	 * Return the nodeType of a Node
-	 * 
-	 * @param n
-	 *            {@link Node}
-	 * @return {@link String}
-	 */
-	String getNodeType(Node n);
-
-	/**
-	 * Return the containing package of an node
-	 * 
-	 * @param n
-	 *            {@link Node}
-	 * @return {@link String}
-	 */
-	String getContainingPackage(Node n);
-
-	/**
-	 * query the backend with respect to nodeid as start {@link Node} and
-	 * relationshipType as the {@link RelationshipType}
-	 * 
-	 * @param nodeid
-	 *            {@link Long}
-	 * @param relationshipType
-	 *            {@link RelationshipType}
-	 * @return {@link List}
-	 */
-	List<Node> getNodesOnDemand(long nodeid, RelationshipType relationshipType);
-
-	List<Node> getAddLinkNodesOnDemand(long nodeid,
-			RelationshipType baseRelationshipType);
-
-	List<Node> getRemoveLinkNodesOnDemand(long nodeid,
-			RelationshipType baseRelationshipType);
-
-	/**
-	 * Return true if the node is root Node
-	 * 
-	 * @param node
-	 * @return
-	 */
-	boolean isRootNode(Node node);
-
-	/**
-	 * return a List of nodes of type eClass
-	 * 
-	 * @param eClass
-	 *            {@link EClass}
-	 * @return
-	 */
-	List<Node> getAllNodesOfType(EClass eClass);
-
-	/**
-	 * Stops the database service.
-	 */
-	void shutdown();
-
-	/**
-	 * Creates and starts a transaction
-	 * 
-	 * @return
-	 */
-	NETransaction createTransaction();
-
-	void cleanIndexes();
-
-	/**
-	 * Returns database node for id
-	 * 
-	 * @param l
-	 *            the id
-	 * @return the database node
-	 */
-	Node getNodeById(long l);
-
-	/**
-	 * Creates a database node.
-	 * 
-	 * @return
-	 */
-	Node createNode();
-
-	/**
-	 * Returns a relationship type for a pair Class ID x Reference ID.
-	 * 
-	 * @param classID
-	 * @param referenceID
-	 * @return
-	 */
-	RelationshipType getRelationshipFor(int classID, int referenceID);
-
-	/**
-	 * Enum class for the meta_relations
-	 * 
-	 * @author Amine BENELALLAM
-	 * 
-	 */
-	public enum MetaRelation implements RelationshipType {
-		/**
-		 * Instance of relationship
-		 */
-		INSTANCE_OF,
-		/**
-		 * IS_ROOT relationship
-		 */
-		IS_ROOT,
-		/**
-		 * ADD_LINK relationship
-		 */
-		ADD_LINK,
-		/**
-		 * REMOVE_LINK relationship
-		 */
-		REMOVE_LINK,
-		/**
-		 * DELETE relationship
-		 */
-		DELETE,
-		/**
-		 * SET_ATTRIBUTE relationship
-		 */
-		SET_ATTRIBUTE
-	}
-}
+package fr.inria.atlanmod.neo4emf.drivers;
+
+/**
+ * Copyright (c) 2013 Atlanmod INRIA LINA Mines Nantes
+ * All rights reserved. This program and the accompanying materials
+ * are made available under the terms of the Eclipse Public License v1.0
+ * which accompanies this distribution, and is available at
+ * http://www.eclipse.org/legal/epl-v10.html
+ * 
+ * Contributors:
+ *    Atlanmod INRIA LINA Mines Nantes - initial API and implementation
+ * Descritpion ! To come
+ * @author Amine BENELALLAM
+ * */
+
+import java.util.List;
+
+import org.eclipse.emf.ecore.EClass;
+import org.eclipse.emf.ecore.EObject;
+import org.eclipse.emf.ecore.EReference;
+import org.neo4j.graphdb.Node;
+import org.neo4j.graphdb.Relationship;
+import org.neo4j.graphdb.RelationshipType;
+import org.neo4j.graphdb.index.Index;
+
+import fr.inria.atlanmod.neo4emf.INeo4emfObject;
+import fr.inria.atlanmod.neo4emf.drivers.impl.NETransaction;
+
+public interface IPersistenceService {
+	/**
+	 * NS_URI Constant key to save NS_URI {@link String}
+	 */
+	public final String NS_URI = "ns_uri";
+	/**
+	 * META_ELEMENTS Constant key to save add EClass types to the index
+	 * {@link String}
+	 */
+	public final String META_ELEMENTS = "meta_elements";
+
+	public final String META_RELATIONSHIPS = "meta_relationships";
+	/**
+	 * ROOT_ELEMENTS Constant to meta_elements index name {@link String}
+	 */
+	public final String ROOT_ELEMENTS = "root_elements";
+	/**
+	 * ECLASS_NAME Constant to root_elements index name {@link String}
+	 */
+	public final String ECLASS_NAME = "eClass_name";
+	/**
+	 * ECLASS_ID Constant to root_elements id {@link String}
+	 */
+	public final String ECLASS_ID = "eClass_id";
+	/**
+	 * ID_META Constant {@link String}
+	 */
+	public final String ID_META = "id_meta";
+	/**
+	 * the Value of the node representing the resource in the backend
+	 */
+	public final String RESOURCE_NODE = "resource";
+	/**
+	 * the Value of the temporary nodes in the backend
+	 */
+	public final String TMP_NODE = "temporary_node";
+
+	public final String TMP_RELATIONSHIP = "temporary_relationship";
+	/**
+	 * INSTANCE_OF {@link RelationshipType}
+	 */
+	public final RelationshipType INSTANCE_OF = MetaRelation.INSTANCE_OF;
+	/**
+	 * IS_ROOT {@link RelationshipType}
+	 */
+	public final RelationshipType IS_ROOT = MetaRelation.IS_ROOT;
+
+	/**
+	 * ADD_LINK {@link RelationshipType}
+	 */
+	public final RelationshipType ADD_LINK = MetaRelation.ADD_LINK;
+	/**
+	 * REMOVE_LINK {@link RelationshipType}
+	 */
+	public final RelationshipType REMOVE_LINK = MetaRelation.REMOVE_LINK;
+	/**
+	 * DELETE {@link RelationshipType}
+	 */
+	public final RelationshipType DELETE = MetaRelation.DELETE;
+	/**
+	 * SET_ATTRIBUTE {@link RelationshipType}
+	 */
+	public final RelationshipType SET_ATTRIBUTE = MetaRelation.SET_ATTRIBUTE;
+
+	/**
+	 * get the meta_elements' index
+	 * 
+	 * @return {@link Index}
+	 */
+	Index<Node> getMetaIndex();
+
+	Index<Relationship> getRelationshipIndex();
+
+	Node getAttributeNode(Node n);
+
+	/**
+	 * Create Node from eObject
+	 * 
+	 * @param eObject
+	 *            {@link EObject}
+	 * @return {@link Node}
+	 */
+
+	Node createNodeFromEObject(INeo4emfObject eObject);
+
+	Node createNodeFromEObject(INeo4emfObject eObject, boolean isTemporary);
+
+	// TODO check if EReference is appropriate here
+	void createLink(INeo4emfObject from, INeo4emfObject to, EReference ref);
+
+	// TODO check if EReference is appropriate here
+	void removeLink(INeo4emfObject from, INeo4emfObject to, EReference ref);
+
+	/**
+	 * Create an Attribute node for eObject
+	 * 
+	 * @warning It doesn't check if an Attribute node is already created.
+	 * @param eObject
+	 *            {@link EObject}
+	 * @return {@link Node}
+	 */
+	Node createAttributeNodeForEObject(INeo4emfObject eObject);
+
+	void deleteNodeFromEObject(INeo4emfObject eObject);
+
+	Relationship createAddLinkRelationship(INeo4emfObject from,
+			INeo4emfObject to, EReference ref);
+
+	Relationship createRemoveLinkRelationship(INeo4emfObject from,
+			INeo4emfObject to, EReference ref);
+
+	Relationship createDeleteRelationship(INeo4emfObject obj);
+
+	List<Relationship> getTmpRelationships();
+
+	List<Node> getTmpNodes();
+	
+	void flushTmpRelationships(List<Relationship> rels);
+
+	/**
+	 * Return a List of the root nodes
+	 * 
+	 * @return
+	 */
+
+	List<Node> getAllRootNodes();
+
+	/**
+	 * Return the nodeType of a Node
+	 * 
+	 * @param n
+	 *            {@link Node}
+	 * @return {@link String}
+	 */
+	String getNodeType(Node n);
+
+	/**
+	 * Return the containing package of an node
+	 * 
+	 * @param n
+	 *            {@link Node}
+	 * @return {@link String}
+	 */
+	String getContainingPackage(Node n);
+
+	/**
+	 * query the backend with respect to nodeid as start {@link Node} and
+	 * relationshipType as the {@link RelationshipType}
+	 * 
+	 * @param nodeid
+	 *            {@link Long}
+	 * @param relationshipType
+	 *            {@link RelationshipType}
+	 * @return {@link List}
+	 */
+	List<Node> getNodesOnDemand(long nodeid, RelationshipType relationshipType);
+
+	List<Node> getAddLinkNodesOnDemand(long nodeid,
+			RelationshipType baseRelationshipType);
+
+	List<Node> getRemoveLinkNodesOnDemand(long nodeid,
+			RelationshipType baseRelationshipType);
+
+	/**
+	 * Return true if the node is root Node
+	 * 
+	 * @param node
+	 * @return
+	 */
+	boolean isRootNode(Node node);
+
+	/**
+	 * return a List of nodes of type eClass
+	 * 
+	 * @param eClass
+	 *            {@link EClass}
+	 * @return
+	 */
+	List<Node> getAllNodesOfType(EClass eClass);
+
+	/**
+	 * Stops the database service.
+	 */
+	void shutdown();
+
+	/**
+	 * Creates and starts a transaction
+	 * 
+	 * @return
+	 */
+	NETransaction createTransaction();
+
+	void cleanIndexes();
+
+	/**
+	 * Returns database node for id
+	 * 
+	 * @param l
+	 *            the id
+	 * @return the database node
+	 */
+	Node getNodeById(long l);
+
+	/**
+	 * Creates a database node.
+	 * 
+	 * @return
+	 */
+	Node createNode();
+
+	/**
+	 * Returns a relationship type for a pair Class ID x Reference ID.
+	 * 
+	 * @param classID
+	 * @param referenceID
+	 * @return
+	 */
+	RelationshipType getRelationshipFor(int classID, int referenceID);
+
+	/**
+	 * Enum class for the meta_relations
+	 * 
+	 * @author Amine BENELALLAM
+	 * 
+	 */
+	public enum MetaRelation implements RelationshipType {
+		/**
+		 * Instance of relationship
+		 */
+		INSTANCE_OF,
+		/**
+		 * IS_ROOT relationship
+		 */
+		IS_ROOT,
+		/**
+		 * ADD_LINK relationship
+		 */
+		ADD_LINK,
+		/**
+		 * REMOVE_LINK relationship
+		 */
+		REMOVE_LINK,
+		/**
+		 * DELETE relationship
+		 */
+		DELETE,
+		/**
+		 * SET_ATTRIBUTE relationship
+		 */
+		SET_ATTRIBUTE
+	}
+}