package fr.inria.atlanmod.neo4emf.drivers;

/**
 * Copyright (c) 2013 Atlanmod INRIA LINA Mines Nantes
 * All rights reserved. This program and the accompanying materials
 * are made available under the terms of the Eclipse Public License v1.0
 * which accompanies this distribution, and is available at
 * http://www.eclipse.org/legal/epl-v10.html
 * 
 * Contributors:
 *    Atlanmod INRIA LINA Mines Nantes - initial API and implementation
 * Descritpion ! To come
 * @author Amine BENELALLAM
 * */

import java.util.List;

import org.eclipse.emf.ecore.EClass;
import org.eclipse.emf.ecore.EObject;
import org.neo4j.cypher.internal.parser.v1_8.ParserPattern.No;
import org.neo4j.graphdb.GraphDatabaseService;
import org.neo4j.graphdb.Node;
import org.neo4j.graphdb.Relationship;
import org.neo4j.graphdb.RelationshipType;
import org.neo4j.graphdb.Transaction;
import org.neo4j.graphdb.index.Index;
<<<<<<< HEAD

public interface IPersistenceService extends GraphDatabaseService {
=======

public interface IPersistenceService {
>>>>>>> 4d24c4ec
	/**
	 * NS_URI Constant key to save NS_URI {@link String}
	 */
	public final String NS_URI = "ns_uri";
	/**
	 * META_ELEMENTS Constant key to save add EClass types to the index
	 * {@link String}
	 */
	public final String META_ELEMENTS = "meta_elements";
	
	public final String META_RELATIONSHIPS = "meta_relationships";
	/**
	 * ROOT_ELEMENTS Constant to meta_elements index name {@link String}
	 */
	public final String ROOT_ELEMENTS = "root_elements";
	/**
	 * ECLASS_NAME Constant to root_elements index name {@link String}
	 */
	public final String ECLASS_NAME = "eClass_name";
	/**
	 * ID_META Constant {@link String}
	 */
	public final String ID_META = "id_meta";
	/**
	 * the Value of the node representing the resource in the backend
	 */
	public final String RESOURCE_NODE = "resource";
	/**
	 * the Value of the temporary nodes in the backend
	 */
	public final String TMP_NODE = "temporary_node";
	
	public final String TMP_RELATIONSHIP = "temporary_relationship";
	/**
	 * INSTANCE_OF {@link RelationshipType}
	 */
	public final RelationshipType INSTANCE_OF = MetaRelation.INSTANCE_OF;
	/**
	 * IS_ROOT {@link RelationshipType}
	 */
	public final RelationshipType IS_ROOT = MetaRelation.IS_ROOT;

	/**
	 * ADD_LINK {@link RelationshipType}
	 */
	public final RelationshipType ADD_LINK = MetaRelation.ADD_LINK;
	/**
	 * REMOVE_LINK {@link RelationshipType}
	 */
	public final RelationshipType REMOVE_LINK = MetaRelation.REMOVE_LINK;
	/**
	 * DELETE {@link RelationshipType}
	 */
	public final RelationshipType DELETE = MetaRelation.DELETE;
	/**
	 * SET_ATTRIBUTE {@link RelationshipType}
	 */
	public final RelationshipType SET_ATTRIBUTE = MetaRelation.SET_ATTRIBUTE;
	
	
	/**
	 * get the meta_elements' index
	 * 
	 * @return {@link Index}
	 */
	Index<Node> getMetaIndex();
	
	Index<Relationship> getRelationshipIndex();
	
	Node getAttributeNode(Node n);

	/**
	 * Create the meta_element node and add it to index if not exists
	 * 
	 * @param c
	 *            {@link EClass}
	 * @return {@link Node}
	 */
	Node createWithIndexIfNotExists(EClass c);

	/**
	 * Create an eObject from node if not exist
	 * 
	 * @param n
	 *            {@link No}
	 * @return {@link EObject}
	 */
	EObject createObjectProxyFromNode(Node n);

	/**
	 * Create Node from eObject
	 * 
	 * @param eObject
	 *            {@link EObject}
	 * @return {@link Node}
	 */

	Node createNodeFromEObject(EObject eObject);
	
	Node createNodeFromEObject(EObject eObject, boolean isTemporary);
	/**
	 * Create an Attribute node for eObject
	 * @warning It doesn't check if an Attribute node is already
	 * created.
	 * @param eObject {@link EObject}
	 * @return {@link Node}
	 */
	Node createAttributeNodeForEObject(EObject eObject);
	
	void deleteNodeFromEObject(EObject eObject);
	
	Relationship createAddLinkRelationship(Node from, Node to, RelationshipType relType);
	
	Relationship createRemoveLinkRelationship(Node from, Node to, RelationshipType relType);
	
	Relationship createDeleteRelationship(Node node);
	
	List<Relationship> getTmpRelationships();
	
	List<Node> getTmpNodes();
	
	void processTemporaryRelationship(Relationship r);

	/**
	 * Return a List of the root nodes
	 * 
	 * @return
	 */

	List<Node> getAllRootNodes();

	/**
	 * Return the nodeType of a Node
	 * 
	 * @param n
	 *            {@link Node}
	 * @return {@link String}
	 */
	String getNodeType(Node n);

	/**
	 * Return the containing package of an node
	 * 
	 * @param n
	 *            {@link Node}
	 * @return {@link String}
	 */
	String getContainingPackage(Node n);

	/**
	 * query the backend with respect to nodeid as start {@link Node} and
	 * relationshipType as the {@link RelationshipType}
	 * 
	 * @param nodeid
	 *            {@link Long}
	 * @param relationshipType
	 *            {@link RelationshipType}
	 * @return {@link List}
	 */
	List<Node> getNodesOnDemand(long nodeid, RelationshipType relationshipType);
	
	List<Node> getAddLinkNodesOnDemand(long nodeid, RelationshipType baseRelationshipType);
	
	List<Node> getRemoveLinkNodesOnDemand(long nodeid, RelationshipType baseRelationshipType);

	/**
	 * Return true if the node is root Node
	 * 
	 * @param node
	 * @return
	 */
	boolean isRootNode(Node node);

	/**
	 * return a List of nodes of type eClass
	 * 
	 * @param eClass
	 *            {@link EClass}
	 * @return
	 */
	List<Node> getAllNodesOfType(EClass eClass);

	/**
	 * Stops the database service.
	 */
	void shutdown();

	/**
	 * Creates and starts a transaction
	 * 
	 * @return
	 */
	Transaction beginTx();
	
	/**
	 * Returns database node for id
	 * @param l the id
	 * @return the database node
	 */
	Node getNodeById(long l);
	
	/**
	 * Creates a database node.
	 * @return
	 */
	Node createNode();
	
	/**
	 * Enum class for the meta_relations
	 * 
	 * @author Amine BENELALLAM
	 * 
	 */
	public enum MetaRelation implements RelationshipType {
		/**
		 * Instance of relationship
		 */
		INSTANCE_OF,
		/**
		 * IS_ROOT relationship
		 */
		IS_ROOT,
		/**
		 * ADD_LINK relationship
		 */
		ADD_LINK,
		/**
		 * REMOVE_LINK relationship
		 */
		REMOVE_LINK,
		/**
		 * DELETE relationship
		 */
		DELETE,
		/**
		 * SET_ATTRIBUTE relationship
		 */
		SET_ATTRIBUTE	
	}	
}
<|MERGE_RESOLUTION|>--- conflicted
+++ resolved
@@ -1,273 +1,268 @@
-package fr.inria.atlanmod.neo4emf.drivers;
+package fr.inria.atlanmod.neo4emf.drivers;
+
+/**
+ * Copyright (c) 2013 Atlanmod INRIA LINA Mines Nantes
+ * All rights reserved. This program and the accompanying materials
+ * are made available under the terms of the Eclipse Public License v1.0
+ * which accompanies this distribution, and is available at
+ * http://www.eclipse.org/legal/epl-v10.html
+ * 
+ * Contributors:
+ *    Atlanmod INRIA LINA Mines Nantes - initial API and implementation
+ * Descritpion ! To come
+ * @author Amine BENELALLAM
+ * */
+
+import java.util.List;
+
+import org.eclipse.emf.ecore.EClass;
+import org.eclipse.emf.ecore.EObject;
+import org.neo4j.cypher.internal.parser.v1_8.ParserPattern.No;
+import org.neo4j.graphdb.GraphDatabaseService;
+import org.neo4j.graphdb.Node;
+import org.neo4j.graphdb.Relationship;
+import org.neo4j.graphdb.RelationshipType;
+import org.neo4j.graphdb.Transaction;
+import org.neo4j.graphdb.index.Index;
 
-/**
- * Copyright (c) 2013 Atlanmod INRIA LINA Mines Nantes
- * All rights reserved. This program and the accompanying materials
- * are made available under the terms of the Eclipse Public License v1.0
- * which accompanies this distribution, and is available at
- * http://www.eclipse.org/legal/epl-v10.html
- * 
- * Contributors:
- *    Atlanmod INRIA LINA Mines Nantes - initial API and implementation
- * Descritpion ! To come
- * @author Amine BENELALLAM
- * */
-
-import java.util.List;
-
-import org.eclipse.emf.ecore.EClass;
-import org.eclipse.emf.ecore.EObject;
-import org.neo4j.cypher.internal.parser.v1_8.ParserPattern.No;
-import org.neo4j.graphdb.GraphDatabaseService;
-import org.neo4j.graphdb.Node;
-import org.neo4j.graphdb.Relationship;
-import org.neo4j.graphdb.RelationshipType;
-import org.neo4j.graphdb.Transaction;
-import org.neo4j.graphdb.index.Index;
-<<<<<<< HEAD
-
-public interface IPersistenceService extends GraphDatabaseService {
-=======
-
-public interface IPersistenceService {
->>>>>>> 4d24c4ec
-	/**
-	 * NS_URI Constant key to save NS_URI {@link String}
-	 */
-	public final String NS_URI = "ns_uri";
-	/**
-	 * META_ELEMENTS Constant key to save add EClass types to the index
-	 * {@link String}
-	 */
-	public final String META_ELEMENTS = "meta_elements";
-	
-	public final String META_RELATIONSHIPS = "meta_relationships";
-	/**
-	 * ROOT_ELEMENTS Constant to meta_elements index name {@link String}
-	 */
-	public final String ROOT_ELEMENTS = "root_elements";
-	/**
-	 * ECLASS_NAME Constant to root_elements index name {@link String}
-	 */
-	public final String ECLASS_NAME = "eClass_name";
-	/**
-	 * ID_META Constant {@link String}
-	 */
-	public final String ID_META = "id_meta";
-	/**
-	 * the Value of the node representing the resource in the backend
-	 */
-	public final String RESOURCE_NODE = "resource";
-	/**
-	 * the Value of the temporary nodes in the backend
-	 */
-	public final String TMP_NODE = "temporary_node";
-	
-	public final String TMP_RELATIONSHIP = "temporary_relationship";
-	/**
-	 * INSTANCE_OF {@link RelationshipType}
-	 */
-	public final RelationshipType INSTANCE_OF = MetaRelation.INSTANCE_OF;
-	/**
-	 * IS_ROOT {@link RelationshipType}
-	 */
-	public final RelationshipType IS_ROOT = MetaRelation.IS_ROOT;
-
-	/**
-	 * ADD_LINK {@link RelationshipType}
-	 */
-	public final RelationshipType ADD_LINK = MetaRelation.ADD_LINK;
-	/**
-	 * REMOVE_LINK {@link RelationshipType}
-	 */
-	public final RelationshipType REMOVE_LINK = MetaRelation.REMOVE_LINK;
-	/**
-	 * DELETE {@link RelationshipType}
-	 */
-	public final RelationshipType DELETE = MetaRelation.DELETE;
-	/**
-	 * SET_ATTRIBUTE {@link RelationshipType}
-	 */
-	public final RelationshipType SET_ATTRIBUTE = MetaRelation.SET_ATTRIBUTE;
-	
-	
-	/**
-	 * get the meta_elements' index
-	 * 
-	 * @return {@link Index}
-	 */
-	Index<Node> getMetaIndex();
-	
-	Index<Relationship> getRelationshipIndex();
-	
-	Node getAttributeNode(Node n);
-
-	/**
-	 * Create the meta_element node and add it to index if not exists
-	 * 
-	 * @param c
-	 *            {@link EClass}
-	 * @return {@link Node}
-	 */
-	Node createWithIndexIfNotExists(EClass c);
-
-	/**
-	 * Create an eObject from node if not exist
-	 * 
-	 * @param n
-	 *            {@link No}
-	 * @return {@link EObject}
-	 */
-	EObject createObjectProxyFromNode(Node n);
-
-	/**
-	 * Create Node from eObject
-	 * 
-	 * @param eObject
-	 *            {@link EObject}
-	 * @return {@link Node}
-	 */
-
-	Node createNodeFromEObject(EObject eObject);
-	
-	Node createNodeFromEObject(EObject eObject, boolean isTemporary);
-	/**
-	 * Create an Attribute node for eObject
-	 * @warning It doesn't check if an Attribute node is already
-	 * created.
-	 * @param eObject {@link EObject}
-	 * @return {@link Node}
-	 */
-	Node createAttributeNodeForEObject(EObject eObject);
-	
-	void deleteNodeFromEObject(EObject eObject);
-	
-	Relationship createAddLinkRelationship(Node from, Node to, RelationshipType relType);
-	
-	Relationship createRemoveLinkRelationship(Node from, Node to, RelationshipType relType);
-	
-	Relationship createDeleteRelationship(Node node);
-	
-	List<Relationship> getTmpRelationships();
-	
-	List<Node> getTmpNodes();
-	
-	void processTemporaryRelationship(Relationship r);
-
-	/**
-	 * Return a List of the root nodes
-	 * 
-	 * @return
-	 */
-
-	List<Node> getAllRootNodes();
-
-	/**
-	 * Return the nodeType of a Node
-	 * 
-	 * @param n
-	 *            {@link Node}
-	 * @return {@link String}
-	 */
-	String getNodeType(Node n);
-
-	/**
-	 * Return the containing package of an node
-	 * 
-	 * @param n
-	 *            {@link Node}
-	 * @return {@link String}
-	 */
-	String getContainingPackage(Node n);
-
-	/**
-	 * query the backend with respect to nodeid as start {@link Node} and
-	 * relationshipType as the {@link RelationshipType}
-	 * 
-	 * @param nodeid
-	 *            {@link Long}
-	 * @param relationshipType
-	 *            {@link RelationshipType}
-	 * @return {@link List}
-	 */
-	List<Node> getNodesOnDemand(long nodeid, RelationshipType relationshipType);
-	
-	List<Node> getAddLinkNodesOnDemand(long nodeid, RelationshipType baseRelationshipType);
-	
-	List<Node> getRemoveLinkNodesOnDemand(long nodeid, RelationshipType baseRelationshipType);
-
-	/**
-	 * Return true if the node is root Node
-	 * 
-	 * @param node
-	 * @return
-	 */
-	boolean isRootNode(Node node);
-
-	/**
-	 * return a List of nodes of type eClass
-	 * 
-	 * @param eClass
-	 *            {@link EClass}
-	 * @return
-	 */
-	List<Node> getAllNodesOfType(EClass eClass);
-
-	/**
-	 * Stops the database service.
-	 */
-	void shutdown();
-
-	/**
-	 * Creates and starts a transaction
-	 * 
-	 * @return
-	 */
-	Transaction beginTx();
-	
-	/**
-	 * Returns database node for id
-	 * @param l the id
-	 * @return the database node
-	 */
-	Node getNodeById(long l);
-	
-	/**
-	 * Creates a database node.
-	 * @return
-	 */
-	Node createNode();
-	
-	/**
-	 * Enum class for the meta_relations
-	 * 
-	 * @author Amine BENELALLAM
-	 * 
-	 */
-	public enum MetaRelation implements RelationshipType {
-		/**
-		 * Instance of relationship
-		 */
-		INSTANCE_OF,
-		/**
-		 * IS_ROOT relationship
-		 */
-		IS_ROOT,
-		/**
-		 * ADD_LINK relationship
-		 */
-		ADD_LINK,
-		/**
-		 * REMOVE_LINK relationship
-		 */
-		REMOVE_LINK,
-		/**
-		 * DELETE relationship
-		 */
-		DELETE,
-		/**
-		 * SET_ATTRIBUTE relationship
-		 */
-		SET_ATTRIBUTE	
-	}	
-}
+public interface IPersistenceService {
+	/**
+	 * NS_URI Constant key to save NS_URI {@link String}
+	 */
+	public final String NS_URI = "ns_uri";
+	/**
+	 * META_ELEMENTS Constant key to save add EClass types to the index
+	 * {@link String}
+	 */
+	public final String META_ELEMENTS = "meta_elements";
+	
+	public final String META_RELATIONSHIPS = "meta_relationships";
+	/**
+	 * ROOT_ELEMENTS Constant to meta_elements index name {@link String}
+	 */
+	public final String ROOT_ELEMENTS = "root_elements";
+	/**
+	 * ECLASS_NAME Constant to root_elements index name {@link String}
+	 */
+	public final String ECLASS_NAME = "eClass_name";
+	/**
+	 * ID_META Constant {@link String}
+	 */
+	public final String ID_META = "id_meta";
+	/**
+	 * the Value of the node representing the resource in the backend
+	 */
+	public final String RESOURCE_NODE = "resource";
+	/**
+	 * the Value of the temporary nodes in the backend
+	 */
+	public final String TMP_NODE = "temporary_node";
+	
+	public final String TMP_RELATIONSHIP = "temporary_relationship";
+	/**
+	 * INSTANCE_OF {@link RelationshipType}
+	 */
+	public final RelationshipType INSTANCE_OF = MetaRelation.INSTANCE_OF;
+	/**
+	 * IS_ROOT {@link RelationshipType}
+	 */
+	public final RelationshipType IS_ROOT = MetaRelation.IS_ROOT;
+
+	/**
+	 * ADD_LINK {@link RelationshipType}
+	 */
+	public final RelationshipType ADD_LINK = MetaRelation.ADD_LINK;
+	/**
+	 * REMOVE_LINK {@link RelationshipType}
+	 */
+	public final RelationshipType REMOVE_LINK = MetaRelation.REMOVE_LINK;
+	/**
+	 * DELETE {@link RelationshipType}
+	 */
+	public final RelationshipType DELETE = MetaRelation.DELETE;
+	/**
+	 * SET_ATTRIBUTE {@link RelationshipType}
+	 */
+	public final RelationshipType SET_ATTRIBUTE = MetaRelation.SET_ATTRIBUTE;
+	
+	
+	/**
+	 * get the meta_elements' index
+	 * 
+	 * @return {@link Index}
+	 */
+	Index<Node> getMetaIndex();
+	
+	Index<Relationship> getRelationshipIndex();
+	
+	Node getAttributeNode(Node n);
+
+	/**
+	 * Create the meta_element node and add it to index if not exists
+	 * 
+	 * @param c
+	 *            {@link EClass}
+	 * @return {@link Node}
+	 */
+	Node createWithIndexIfNotExists(EClass c);
+
+	/**
+	 * Create an eObject from node if not exist
+	 * 
+	 * @param n
+	 *            {@link No}
+	 * @return {@link EObject}
+	 */
+	EObject createObjectProxyFromNode(Node n);
+
+	/**
+	 * Create Node from eObject
+	 * 
+	 * @param eObject
+	 *            {@link EObject}
+	 * @return {@link Node}
+	 */
+
+	Node createNodeFromEObject(EObject eObject);
+	
+	Node createNodeFromEObject(EObject eObject, boolean isTemporary);
+	/**
+	 * Create an Attribute node for eObject
+	 * @warning It doesn't check if an Attribute node is already
+	 * created.
+	 * @param eObject {@link EObject}
+	 * @return {@link Node}
+	 */
+	Node createAttributeNodeForEObject(EObject eObject);
+	
+	void deleteNodeFromEObject(EObject eObject);
+	
+	Relationship createAddLinkRelationship(Node from, Node to, RelationshipType relType);
+	
+	Relationship createRemoveLinkRelationship(Node from, Node to, RelationshipType relType);
+	
+	Relationship createDeleteRelationship(Node node);
+	
+	List<Relationship> getTmpRelationships();
+	
+	List<Node> getTmpNodes();
+	
+	void processTemporaryRelationship(Relationship r);
+
+	/**
+	 * Return a List of the root nodes
+	 * 
+	 * @return
+	 */
+
+	List<Node> getAllRootNodes();
+
+	/**
+	 * Return the nodeType of a Node
+	 * 
+	 * @param n
+	 *            {@link Node}
+	 * @return {@link String}
+	 */
+	String getNodeType(Node n);
+
+	/**
+	 * Return the containing package of an node
+	 * 
+	 * @param n
+	 *            {@link Node}
+	 * @return {@link String}
+	 */
+	String getContainingPackage(Node n);
+
+	/**
+	 * query the backend with respect to nodeid as start {@link Node} and
+	 * relationshipType as the {@link RelationshipType}
+	 * 
+	 * @param nodeid
+	 *            {@link Long}
+	 * @param relationshipType
+	 *            {@link RelationshipType}
+	 * @return {@link List}
+	 */
+	List<Node> getNodesOnDemand(long nodeid, RelationshipType relationshipType);
+	
+	List<Node> getAddLinkNodesOnDemand(long nodeid, RelationshipType baseRelationshipType);
+	
+	List<Node> getRemoveLinkNodesOnDemand(long nodeid, RelationshipType baseRelationshipType);
+
+	/**
+	 * Return true if the node is root Node
+	 * 
+	 * @param node
+	 * @return
+	 */
+	boolean isRootNode(Node node);
+
+	/**
+	 * return a List of nodes of type eClass
+	 * 
+	 * @param eClass
+	 *            {@link EClass}
+	 * @return
+	 */
+	List<Node> getAllNodesOfType(EClass eClass);
+
+	/**
+	 * Stops the database service.
+	 */
+	void shutdown();
+
+	/**
+	 * Creates and starts a transaction
+	 * 
+	 * @return
+	 */
+	Transaction beginTx();
+	
+	/**
+	 * Returns database node for id
+	 * @param l the id
+	 * @return the database node
+	 */
+	Node getNodeById(long l);
+	
+	/**
+	 * Creates a database node.
+	 * @return
+	 */
+	Node createNode();
+	
+	/**
+	 * Enum class for the meta_relations
+	 * 
+	 * @author Amine BENELALLAM
+	 * 
+	 */
+	public enum MetaRelation implements RelationshipType {
+		/**
+		 * Instance of relationship
+		 */
+		INSTANCE_OF,
+		/**
+		 * IS_ROOT relationship
+		 */
+		IS_ROOT,
+		/**
+		 * ADD_LINK relationship
+		 */
+		ADD_LINK,
+		/**
+		 * REMOVE_LINK relationship
+		 */
+		REMOVE_LINK,
+		/**
+		 * DELETE relationship
+		 */
+		DELETE,
+		/**
+		 * SET_ATTRIBUTE relationship
+		 */
+		SET_ATTRIBUTE	
+	}	
+}