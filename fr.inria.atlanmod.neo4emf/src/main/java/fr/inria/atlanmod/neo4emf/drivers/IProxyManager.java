package fr.inria.atlanmod.neo4emf.drivers;

/**
 * Copyright (c) 2013 Atlanmod INRIA LINA Mines Nantes
 * All rights reserved. This program and the accompanying materials
 * are made available under the terms of the Eclipse Public License v1.0
 * which accompanies this distribution, and is available at
 * http://www.eclipse.org/legal/epl-v10.html
 * 
 * Contributors:
 *    Atlanmod INRIA LINA Mines Nantes - initial API and implementation
 * Descritpion ! To come
 * @author Amine BENELALLAM
 * */

<<<<<<< HEAD
import java.util.List;
=======
import java.util.ArrayList;
>>>>>>> e56499db
import java.util.HashMap;
import java.util.Map;
import java.util.TreeMap;
import java.util.WeakHashMap;

import org.eclipse.emf.ecore.EClass;
import org.eclipse.emf.ecore.EObject;
import org.jboss.util.collection.SoftValueTreeMap;
import org.neo4j.graphdb.Node;

import fr.inria.atlanmod.neo4emf.INeo4emfObject;
import fr.inria.atlanmod.neo4emf.impl.AbstractPartition;

public interface IProxyManager {
	long getNode(EObject eObj);
<<<<<<< HEAD

	HashMap<EObject, Long> getWeakNodeIds();

	INeo4emfObject getEObject(int id, long id1);

	TreeMap<Integer, AbstractPartition> getWeakObjectsTree();

	void updatePartitionsHistory(INeo4emfObject eObject, int feature,
			boolean isReference);

=======
	HashMap<EObject, Long> getWeakNodeIds();
	INeo4emfObject getEObject(int id,long id1);
	TreeMap<Integer, AbstractPartition> getWeakObjectsTree ();
	void updatePartitionsHistory(INeo4emfObject eObject  , int feature, boolean  isReference);
>>>>>>> e56499db
	int newPartitionID();

	boolean isHead(EObject eObject);

	void movePartitionTo(INeo4emfObject obj, int newIndex, int oldIndex);

	void putHeadToProxy(INeo4emfObject obj);

	void addNewHistory(int newId);

	int getLeastRecentlyUsedPartition();

	int getLIFOPartition();

	int getLeastFrequentlyPartition();

	int getFIFOPartition();
<<<<<<< HEAD

	void moveToPartition(EObject eObj, int fromPID, int toPID, int featureId);

	Map<Integer, List<INeo4emfObject>> getSideEffectsMap(INeo4emfObject neoObj,
			int key);

	void putToProxy(INeo4emfObject obj);

	INeo4emfObject getObjectFromProxy(EClass eClassifier, Node n);
=======
	void moveToPartition(EObject eObj,int fromPID, int toPID, int featureId);
	Map<Integer, ArrayList<INeo4emfObject>> getSideEffectsMap(
			INeo4emfObject neoObj, int key);
	void putToProxy(INeo4emfObject obj);
	INeo4emfObject getObjectFromProxy(EClass eClassifier, Node n);	
>>>>>>> e56499db
}
<|MERGE_RESOLUTION|>--- conflicted
+++ resolved
@@ -1,87 +1,63 @@
-package fr.inria.atlanmod.neo4emf.drivers;
+package fr.inria.atlanmod.neo4emf.drivers;
+
+/**
+ * Copyright (c) 2013 Atlanmod INRIA LINA Mines Nantes
+ * All rights reserved. This program and the accompanying materials
+ * are made available under the terms of the Eclipse Public License v1.0
+ * which accompanies this distribution, and is available at
+ * http://www.eclipse.org/legal/epl-v10.html
+ * 
+ * Contributors:
+ *    Atlanmod INRIA LINA Mines Nantes - initial API and implementation
+ * Descritpion ! To come
+ * @author Amine BENELALLAM
+ * */
+
 
-/**
- * Copyright (c) 2013 Atlanmod INRIA LINA Mines Nantes
- * All rights reserved. This program and the accompanying materials
- * are made available under the terms of the Eclipse Public License v1.0
- * which accompanies this distribution, and is available at
- * http://www.eclipse.org/legal/epl-v10.html
- * 
- * Contributors:
- *    Atlanmod INRIA LINA Mines Nantes - initial API and implementation
- * Descritpion ! To come
- * @author Amine BENELALLAM
- * */
+import java.util.List;
+import java.util.HashMap;
+import java.util.Map;
+import java.util.TreeMap;
+import java.util.WeakHashMap;
+
+import org.eclipse.emf.ecore.EClass;
+import org.eclipse.emf.ecore.EObject;
+import org.jboss.util.collection.SoftValueTreeMap;
+import org.neo4j.graphdb.Node;
+
+import fr.inria.atlanmod.neo4emf.INeo4emfObject;
+import fr.inria.atlanmod.neo4emf.impl.AbstractPartition;
+
+public interface IProxyManager {
+	long getNode(EObject eObj);
 
-<<<<<<< HEAD
-import java.util.List;
-=======
-import java.util.ArrayList;
->>>>>>> e56499db
-import java.util.HashMap;
-import java.util.Map;
-import java.util.TreeMap;
-import java.util.WeakHashMap;
+	HashMap<EObject, Long> getWeakNodeIds();
+	INeo4emfObject getEObject(int id,long id1);
+	TreeMap<Integer, AbstractPartition> getWeakObjectsTree ();
+	void updatePartitionsHistory(INeo4emfObject eObject  , int feature, boolean  isReference);
 
-import org.eclipse.emf.ecore.EClass;
-import org.eclipse.emf.ecore.EObject;
-import org.jboss.util.collection.SoftValueTreeMap;
-import org.neo4j.graphdb.Node;
+	int newPartitionID();
+
+	boolean isHead(EObject eObject);
+
+	void movePartitionTo(INeo4emfObject obj, int newIndex, int oldIndex);
+
+	void putHeadToProxy(INeo4emfObject obj);
+
+	void addNewHistory(int newId);
+
+	int getLeastRecentlyUsedPartition();
+
+	int getLIFOPartition();
+
+	int getLeastFrequentlyPartition();
+
+	int getFIFOPartition();
 
-import fr.inria.atlanmod.neo4emf.INeo4emfObject;
-import fr.inria.atlanmod.neo4emf.impl.AbstractPartition;
+	void moveToPartition(EObject eObj,int fromPID, int toPID, int featureId);
+	Map<Integer, List<INeo4emfObject>> getSideEffectsMap(
+			INeo4emfObject neoObj, int key);
+	void putToProxy(INeo4emfObject obj);
+	INeo4emfObject getObjectFromProxy(EClass eClassifier, Node n);	
 
-public interface IProxyManager {
-	long getNode(EObject eObj);
-<<<<<<< HEAD
-
-	HashMap<EObject, Long> getWeakNodeIds();
-
-	INeo4emfObject getEObject(int id, long id1);
-
-	TreeMap<Integer, AbstractPartition> getWeakObjectsTree();
-
-	void updatePartitionsHistory(INeo4emfObject eObject, int feature,
-			boolean isReference);
-
-=======
-	HashMap<EObject, Long> getWeakNodeIds();
-	INeo4emfObject getEObject(int id,long id1);
-	TreeMap<Integer, AbstractPartition> getWeakObjectsTree ();
-	void updatePartitionsHistory(INeo4emfObject eObject  , int feature, boolean  isReference);
->>>>>>> e56499db
-	int newPartitionID();
-
-	boolean isHead(EObject eObject);
-
-	void movePartitionTo(INeo4emfObject obj, int newIndex, int oldIndex);
-
-	void putHeadToProxy(INeo4emfObject obj);
-
-	void addNewHistory(int newId);
-
-	int getLeastRecentlyUsedPartition();
-
-	int getLIFOPartition();
-
-	int getLeastFrequentlyPartition();
-
-	int getFIFOPartition();
-<<<<<<< HEAD
-
-	void moveToPartition(EObject eObj, int fromPID, int toPID, int featureId);
-
-	Map<Integer, List<INeo4emfObject>> getSideEffectsMap(INeo4emfObject neoObj,
-			int key);
-
-	void putToProxy(INeo4emfObject obj);
-
-	INeo4emfObject getObjectFromProxy(EClass eClassifier, Node n);
-=======
-	void moveToPartition(EObject eObj,int fromPID, int toPID, int featureId);
-	Map<Integer, ArrayList<INeo4emfObject>> getSideEffectsMap(
-			INeo4emfObject neoObj, int key);
-	void putToProxy(INeo4emfObject obj);
-	INeo4emfObject getObjectFromProxy(EClass eClassifier, Node n);	
->>>>>>> e56499db
-}
+}