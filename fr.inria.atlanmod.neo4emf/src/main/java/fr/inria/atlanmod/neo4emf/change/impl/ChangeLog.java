package fr.inria.atlanmod.neo4emf.change.impl;

import java.util.ArrayList;
import java.util.HashMap;
import java.util.Map;
import java.util.List;
import java.util.Iterator;

import org.eclipse.emf.common.notify.Notification;

import fr.inria.atlanmod.neo4emf.change.IChangeLog;
import fr.inria.atlanmod.neo4emf.change.IChangeLogFactory;
import fr.inria.atlanmod.neo4emf.drivers.ISerializer;

<<<<<<< HEAD
public class ChangeLog implements IChangeLog<Entry> {

	/**
	 * 
	 */
	private static ChangeLog INSTANCE = null;

	private int stackSize;
	private int lock;
	private ISerializer saver;

	private List<Entry> changes = new ArrayList<Entry>();

	ChangeLog(int stackSize) {
		this.stackSize = stackSize;
		this.lock = 0;
	}

	@Override
	public void addNewEntry(Notification msg) {
		if (lock == 0) {
			// Same test in add method, avoid createEntry call
			INSTANCE.add(IChangeLogFactory.eINSTANCE.createEntry(msg));
		}
	}

	public boolean add(Entry e) {
		if (lock == 0) {
			boolean added = changes.add(e);
			if (changes.size() == stackSize) {
				commit();
			}
			return added;
		}
		return false;
	}

	@Override
	public void lock() {
		assert this.lock >= 0 : "Try to lock a negative lock";
		this.lock++;
	}

	@Override
	public void unlock() {
		assert this.lock > 0 : "Try to unlock a negative lock";
		this.lock--;
	}

	public void setSaver(ISerializer s) {
		this.saver = s;
	}

	private void commit() {
		assert saver != null : "No saver provided to the ChangeLog";
		Map<String, Object> options = new HashMap<String, Object>();
		options.put("tmp_save", true);
		saver.save(options);
	}

	public static IChangeLog<Entry> getInstance() {
		if (INSTANCE == null) {
			INSTANCE = (ChangeLog) IChangeLogFactory.eINSTANCE
					.createChangeLog();
		}
		return INSTANCE;
	}

	public Iterator<Entry> iterator() {
		return changes.iterator();
	}

	public void clear() {
		changes.clear();
	}
	

	@Override
	public void removeLastChange() {
		if (INSTANCE != null)
			INSTANCE.changes.remove(INSTANCE.changes.size()-1);		
=======
// TODO: The implementation of the ChangeLog as a ArrayList will fail if using adapers to track model changes
// Re-implement and guarantee that synchronization is properly done!!!!! 
public class ChangeLog extends ArrayList<Entry> implements IChangeLog<Entry> {
	
//	private List<Entry> internalChangelog = Collections.synchronizedList(new ArrayList<Entry>()); 
	
	private static final long serialVersionUID = 1L;
	
	@Override
	public void addNewEntry(Notification msg) {
		add(IChangeLogFactory.eINSTANCE.createEntry(msg));	
	}

	// TODO: Check if this is still needed!!!
	@Override
	public void removeLastChange() {
		remove(size() - 1);
>>>>>>> e56499db
	}

	// TODO: Check if this is still needed!!!
	@Override
	public void removeLastChanges(int count) {
		for (int i = 0; i < count; i++) {
			removeLastChange();
		}
	}

	/*
	@Override
	public boolean add(Entry e) {
		return internalChangelog.add(e);
	}

	@Override
	public void add(int index, Entry element) {
		internalChangelog.add(index, element);
		
	}
<<<<<<< HEAD
=======

	@Override
	public boolean addAll(Collection<? extends Entry> c) {
		return internalChangelog.addAll(c);
	}

	@Override
	public boolean addAll(int index, Collection<? extends Entry> c) {
		return internalChangelog.addAll(index, c);
	}

	@Override
	public void clear() {
		internalChangelog.clear();
	}

	@Override
	public boolean contains(Object o) {
		return internalChangelog.contains(o);
	}

	@Override
	public boolean containsAll(Collection<?> c) {
		return internalChangelog.containsAll(c);
	}

	@Override
	public Entry get(int index) {
		return internalChangelog.get(index);
	}

	@Override
	public int indexOf(Object o) {
		return internalChangelog.indexOf(o);
	}

	@Override
	public boolean isEmpty() {
		return internalChangelog.isEmpty();
	}

	@Override
	public Iterator<Entry> iterator() {
		return internalChangelog.iterator();
	}

	@Override
	public int lastIndexOf(Object o) {
		return internalChangelog.lastIndexOf(o);
	}

	@Override
	public ListIterator<Entry> listIterator() {
		return internalChangelog.listIterator();
	}

	@Override
	public ListIterator<Entry> listIterator(int index) {
		return internalChangelog.listIterator(index);
	}

	@Override
	public boolean remove(Object o) {
		return internalChangelog.remove(o);
	}

	@Override
	public Entry remove(int index) {
		return internalChangelog.remove(index);
	}

	@Override
	public boolean removeAll(Collection<?> c) {
		return internalChangelog.removeAll(c);
	}

	@Override
	public boolean retainAll(Collection<?> c) {
		return internalChangelog.retainAll(c);
	}

	@Override
	public Entry set(int index, Entry element) {
		return internalChangelog.set(index, element);
	}

	@Override
	public int size() {
		return internalChangelog.size();
	}

	@Override
	public List<Entry> subList(int fromIndex, int toIndex) {
		return internalChangelog.subList(fromIndex, toIndex);
	}

	@Override
	public Object[] toArray() {
		return internalChangelog.toArray();
	}

	@Override
	public <T> T[] toArray(T[] a) {
		return internalChangelog.toArray(a);
	}
	*/
>>>>>>> e56499db
}
<|MERGE_RESOLUTION|>--- conflicted
+++ resolved
@@ -1,246 +1,58 @@
-package fr.inria.atlanmod.neo4emf.change.impl;
-
-import java.util.ArrayList;
-import java.util.HashMap;
-import java.util.Map;
-import java.util.List;
-import java.util.Iterator;
-
-import org.eclipse.emf.common.notify.Notification;
-
-import fr.inria.atlanmod.neo4emf.change.IChangeLog;
-import fr.inria.atlanmod.neo4emf.change.IChangeLogFactory;
-import fr.inria.atlanmod.neo4emf.drivers.ISerializer;
-
-<<<<<<< HEAD
-public class ChangeLog implements IChangeLog<Entry> {
-
-	/**
-	 * 
-	 */
-	private static ChangeLog INSTANCE = null;
-
-	private int stackSize;
-	private int lock;
-	private ISerializer saver;
-
-	private List<Entry> changes = new ArrayList<Entry>();
-
-	ChangeLog(int stackSize) {
-		this.stackSize = stackSize;
-		this.lock = 0;
-	}
-
-	@Override
-	public void addNewEntry(Notification msg) {
-		if (lock == 0) {
-			// Same test in add method, avoid createEntry call
-			INSTANCE.add(IChangeLogFactory.eINSTANCE.createEntry(msg));
-		}
-	}
-
-	public boolean add(Entry e) {
-		if (lock == 0) {
-			boolean added = changes.add(e);
-			if (changes.size() == stackSize) {
-				commit();
-			}
-			return added;
-		}
-		return false;
-	}
-
-	@Override
-	public void lock() {
-		assert this.lock >= 0 : "Try to lock a negative lock";
-		this.lock++;
-	}
-
-	@Override
-	public void unlock() {
-		assert this.lock > 0 : "Try to unlock a negative lock";
-		this.lock--;
-	}
-
-	public void setSaver(ISerializer s) {
-		this.saver = s;
-	}
-
-	private void commit() {
-		assert saver != null : "No saver provided to the ChangeLog";
-		Map<String, Object> options = new HashMap<String, Object>();
-		options.put("tmp_save", true);
-		saver.save(options);
-	}
-
-	public static IChangeLog<Entry> getInstance() {
-		if (INSTANCE == null) {
-			INSTANCE = (ChangeLog) IChangeLogFactory.eINSTANCE
-					.createChangeLog();
-		}
-		return INSTANCE;
-	}
-
-	public Iterator<Entry> iterator() {
-		return changes.iterator();
-	}
-
-	public void clear() {
-		changes.clear();
-	}
-	
-
-	@Override
-	public void removeLastChange() {
-		if (INSTANCE != null)
-			INSTANCE.changes.remove(INSTANCE.changes.size()-1);		
-=======
-// TODO: The implementation of the ChangeLog as a ArrayList will fail if using adapers to track model changes
-// Re-implement and guarantee that synchronization is properly done!!!!! 
-public class ChangeLog extends ArrayList<Entry> implements IChangeLog<Entry> {
-	
-//	private List<Entry> internalChangelog = Collections.synchronizedList(new ArrayList<Entry>()); 
-	
-	private static final long serialVersionUID = 1L;
-	
-	@Override
-	public void addNewEntry(Notification msg) {
-		add(IChangeLogFactory.eINSTANCE.createEntry(msg));	
-	}
-
-	// TODO: Check if this is still needed!!!
-	@Override
-	public void removeLastChange() {
-		remove(size() - 1);
->>>>>>> e56499db
-	}
-
-	// TODO: Check if this is still needed!!!
-	@Override
-	public void removeLastChanges(int count) {
-		for (int i = 0; i < count; i++) {
-			removeLastChange();
-		}
-	}
-
-	/*
-	@Override
-	public boolean add(Entry e) {
-		return internalChangelog.add(e);
-	}
-
-	@Override
-	public void add(int index, Entry element) {
-		internalChangelog.add(index, element);
-		
-	}
-<<<<<<< HEAD
-=======
-
-	@Override
-	public boolean addAll(Collection<? extends Entry> c) {
-		return internalChangelog.addAll(c);
-	}
-
-	@Override
-	public boolean addAll(int index, Collection<? extends Entry> c) {
-		return internalChangelog.addAll(index, c);
-	}
-
-	@Override
-	public void clear() {
-		internalChangelog.clear();
-	}
-
-	@Override
-	public boolean contains(Object o) {
-		return internalChangelog.contains(o);
-	}
-
-	@Override
-	public boolean containsAll(Collection<?> c) {
-		return internalChangelog.containsAll(c);
-	}
-
-	@Override
-	public Entry get(int index) {
-		return internalChangelog.get(index);
-	}
-
-	@Override
-	public int indexOf(Object o) {
-		return internalChangelog.indexOf(o);
-	}
-
-	@Override
-	public boolean isEmpty() {
-		return internalChangelog.isEmpty();
-	}
-
-	@Override
-	public Iterator<Entry> iterator() {
-		return internalChangelog.iterator();
-	}
-
-	@Override
-	public int lastIndexOf(Object o) {
-		return internalChangelog.lastIndexOf(o);
-	}
-
-	@Override
-	public ListIterator<Entry> listIterator() {
-		return internalChangelog.listIterator();
-	}
-
-	@Override
-	public ListIterator<Entry> listIterator(int index) {
-		return internalChangelog.listIterator(index);
-	}
-
-	@Override
-	public boolean remove(Object o) {
-		return internalChangelog.remove(o);
-	}
-
-	@Override
-	public Entry remove(int index) {
-		return internalChangelog.remove(index);
-	}
-
-	@Override
-	public boolean removeAll(Collection<?> c) {
-		return internalChangelog.removeAll(c);
-	}
-
-	@Override
-	public boolean retainAll(Collection<?> c) {
-		return internalChangelog.retainAll(c);
-	}
-
-	@Override
-	public Entry set(int index, Entry element) {
-		return internalChangelog.set(index, element);
-	}
-
-	@Override
-	public int size() {
-		return internalChangelog.size();
-	}
-
-	@Override
-	public List<Entry> subList(int fromIndex, int toIndex) {
-		return internalChangelog.subList(fromIndex, toIndex);
-	}
-
-	@Override
-	public Object[] toArray() {
-		return internalChangelog.toArray();
-	}
-
-	@Override
-	public <T> T[] toArray(T[] a) {
-		return internalChangelog.toArray(a);
-	}
-	*/
->>>>>>> e56499db
-}
+package fr.inria.atlanmod.neo4emf.change.impl;
+
+import java.util.ArrayList;
+import java.util.Iterator;
+import java.util.List;
+
+import org.eclipse.emf.common.notify.Notification;
+
+import fr.inria.atlanmod.neo4emf.change.IChangeLog;
+import fr.inria.atlanmod.neo4emf.change.IChangeLogFactory;
+
+// TODO: The implementation of the ChangeLog as a ArrayList will fail if using adapers to track model changes
+// Re-implement and guarantee that synchronization is properly done!!!!! 
+
+public class ChangeLog implements IChangeLog<Entry> {
+	
+	private List<Entry> changes = new ArrayList<Entry>();
+
+	@Override
+	public void addNewEntry(Notification msg) {
+		changes.add(IChangeLogFactory.eINSTANCE.createEntry(msg));
+	}
+
+	// TODO: Check if this is still needed!!!
+	@Override
+	public void removeLastChange() {
+		changes.remove(changes.size() - 1);
+	}
+
+	// TODO: Check if this is still needed!!!
+	@Override
+	public void removeLastChanges(int count) {
+		for (int i = 0; i < count; i++) {
+			removeLastChange();
+		}
+	}
+
+	@Override
+	public void add(Entry entry) {
+		changes.add(entry);
+		
+	}
+
+	@Override
+	public Iterator<Entry> iterator() {
+		return changes.iterator();
+	}
+
+	@Override
+	public void clear() {
+		changes.clear();
+	}
+
+	@Override
+	public int size() {
+		return changes.size();
+	}
+}