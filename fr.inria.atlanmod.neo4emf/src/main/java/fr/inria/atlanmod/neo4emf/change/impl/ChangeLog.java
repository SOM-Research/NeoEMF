package fr.inria.atlanmod.neo4emf.change.impl;

import java.util.ArrayList;
<<<<<<< HEAD
import java.util.HashMap;
import java.util.Map;
import java.util.List;
import java.util.Iterator;
=======
>>>>>>> c8348f64

import org.eclipse.emf.common.notify.Notification;

import fr.inria.atlanmod.neo4emf.change.IChangeLog;
import fr.inria.atlanmod.neo4emf.change.IChangeLogFactory;

public class ChangeLog implements IChangeLog<Entry> {

	/**
	 * 
	 */
	private static final long serialVersionUID = 1L;
<<<<<<< HEAD
	private static ChangeLog INSTANCE = null;

	private int stackSize;
	private int lock;
	private ISerializer saver;

	private List<Entry> changes = new ArrayList<Entry>();

	ChangeLog(int stackSize) {
		this.stackSize = stackSize;
		this.lock = 0;
	}

	@Override
	public void addNewEntry(Notification msg) {
		if (lock == 0) {
			// Same test in add method, avoid createEntry call
			INSTANCE.add(IChangeLogFactory.eINSTANCE.createEntry(msg));
		}
	}

	public boolean add(Entry e) {
		if (lock == 0) {
			boolean added = changes.add(e);
			if (changes.size() == stackSize) {
				commit();
			}
			return added;
		}
		return false;
	}

	@Override
	public void lock() {
		assert this.lock >= 0 : "Try to lock a negative lock";
		this.lock++;
	}

	@Override
	public void unlock() {
		assert this.lock > 0 : "Try to unlock a negative lock";
		this.lock--;
	}

	public void setSaver(ISerializer s) {
		this.saver = s;
	}

	private void commit() {
		assert saver != null : "No saver provided to the ChangeLog";
		Map<String, Object> options = new HashMap<String, Object>();
		options.put("tmp_save", true);
		saver.save(options);
=======
	private static ChangeLog INSTANCE=null; 
	@Override
	public void addNewEntry(Notification msg) {
		INSTANCE.add(IChangeLogFactory.eINSTANCE.createEntry(msg));	
>>>>>>> c8348f64
	}

	public static IChangeLog<Entry> getInstance() {
		if (INSTANCE == null) {
			INSTANCE = (ChangeLog) IChangeLogFactory.eINSTANCE
					.createChangeLog();
		}
		return INSTANCE;
	}

	public Iterator<Entry> iterator() {
		return changes.iterator();
	}

	public void clear() {
		changes.clear();
	}
<<<<<<< HEAD
=======

	@Override
	public void removeLastChange() {
		if (INSTANCE != null)
			INSTANCE.remove(INSTANCE.size()-1);		
	}

	@Override
	public void removeLastChanges(int count) {
		if (INSTANCE != null)
			for (int i =0; i< count; i++)
				removeLastChange();
		
	}

>>>>>>> c8348f64
}
<|MERGE_RESOLUTION|>--- conflicted
+++ resolved
@@ -1,118 +1,105 @@
-package fr.inria.atlanmod.neo4emf.change.impl;
+package fr.inria.atlanmod.neo4emf.change.impl;
+
+import java.util.ArrayList;
+import java.util.HashMap;
+import java.util.Map;
+import java.util.List;
+import java.util.Iterator;
+
+import org.eclipse.emf.common.notify.Notification;
+
+import fr.inria.atlanmod.neo4emf.change.IChangeLog;
+import fr.inria.atlanmod.neo4emf.change.IChangeLogFactory;
+import fr.inria.atlanmod.neo4emf.drivers.ISerializer;
+
+public class ChangeLog implements IChangeLog<Entry> {
+
+	/**
+	 * 
+	 */
+	private static ChangeLog INSTANCE = null;
+
+	private int stackSize;
+	private int lock;
+	private ISerializer saver;
+
+	private List<Entry> changes = new ArrayList<Entry>();
+
+	ChangeLog(int stackSize) {
+		this.stackSize = stackSize;
+		this.lock = 0;
+	}
+
+	@Override
+	public void addNewEntry(Notification msg) {
+		if (lock == 0) {
+			// Same test in add method, avoid createEntry call
+			INSTANCE.add(IChangeLogFactory.eINSTANCE.createEntry(msg));
+		}
+	}
+
+	public boolean add(Entry e) {
+		if (lock == 0) {
+			boolean added = changes.add(e);
+			if (changes.size() == stackSize) {
+				commit();
+			}
+			return added;
+		}
+		return false;
+	}
+
+	@Override
+	public void lock() {
+		assert this.lock >= 0 : "Try to lock a negative lock";
+		this.lock++;
+	}
+
+	@Override
+	public void unlock() {
+		assert this.lock > 0 : "Try to unlock a negative lock";
+		this.lock--;
+	}
+
+	public void setSaver(ISerializer s) {
+		this.saver = s;
+	}
+
+	private void commit() {
+		assert saver != null : "No saver provided to the ChangeLog";
+		Map<String, Object> options = new HashMap<String, Object>();
+		options.put("tmp_save", true);
+		saver.save(options);
+	}
 
-import java.util.ArrayList;
-<<<<<<< HEAD
-import java.util.HashMap;
-import java.util.Map;
-import java.util.List;
-import java.util.Iterator;
-=======
->>>>>>> c8348f64
+	public static IChangeLog<Entry> getInstance() {
+		if (INSTANCE == null) {
+			INSTANCE = (ChangeLog) IChangeLogFactory.eINSTANCE
+					.createChangeLog();
+		}
+		return INSTANCE;
+	}
+
+	public Iterator<Entry> iterator() {
+		return changes.iterator();
+	}
+
+	public void clear() {
+		changes.clear();
+	}
+	
 
-import org.eclipse.emf.common.notify.Notification;
-
-import fr.inria.atlanmod.neo4emf.change.IChangeLog;
-import fr.inria.atlanmod.neo4emf.change.IChangeLogFactory;
-
-public class ChangeLog implements IChangeLog<Entry> {
-
-	/**
-	 * 
-	 */
-	private static final long serialVersionUID = 1L;
-<<<<<<< HEAD
-	private static ChangeLog INSTANCE = null;
-
-	private int stackSize;
-	private int lock;
-	private ISerializer saver;
-
-	private List<Entry> changes = new ArrayList<Entry>();
-
-	ChangeLog(int stackSize) {
-		this.stackSize = stackSize;
-		this.lock = 0;
-	}
-
-	@Override
-	public void addNewEntry(Notification msg) {
-		if (lock == 0) {
-			// Same test in add method, avoid createEntry call
-			INSTANCE.add(IChangeLogFactory.eINSTANCE.createEntry(msg));
-		}
-	}
-
-	public boolean add(Entry e) {
-		if (lock == 0) {
-			boolean added = changes.add(e);
-			if (changes.size() == stackSize) {
-				commit();
-			}
-			return added;
-		}
-		return false;
-	}
-
-	@Override
-	public void lock() {
-		assert this.lock >= 0 : "Try to lock a negative lock";
-		this.lock++;
-	}
-
-	@Override
-	public void unlock() {
-		assert this.lock > 0 : "Try to unlock a negative lock";
-		this.lock--;
-	}
-
-	public void setSaver(ISerializer s) {
-		this.saver = s;
-	}
-
-	private void commit() {
-		assert saver != null : "No saver provided to the ChangeLog";
-		Map<String, Object> options = new HashMap<String, Object>();
-		options.put("tmp_save", true);
-		saver.save(options);
-=======
-	private static ChangeLog INSTANCE=null; 
-	@Override
-	public void addNewEntry(Notification msg) {
-		INSTANCE.add(IChangeLogFactory.eINSTANCE.createEntry(msg));	
->>>>>>> c8348f64
-	}
-
-	public static IChangeLog<Entry> getInstance() {
-		if (INSTANCE == null) {
-			INSTANCE = (ChangeLog) IChangeLogFactory.eINSTANCE
-					.createChangeLog();
-		}
-		return INSTANCE;
-	}
-
-	public Iterator<Entry> iterator() {
-		return changes.iterator();
-	}
-
-	public void clear() {
-		changes.clear();
-	}
-<<<<<<< HEAD
-=======
-
-	@Override
-	public void removeLastChange() {
-		if (INSTANCE != null)
-			INSTANCE.remove(INSTANCE.size()-1);		
-	}
-
-	@Override
-	public void removeLastChanges(int count) {
-		if (INSTANCE != null)
-			for (int i =0; i< count; i++)
-				removeLastChange();
-		
-	}
-
->>>>>>> c8348f64
-}
+	@Override
+	public void removeLastChange() {
+		if (INSTANCE != null)
+			INSTANCE.changes.remove(INSTANCE.changes.size()-1);		
+	}
+
+	@Override
+	public void removeLastChanges(int count) {
+		if (INSTANCE != null)
+			for (int i =0; i< count; i++)
+				removeLastChange();
+		
+	}
+}