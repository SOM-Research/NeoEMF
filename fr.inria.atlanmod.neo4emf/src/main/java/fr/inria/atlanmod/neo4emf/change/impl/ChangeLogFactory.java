--- conflicted
+++ resolved
@@ -1,76 +1,72 @@
-package fr.inria.atlanmod.neo4emf.change.impl;
+package fr.inria.atlanmod.neo4emf.change.impl;
+
+import org.eclipse.emf.common.notify.Notification;
+import org.eclipse.emf.ecore.EAttribute;
+import org.eclipse.emf.ecore.EReference;
+
+import fr.inria.atlanmod.neo4emf.change.IChangeLog;
+import fr.inria.atlanmod.neo4emf.change.IChangeLogFactory;
+
+public class ChangeLogFactory implements IChangeLogFactory {
+
+	public static IChangeLogFactory init() {
+		if (eINSTANCE == null) {
+			return new ChangeLogFactory();
+		} else {
+			return eINSTANCE;
+		}
+	}
+
+	@Override
+	public IChangeLog<Entry> createChangeLog() {
+		return new ChangeLog();
 
-import org.eclipse.emf.common.notify.Notification;
-import org.eclipse.emf.ecore.EAttribute;
-import org.eclipse.emf.ecore.EReference;
-
-import fr.inria.atlanmod.neo4emf.change.IChangeLog;
-import fr.inria.atlanmod.neo4emf.change.IChangeLogFactory;
-
-public class ChangeLogFactory implements IChangeLogFactory {
-
-	public static IChangeLogFactory init() {
-		if (eINSTANCE == null) {
-			return new ChangeLogFactory();
-		} else {
-			return eINSTANCE;
-		}
-	}
-
-	@Override
-	public IChangeLog<Entry> createChangeLog() {
-<<<<<<< HEAD
-		return new ChangeLog(1);	
-		
-=======
-		return new ChangeLog();
->>>>>>> e56499db
-	}
-
-	@Override
-	public Entry createEntry(Notification msg) {
-		switch (msg.getEventType()){
-			case Notification.ADD:
-				return new AddLink(msg);
-			case Notification.SET:	
-				if (msg.getFeature() instanceof EAttribute) {
-					return new SetAttribute(msg);
-				} else {
-					return new AddLink(msg);
-				}
-			case Notification.REMOVE:
-				if (msg.getFeature() instanceof EReference) {
-					return new RemoveLink(msg);		
-				}
-			default :
-				return null;
-		}
-	}
-
-
-
-	@Override
-	public NewObject createNewObject(Notification msg) {
-		return new NewObject(msg);
-	}
-
-	@Override
-	public RemoveLink CreateRemoveLink(Notification msg) {
-		return new RemoveLink(msg);
-	}
-
-	@Override
-	public SetAttribute createSetAttribute(Notification msg) {
-		return new SetAttribute(msg);
-	}
-
-	@Override
-	public DeleteObject createDeleteObject(Notification msg) {
-		return new DeleteObject(msg);
-	}
-
-	@Override
-	public AddLink createAddLink(Notification msg) {
-		return new AddLink(msg);
-	}
-}
+	}
+
+	@Override
+	public Entry createEntry(Notification msg) {
+		switch (msg.getEventType()){
+			case Notification.ADD:
+				return new AddLink(msg);
+			case Notification.SET:	
+				if (msg.getFeature() instanceof EAttribute) {
+					return new SetAttribute(msg);
+				} else {
+					return new AddLink(msg);
+				}
+			case Notification.REMOVE:
+				if (msg.getFeature() instanceof EReference) {
+					return new RemoveLink(msg);		
+				}
+			default :
+				return null;
+		}
+	}
+
+
+
+	@Override
+	public NewObject createNewObject(Notification msg) {
+		return new NewObject(msg);
+	}
+
+	@Override
+	public RemoveLink CreateRemoveLink(Notification msg) {
+		return new RemoveLink(msg);
+	}
+
+	@Override
+	public SetAttribute createSetAttribute(Notification msg) {
+		return new SetAttribute(msg);
+	}
+
+	@Override
+	public DeleteObject createDeleteObject(Notification msg) {
+		return new DeleteObject(msg);
+	}
+
+	@Override
+	public AddLink createAddLink(Notification msg) {
+		return new AddLink(msg);
+	}
+}