package fr.inria.atlanmod.neo4emf.drivers.impl;

import java.math.BigDecimal;
import java.math.BigInteger;
import java.util.ArrayList;
import java.util.Arrays;
import java.util.HashMap;
import java.util.Iterator;
import java.util.List;
import java.util.Map;

import org.eclipse.emf.common.util.BasicEList;
import org.eclipse.emf.common.util.ECollections;
import org.eclipse.emf.common.util.EList;
import org.eclipse.emf.ecore.EAttribute;
import org.eclipse.emf.ecore.EClass;
import org.eclipse.emf.ecore.EClassifier;
import org.eclipse.emf.ecore.EEnum;
import org.eclipse.emf.ecore.EFactory;
import org.eclipse.emf.ecore.EObject;
import org.eclipse.emf.ecore.EPackage;
import org.eclipse.emf.ecore.EReference;
import org.eclipse.emf.ecore.EStructuralFeature;
import org.eclipse.emf.ecore.EcorePackage;
import org.eclipse.emf.ecore.resource.Resource;
import org.eclipse.emf.ecore.xmi.FeatureNotFoundException;
import org.neo4j.graphdb.Node;
import org.neo4j.graphdb.Relationship;
import org.neo4j.graphdb.Transaction;

import scala.Int;
import fr.inria.atlanmod.neo4emf.INeo4emfObject;
import fr.inria.atlanmod.neo4emf.INeoFactory;
import fr.inria.atlanmod.neo4emf.drivers.ILoader;
import fr.inria.atlanmod.neo4emf.impl.Neo4emfObject;

public class Loader implements ILoader {

	/**
	 * the manager and delegator
	 */
	PersistenceManager manager;
	/**
	 * a Map of Loaded packages
	 */
	Map<String, EPackage> ePackageMap;

	/**
	 * Default options for loading a resource
	 */
	Map<String, Object> defaultOptions;

	/**
	 * Creates 
	 * @param manager The persistence manager.
	 */
	public Loader(PersistenceManager manager) {
		this.manager = manager;
		ePackageMap = new HashMap<String, EPackage>();
	}

	/**
	 * @see ILoader#load(Map)
	 */
	@Override
	public void load(Map<?, ?> options) {
		// merge the options
		if (options == null)
			options = new HashMap<String, Object>();
<<<<<<< HEAD
		options = mergeWithDefaultOptions(options);
=======
		options= mergeWithDefaultOptions(options);
		// Remove the tmp stuff
		
		removeTmpSave();
		
>>>>>>> 755fb6e3
		// TODO introduce the load strategies
		if (((String) options.get(LOADING_STRATEGY)).equals(DYNAMIC_LOADING)) {
			dynamicLoad(options);
		} else if (((String) options.get(LOADING_STRATEGY))
				.equals(FULL_LOADING)) {
			fullLoad(options);
		} else {
			staticLoad(options);
		}
	}

	private void fullLoad(Map<?, ?> options) {
		// TODO Auto-generated method stub

	}

	private Map<?, ?> mergeWithDefaultOptions(Map<?, ?> options) {
		initOptions();
		for (int i = 0; i < loadOptions.length; i++) {
			if (options.containsKey(loadOptions[i])) {
				defaultOptions.remove(loadOptions[i]);
				defaultOptions.put(loadOptions[i], options.get(loadOptions[i]));
			}
		}
		return this.defaultOptions;
	}

	private void initOptions() {
		this.defaultOptions = new HashMap<String, Object>();
		for (int i = 0; i < loadOptions.length; i++)
			defaultOptions.put(loadOptions[i], loadDefaultValues[i]);
	}

	private void staticLoad(Map<?, ?> options) {
		// TODO a meta-partitioning heuristic

	}

	private void dynamicLoad(Map<?, ?> options) {
		try {
			List<Node> nodes = manager.getAllRootNodes();
			List<INeo4emfObject> objects = new ArrayList<INeo4emfObject>();
			for (Node n : nodes) {
				INeo4emfObject obj = getObjectsFromNode(n);
				objects.add(obj);
			}
			manager.addObjectsToContents(objects);
		} catch (Exception e) {
			manager.shutdown();
			e.printStackTrace();
		}
	}

	/**
	 * @see ILoader#getAllInstances(EClass, List)
	 */
	@Override
	public EList<INeo4emfObject> getAllInstances(EClass eClass,
			List<Node> nodeList) {
		EList<INeo4emfObject> eObjectList = new BasicEList<INeo4emfObject>();
		for (Node node : nodeList) {
			String ns_uri = manager.getNodeContainingPackage(node);
			Neo4emfObject obj = (Neo4emfObject) getObjectFromNodeIfNotExist(
					node, eClass);
			(obj).eSetDirectResource(manager.getResource());
			obj.setNodeId(node.getId());
			eObjectList.add(obj);
		}
		return eObjectList;
	}

	/**
	 * Gets an Object from a Node
	 * 
	 * @param n
	 *            {@link Node}
	 * @return {@link INeo4emfObject}
	 */
	private INeo4emfObject getObjectsFromNode(Node n) {
		
		String eClassName = manager.getNodeType(n);
		Node attributeNode = manager.getAttributeNode(n);
		String ns_uri = manager.getNodeContainingPackage(n);
		EPackage ePck = loadMetamodelFromURI(ns_uri);
		EFactory factory = null;

		if (ePck.getEFactoryInstance() == null) {
			ePck.setEFactoryInstance(INeoFactory.eINSTANCE);
		}
		if (ePck.getEFactoryInstance().getClass().getName()
				.equals("org.eclipse.emf.ecore.impl.EFactoryImpl")) {
			factory = INeoFactory.eINSTANCE;
			factory.setEPackage(ePck);
		} else {
			factory = ePck.getEFactoryInstance();
		}
		INeo4emfObject obj = (INeo4emfObject) factory
				.create(getEClassFromNodeName(eClassName, ePck));
		obj.setNodeId(n.getId());
<<<<<<< HEAD
		manager.putAllToProxy(ECollections.singletonEList(obj));
=======
		if(attributeNode != null) {
			obj.setAttributeNodeId(attributeNode.getId());
		}
	//	manager.putAllToProxy(ECollections.singletonEList(obj));
//		getChangeLog().removeLastChanges(getChangeLog().size() - size);
>>>>>>> 755fb6e3
		return obj;
	}

	/**
	 * Returns a {@link EClass} from its class name
	 * 
	 * @param eClassName
	 *            {@link String}
	 * @param ePck
	 *            {@link EPackage}
	 * @return {@link EClass}
	 */
	protected EClass getEClassFromNodeName(String eClassName, EPackage ePck) {

		for (EClassifier eClassifier : ePck.getEClassifiers()) {
			if (eClassifier instanceof EClass
					&& eClassifier.getName().equalsIgnoreCase(eClassName))
				return (EClass) eClassifier;
		}
		return null;
	}

	/**
	 * Return the EEnum from the eClass if Exist
	 * 
	 * @param enumName
	 *            {@link String}
	 * @return
	 */
	protected EEnum getEEnumFromNodeName(String enumName) {
		for (Map.Entry<String, EPackage> entry : ePackageMap.entrySet()) {
			for (EClassifier eClassifier : entry.getValue().getEClassifiers()) {
				if (eClassifier instanceof EEnum
						&& eClassifier.getName().equals(enumName))
					return (EEnum) eClassifier;
			}
		}
		return null;
	}

	/**
	 * Load packages from the metamodelUri
	 * 
	 * @param metamodelURI
	 *            {@link String}
	 * @return {@link EPackage}
	 */
	private EPackage loadMetamodelFromURI(String metamodelURI) {
		EPackage metamodel = null;
		if (ePackageMap.containsKey(metamodelURI)) {
			metamodel = ePackageMap.get(metamodelURI);
		} else {
			if (metamodelURI.equals(EcorePackage.eNS_URI)) {
				metamodel = EcorePackage.eINSTANCE;
			}

			else if (EPackage.Registry.INSTANCE.containsKey(metamodelURI)) {
				metamodel = EPackage.Registry.INSTANCE
						.getEPackage(metamodelURI);
				registerSubPackagesIfExists(metamodel);
			}
		}
		return metamodel;
	}
<<<<<<< HEAD

=======
	
	private void removeTmpSave() {
//		List<Relationship> relationships = manager.getTmpRelationships();
//		Iterator<Relationship> itRel = relationships.iterator();
//		List<Node> nodes = manager.getTmpNodes();
//		Iterator<Node> itNode = nodes.iterator();
//		Transaction tx = manager.beginTx();
		NETransaction tx = manager.createTransaction();
		manager.cleanIndexes();
//		while(itRel.hasNext()) {
//			itRel.next().delete();
//		}
//		while(itNode.hasNext()) {
//			itNode.next().delete();
//		}
		tx.success();
//		tx.finish();
		tx.commit();
	}
	
>>>>>>> 755fb6e3
	/**
	 * register a subPackage if not exists
	 * 
	 * @param metamodel
	 */
	private void registerSubPackagesIfExists(EPackage metamodel) {
		ePackageMap.put(metamodel.getNsURI(), metamodel);

		for (EObject object : metamodel.eContents()) {
			if (object instanceof EPackage)
				registerSubPackagesIfExists((EPackage) object);
		}

	}

	/**
	 * fetches attributes of an {@link EObject} from the Node
	 */
	@Override
<<<<<<< HEAD
	public void fetchAttributes(EObject obj, Node n) {
		try {

=======
	public void fetchAttributes(EObject obj, Node n, Node attributeNode) {
		try{
			
>>>>>>> 755fb6e3
			Object attributeValue = null;

			// int size = getChangeLog().size();

			for (EAttribute attr : obj.eClass().getEAllAttributes()) {
				if(attributeNode != null && attributeNode.hasProperty(attr.getName())) {
					attributeValue = attributeNode.getProperty(attr.getName());
				}
				else if (n.hasProperty(attr.getName())) {

					attributeValue = n.getProperty(attr.getName());
				}
				if(attributeValue != null) {
					Class<?> cls = attributeValue.getClass();

					if (attributeValue.toString().equals("")) {

						if (attr.getEType().getName().equals("Boolean")
								|| attr.getEType().getName().equals("EBoolean")) {
							attributeValue = (Boolean) false;
						} else if (attr.getEType().getName().equals("String")
								|| attr.getEType().getName().equals("EString")) {
							attributeValue = (String) "";
						} else {
							if (attr.getEType().getName().equals("EByte")) {
								attributeValue = new Byte((byte) 0);
							} else if (attr.getEType().getName()
									.equals("EBigInteger"))
								attributeValue = new BigInteger("0");
							else if (attr.getEType().getName()
									.equals("EBigDecimal"))
								attributeValue = new BigDecimal("0");
							else if (attr.getEType().getName().equals("ELong"))
								attributeValue = Long.parseLong("0");
							else
								attributeValue = (Integer) 0;
						}
						obj.eSet(attr, attributeValue);
					}

					else if (attr.getEType() instanceof EEnum) {
						EEnum enumCls = getEEnumFromNodeName(attr.getEType()
								.getName());
						Object enumObject = enumCls
								.getEPackage()
								.getEFactoryInstance()
								.createFromString(enumCls,
										(String) attributeValue);
						obj.eSet(attr, enumObject);
					} else if (attr.isMany()) {
						obj.eSet(attr, Arrays.asList((List<?>) attributeValue));
					} else {
						obj.eSet(attr, attributeValue);
					}
				}
				// getChangeLog().removeLastChanges(getChangeLog().size() -
				// size);
			}
		} catch (Exception e) {
			manager.shutdown();
			e.printStackTrace();
		}
	}

	/**
	 * Construct the list of links of <b>obj</b> from the node List
	 */
	@Override
	public void getObjectsOnDemand(EObject obj, int featureId, Node node,
			List<Node> nodes) throws FeatureNotFoundException {
		try {
<<<<<<< HEAD
			// int size = getChangeLog().size();
			//
=======
			((INeo4emfObject)obj).setLoadingOnDemand();
//			int size = getChangeLog().size();
//			
>>>>>>> 755fb6e3
			EReference str = Loader.getFeatureFromID(obj, featureId);
			if (str == null) {
				throw new FeatureNotFoundException("", obj, "", -1, -1);
			}

			List<INeo4emfObject> objectList = new ArrayList<INeo4emfObject>();
			for (Node n : nodes) {
				INeo4emfObject object = getObjectsFromNodeIfNotExists(obj, n,
						featureId);
				objectList.add(object);

			}
			// TODO: Check this code! It causes movements of objects from their
			// containers to the root of the resource...
			// if (!str.isContainment())
			// manager.addObjectsToContents(objectList);
			// Set the resource in case it won't be done in eSet
			Iterator<INeo4emfObject> it = objectList.iterator();
			while(it.hasNext()) {
				INeo4emfObject neoObj = it.next();
				if(neoObj.eResource() == null) {
					((Neo4emfObject)neoObj).eSetDirectResource((Resource.Internal)obj.eResource());
				}
			}
			if (str.isMany()) {
				obj.eSet(str, objectList);
			} else if (!objectList.isEmpty()) {
				obj.eSet(str, objectList.get(0));
			}
<<<<<<< HEAD
			// getChangeLog().removeLastChanges(getChangeLog().size() - size);
=======
			((INeo4emfObject)obj).unsetLoadingOnDemand();;
//			getChangeLog().removeLastChanges(getChangeLog().size() - size);
>>>>>>> 755fb6e3
		} catch (FeatureNotFoundException e) {
			e.printStackTrace();
		} catch (Exception e) {
			manager.shutdown();
			e.printStackTrace();
		}

	}

<<<<<<< HEAD
	public EObject getContainerOnDemand2(EObject eObject, int featureId,
			Node node, Node containerNode) {
		EObject result = null;
		// int size = getChangeLog().size();
		// result = getObjectsFromNodeIfNotExists(eObject, containerNode,
		// ((INeo4emfObject)eObject).getPartitionId(),true);
		int newId = ((INeo4emfObject) eObject).getPartitionId();
		if (!manager.isHead(eObject)) {
			newId = manager.createNewPartition(getObjectsFromNode(node),
					((INeo4emfObject) eObject).getPartitionId());
			manager.createNewPartitionHistory(newId);
		}
		result = getObjectsFromNodeIfNotExists(eObject, containerNode, newId,
				false, featureId);
		ArrayList<INeo4emfObject> arrayResult = new ArrayList<INeo4emfObject>();
		arrayResult.add((INeo4emfObject) result);
		manager.addObjectsToContents(arrayResult);
		manager.putToProxy((INeo4emfObject) result,
				Loader.getFeatureFromID(eObject, featureId), newId);
		// getChangeLog().removeLastChanges(getChangeLog().size() - size);
		return result;
	}

=======

	//public EObject getContainerOnDemand2 (EObject eObject, int featureId, Node node, Node containerNode)  {
		//EObject result = null;
//		int size = getChangeLog().size();
		//result = getObjectsFromNodeIfNotExists(eObject, containerNode, ((INeo4emfObject)eObject).getPartitionId(),true);
		//int newId=((INeo4emfObject)eObject).getPartitionId();
		//if (!manager.isHead(eObject)){
		//	newId = manager.createNewPartition(getObjectsFromNode(node),((INeo4emfObject)eObject).getPartitionId());
		//	manager.createNewPartitionHistory(newId);
		//	}
		//result = getObjectsFromNodeIfNotExists(eObject, containerNode, newId, false, featureId);
		//ArrayList<INeo4emfObject> arrayResult =new ArrayList<INeo4emfObject>();
		//arrayResult.add((INeo4emfObject)result);
		//manager.addObjectsToContents(arrayResult);
		//manager.putToProxy((INeo4emfObject)result, Loader.getFeatureFromID(eObject, featureId), newId);
//		getChangeLog().removeLastChanges(getChangeLog().size() - size);
		//return result;
	//}
	
>>>>>>> 755fb6e3
	@Override
	public EObject getContainerOnDemand(EObject eObject, int featureId,
			Node node, Node containerNode) {
		EObject result = null;
		// int size = getChangeLog().size();
		result = getObjectsFromNodeIfNotExists(eObject, containerNode,
				featureId);
		ArrayList<INeo4emfObject> arrayResult = new ArrayList<INeo4emfObject>();
		arrayResult.add((INeo4emfObject) result);
		manager.addObjectsToContents(arrayResult);
		if (manager.getResource().getContents().contains(eObject)) {
			manager.getResource().getContents().remove(eObject);
		}
		// manager.putToProxy((INeo4emfObject)result,
		// Loader.getFeatureFromID(eObject, featureId), newId);
		// getChangeLog().removeLastChanges(getChangeLog().size() - size);
		return result;
	}

	/**
	 * return the <b>Structural Feature from its ID</b>
	 * 
	 * @param obj
	 *            {@link EObject}
	 * @param featureId
	 *            {@link Int}
	 * @return
	 */
	private static EReference getFeatureFromID(EObject obj, int featureId) {
		EStructuralFeature ref = obj.eClass().getEAllStructuralFeatures()
				.get(featureId);
		return (EReference) (ref instanceof EReference ? ref : null);

	}

	private INeo4emfObject getObjectFromNodeIfNotExist(Node node, EClass eClass) {
		INeo4emfObject eObj = manager.getObjectFromProxy((EClass) eClass, node);
		if (eObj == null) {
			eObj = getObjectsFromNode(node);
		}
		return eObj;
	}

	private INeo4emfObject getObjectsFromNodeIfNotExists(EObject obj, Node n,
			int featureId) {
		EClassifier eClassifier = obj.eClass().getEAllStructuralFeatures()
				.get(featureId).getEType();
		return getObjectFromNodeIfNotExist(n, (EClass) eClassifier);
	}

	/**
	 * Get EMF object from a Neo4j node if the node does not exist it creates a
	 * new node otherwise it returns the given abject after making sure that the
	 * new partition does not fit more to it
	 * 
	 * @param eObject
	 *            {@link EObject}
	 * @param node
	 *            {@link Node}
	 * @param newID
	 *            {@link Integer}
	 * @param forceMove
	 *            {@link Boolean}
	 * @param featureId
	 * @return {@link EObject}
	 */
<<<<<<< HEAD
	private INeo4emfObject getObjectsFromNodeIfNotExists(EObject eObject,
			Node node, int newID, boolean forceMove, int featureId) {

		INeo4emfObject eObj = (INeo4emfObject) manager.getObjectFromProxy(node
				.getId());
		if (eObj == null) {
			eObj = getObjectsFromNode(node);
			((INeo4emfObject) eObj).setPartitionId(newID);
		} else {
			int PID = forceMove ? newID : ((INeo4emfObject) eObject)
					.getPartitionId();
			((INeo4emfObject) eObj).setPartitionId(PID);
			if (forceMove) {
				manager.moveToPartition(eObj,
						((INeo4emfObject) eObject).getPartitionId(), PID,
						featureId);
				manager.setUsageTrace(PID,
						((INeo4emfObject) eObject).getPartitionId(), featureId,
						eObject);
			} else
				manager.setUsageTrace(
						((INeo4emfObject) eObject).getPartitionId(), PID,
						featureId, eObject);

		}

		return eObj;
	}

=======
//	private INeo4emfObject getObjectsFromNodeIfNotExists(EObject eObject, Node node, int newID, boolean forceMove, int featureId) {
//		
//		INeo4emfObject eObj = (INeo4emfObject) manager.getObjectFromProxy(node.getId());
//		if (eObj == null ) {
//			eObj = getObjectsFromNode(node);
//			((INeo4emfObject)eObj).setPartitionId(newID);}
//		else {
//			int PID = forceMove ? newID :((INeo4emfObject)eObject).getPartitionId();
//			((INeo4emfObject)eObj).setPartitionId(PID);
//			if (forceMove){
//				manager.moveToPartition(eObj,((INeo4emfObject)eObject).getPartitionId(),PID, featureId);
//				manager.setUsageTrace(PID,((INeo4emfObject)eObject).getPartitionId(), featureId, eObject);
//			}
//			else
//				manager.setUsageTrace(((INeo4emfObject)eObject).getPartitionId(),PID, featureId, eObject);
//			
//		}
//
//		return eObj;
//	}
	
>>>>>>> 755fb6e3
	public EList<EClass> subClassesOf(EClass eClass) {
		EList<EClass> classesList = new BasicEList<EClass>();
		EList<EClass> allClasses = getAllClassesInPackages(eClass.getEPackage());
		for (EClass cls : allClasses) {
			if (cls.getEAllSuperTypes().contains(eClass)) {
				classesList.add(cls);
			}
		}
		classesList.add(eClass);
		return classesList;
	}

	private EList<EClass> getAllClassesInPackages(EPackage ePackage) {
		EList<EClass> eClassesList = new BasicEList<EClass>();
		for (EClassifier eClassifier : ePackage.getEClassifiers()) {
			if (eClassifier instanceof EClass)
				eClassesList.add((EClass) eClassifier);
		}
		return eClassesList;
	}

}
<|MERGE_RESOLUTION|>--- conflicted
+++ resolved
@@ -1,611 +1,482 @@
-package fr.inria.atlanmod.neo4emf.drivers.impl;
-
-import java.math.BigDecimal;
-import java.math.BigInteger;
-import java.util.ArrayList;
-import java.util.Arrays;
-import java.util.HashMap;
-import java.util.Iterator;
-import java.util.List;
-import java.util.Map;
-
-import org.eclipse.emf.common.util.BasicEList;
-import org.eclipse.emf.common.util.ECollections;
-import org.eclipse.emf.common.util.EList;
-import org.eclipse.emf.ecore.EAttribute;
-import org.eclipse.emf.ecore.EClass;
-import org.eclipse.emf.ecore.EClassifier;
-import org.eclipse.emf.ecore.EEnum;
-import org.eclipse.emf.ecore.EFactory;
-import org.eclipse.emf.ecore.EObject;
-import org.eclipse.emf.ecore.EPackage;
-import org.eclipse.emf.ecore.EReference;
-import org.eclipse.emf.ecore.EStructuralFeature;
-import org.eclipse.emf.ecore.EcorePackage;
-import org.eclipse.emf.ecore.resource.Resource;
-import org.eclipse.emf.ecore.xmi.FeatureNotFoundException;
-import org.neo4j.graphdb.Node;
-import org.neo4j.graphdb.Relationship;
-import org.neo4j.graphdb.Transaction;
-
-import scala.Int;
-import fr.inria.atlanmod.neo4emf.INeo4emfObject;
-import fr.inria.atlanmod.neo4emf.INeoFactory;
-import fr.inria.atlanmod.neo4emf.drivers.ILoader;
-import fr.inria.atlanmod.neo4emf.impl.Neo4emfObject;
-
-public class Loader implements ILoader {
-
-	/**
-	 * the manager and delegator
-	 */
-	PersistenceManager manager;
-	/**
-	 * a Map of Loaded packages
-	 */
-	Map<String, EPackage> ePackageMap;
-
-	/**
-	 * Default options for loading a resource
-	 */
-	Map<String, Object> defaultOptions;
-
-	/**
-	 * Creates 
-	 * @param manager The persistence manager.
-	 */
-	public Loader(PersistenceManager manager) {
-		this.manager = manager;
-		ePackageMap = new HashMap<String, EPackage>();
-	}
-
-	/**
-	 * @see ILoader#load(Map)
-	 */
-	@Override
-	public void load(Map<?, ?> options) {
-		// merge the options
-		if (options == null)
-			options = new HashMap<String, Object>();
-<<<<<<< HEAD
-		options = mergeWithDefaultOptions(options);
-=======
-		options= mergeWithDefaultOptions(options);
-		// Remove the tmp stuff
-		
-		removeTmpSave();
-		
->>>>>>> 755fb6e3
-		// TODO introduce the load strategies
-		if (((String) options.get(LOADING_STRATEGY)).equals(DYNAMIC_LOADING)) {
-			dynamicLoad(options);
-		} else if (((String) options.get(LOADING_STRATEGY))
-				.equals(FULL_LOADING)) {
-			fullLoad(options);
-		} else {
-			staticLoad(options);
-		}
-	}
-
-	private void fullLoad(Map<?, ?> options) {
-		// TODO Auto-generated method stub
-
-	}
-
-	private Map<?, ?> mergeWithDefaultOptions(Map<?, ?> options) {
-		initOptions();
-		for (int i = 0; i < loadOptions.length; i++) {
-			if (options.containsKey(loadOptions[i])) {
-				defaultOptions.remove(loadOptions[i]);
-				defaultOptions.put(loadOptions[i], options.get(loadOptions[i]));
+package fr.inria.atlanmod.neo4emf.drivers.impl;
+
+import java.math.BigDecimal;
+import java.math.BigInteger;
+import java.util.ArrayList;
+import java.util.Arrays;
+import java.util.HashMap;
+import java.util.Iterator;
+import java.util.List;
+import java.util.Map;
+
+import org.eclipse.emf.common.util.BasicEList;
+import org.eclipse.emf.common.util.ECollections;
+import org.eclipse.emf.common.util.EList;
+import org.eclipse.emf.ecore.EAttribute;
+import org.eclipse.emf.ecore.EClass;
+import org.eclipse.emf.ecore.EClassifier;
+import org.eclipse.emf.ecore.EEnum;
+import org.eclipse.emf.ecore.EFactory;
+import org.eclipse.emf.ecore.EObject;
+import org.eclipse.emf.ecore.EPackage;
+import org.eclipse.emf.ecore.EReference;
+import org.eclipse.emf.ecore.EStructuralFeature;
+import org.eclipse.emf.ecore.EcorePackage;
+import org.eclipse.emf.ecore.resource.Resource;
+import org.eclipse.emf.ecore.xmi.FeatureNotFoundException;
+import org.neo4j.graphdb.Node;
+import org.neo4j.graphdb.Relationship;
+import org.neo4j.graphdb.Transaction;
+
+import scala.Int;
+import fr.inria.atlanmod.neo4emf.INeo4emfObject;
+import fr.inria.atlanmod.neo4emf.INeoFactory;
+import fr.inria.atlanmod.neo4emf.drivers.ILoader;
+import fr.inria.atlanmod.neo4emf.impl.Neo4emfObject;
+
+public class Loader implements ILoader {
+	
+	/**
+	 * the manager and delegator
+	 */
+	PersistenceManager manager;
+	/**
+	 * a Map of Loaded packages
+	 */
+	Map<String,EPackage> ePackageMap; 
+
+	Map<String, Object> defaultOptions;
+
+	public Loader (PersistenceManager manager){
+		this.manager=manager;
+		ePackageMap = new  HashMap<String,EPackage>();
+	}
+	/**
+	 * @see ILoader#load(Map)
+	 */
+	@Override
+	public void load(Map<?, ?> options) {
+		// merge the options 
+		if (options == null)
+			options = new HashMap<String, Object>();
+		options= mergeWithDefaultOptions(options);
+		// Remove the tmp stuff
+		
+		removeTmpSave();
+		
+		// TODO introduce the load strategies
+		if (((String)options.get(LOADING_STRATEGY)).equals(DYNAMIC_LOADING)){
+			dynamicLoad(options);
+		} else if (((String)options.get(LOADING_STRATEGY)).equals(FULL_LOADING)) {
+			fullLoad(options);
+		} else { staticLoad(options); }
+	}
+	private void fullLoad(Map<?, ?> options) {
+		// TODO Auto-generated method stub
+		
+	}
+	private Map<?, ?> mergeWithDefaultOptions(Map<?, ?> options) {
+		initOptions();
+		for (int i=0; i< loadOptions.length; i++) {
+			if (options.containsKey(loadOptions[i])){
+				defaultOptions.remove(loadOptions[i]);
+				defaultOptions.put(loadOptions[i], options.get(loadOptions[i]));	}
+		}
+		return this.defaultOptions;
+	}
+	private void initOptions() {
+		this.defaultOptions =  new HashMap<String, Object>();
+		for (int i=0;i<loadOptions.length; i++ )
+			defaultOptions.put(loadOptions[i], loadDefaultValues[i]);	
+	}
+	private void staticLoad(Map<?, ?> options) {
+		// TODO a meta-partitioning heuristic
+		
+		
+		
+	}
+	private void dynamicLoad(Map<?,?> options){
+		try {
+			List <Node> nodes= manager.getAllRootNodes();
+			List <INeo4emfObject> objects = new ArrayList<INeo4emfObject>();
+			for (Node n : nodes){
+				INeo4emfObject obj = getObjectsFromNode(n);
+//				int newId = manager.getNewPartitionID();
+//				obj.setPartitionId(newId);
+				objects.add(obj);
+//				manager.createNewPartitionHistory(newId);
+			}
+			manager.addObjectsToContents(objects);
+			//manager.putAllToProxy(objects);
+		}catch(Exception e) {
+			manager.shutdown();
+			e.printStackTrace();
+		}
+	}
+	
+	
+	/**
+	 * @see ILoader#getAllInstances(EClass, List)
+	 */
+	@Override
+	public EList<INeo4emfObject> getAllInstances(EClass eClass,
+			List<Node> nodeList) {
+//		int sizeChange = getChangeLog().size();
+		EList<INeo4emfObject> eObjectList = new BasicEList<INeo4emfObject>();
+		//int newId = manager.getNewPartitionID();
+		//FlatPartition partition = manager.createNewFlatPartition(newId);
+		for (Node node : nodeList){
+			String ns_uri = manager.getNodeContainingPackage(node);
+			Neo4emfObject obj = (Neo4emfObject) getObjectFromNodeIfNotExist(node, eClass); //(INeo4emfObject)loadMetamodelFromURI(ns_uri).getEFactoryInstance().create(eClass);
+			(obj).eSetDirectResource(manager.getResource());
+			obj.setNodeId(node.getId());
+			//obj.setPartitionId(newId);
+			eObjectList.add(obj);
+			//partition.put(obj);
+		}
+	//	manager.createNewPartitionHistory(newId);
+	//	manager.addObjectsToContents(eObjectList);
+	//	manager.putAllToProxy(eObjectList);
+//		getChangeLog().removeLastChanges(getChangeLog().size()-sizeChange);
+		return eObjectList;
+	}
+
+//	private IChangeLog<Entry> getChangeLog() {
+//		return manager.getResource().getChangeLog();
+//	}
+	
+	/**
+	 * get an Object from Node 
+	 * @param n  {@link Node}
+	 * @return {@link INeo4emfObject}
+	 */
+	protected INeo4emfObject getObjectsFromNode(Node n) {
+		String eClassName = manager.getNodeType(n);
+		Node attributeNode = manager.getAttributeNode(n);
+		String ns_uri = manager.getNodeContainingPackage(n);
+		EPackage ePck = loadMetamodelFromURI(ns_uri);
+//		int size = getChangeLog().size();
+		EFactory factory =null;
+
+		if (ePck.getEFactoryInstance() == null) {
+			ePck.setEFactoryInstance(INeoFactory.eINSTANCE);
+		}
+		if (ePck.getEFactoryInstance().getClass().getName()
+				.equals("org.eclipse.emf.ecore.impl.EFactoryImpl")) {
+			factory = INeoFactory.eINSTANCE;
+			factory.setEPackage(ePck);
+		} else {
+			factory = ePck.getEFactoryInstance();
+		}
+		INeo4emfObject obj = (INeo4emfObject) factory.create(getEClassFromNodeName(eClassName, ePck));
+		obj.setNodeId(n.getId());
+		if(attributeNode != null) {
+			obj.setAttributeNodeId(attributeNode.getId());
+		}
+	//	manager.putAllToProxy(ECollections.singletonEList(obj));
+//		getChangeLog().removeLastChanges(getChangeLog().size() - size);
+		return obj;
+	}
+	/**
+	 * Return an {@link EClass} from its class name
+	 * @param eClassName {@link String}
+	 * @param ePck {@link EPackage}
+	 * @return {@link EClass}
+	 */
+	protected EClass getEClassFromNodeName(String eClassName, EPackage ePck) {
+
+		for (EClassifier eClassifier :  ePck.getEClassifiers()) {
+			if (eClassifier instanceof EClass && eClassifier.getName().equalsIgnoreCase(eClassName))
+				return (EClass) eClassifier;
+		}
+		return null;		
+	}
+	/**
+	 * Return the EEnum from the eClass if Exist 
+	 * @param enumName {@link String}
+	 * @return
+	 */
+	protected EEnum getEEnumFromNodeName(String enumName){
+		for (Map.Entry<String, EPackage> entry : ePackageMap.entrySet()){
+			for (EClassifier eClassifier : entry.getValue().getEClassifiers() ){
+				if (eClassifier instanceof EEnum && eClassifier.getName().equals(enumName))
+					return (EEnum) eClassifier;
+			}
+		}
+		return null;
+	}
+	/**
+	 * Load packages from the  metamodelUri 
+	 * @param metamodelURI {@link String}
+	 * @return {@link EPackage}
+	 */
+	protected EPackage loadMetamodelFromURI(String metamodelURI) {
+		EPackage metamodel = null;
+		if (ePackageMap.containsKey(metamodelURI)) {
+			metamodel = ePackageMap.get(metamodelURI);
+		}else {
+			if (metamodelURI.equals(EcorePackage.eNS_URI)) {
+				metamodel = EcorePackage.eINSTANCE;
+			}
+
+			else if(EPackage.Registry.INSTANCE.containsKey(metamodelURI)) {
+				metamodel = EPackage.Registry.INSTANCE.getEPackage(metamodelURI);
+				registerSubPackagesIfExists(metamodel);
+			}
+		}
+		return metamodel;
+	}
+	
+	private void removeTmpSave() {
+//		List<Relationship> relationships = manager.getTmpRelationships();
+//		Iterator<Relationship> itRel = relationships.iterator();
+//		List<Node> nodes = manager.getTmpNodes();
+//		Iterator<Node> itNode = nodes.iterator();
+//		Transaction tx = manager.beginTx();
+		NETransaction tx = manager.createTransaction();
+		manager.cleanIndexes();
+//		while(itRel.hasNext()) {
+//			itRel.next().delete();
+//		}
+//		while(itNode.hasNext()) {
+//			itNode.next().delete();
+//		}
+		tx.success();
+//		tx.finish();
+		tx.commit();
+	}
+	
+	/**
+	 * register a subPackage if not exists 
+	 * @param metamodel
+	 */
+	private void registerSubPackagesIfExists(EPackage metamodel) {
+		ePackageMap.put(metamodel.getNsURI(), metamodel);
+
+		for(EObject object : metamodel.eContents()){
+			if (object instanceof EPackage) registerSubPackagesIfExists((EPackage) object);
+		}
+
+	}
+	/**
+	 * fetches attributes of an {@link EObject} from the Node
+	 */
+	@Override
+	public void fetchAttributes(EObject obj, Node n, Node attributeNode) {
+		try{
+			
+			Object attributeValue = null;
+
+//			int size = getChangeLog().size();
+
+			for (EAttribute attr : obj.eClass().getEAllAttributes()) {
+				if(attributeNode != null && attributeNode.hasProperty(attr.getName())) {
+					attributeValue = attributeNode.getProperty(attr.getName());
+				}
+				else if (n.hasProperty(attr.getName())) {
+
+					attributeValue = n.getProperty(attr.getName());
+				}
+				if(attributeValue != null) {
+					Class<?> cls = attributeValue.getClass();
+
+					if (attributeValue.toString().equals("")) {
+
+						if (attr.getEType().getName().equals("Boolean") || attr.getEType().getName().equals("EBoolean")) {
+							attributeValue = (Boolean) false;
+						} else if (attr.getEType().getName().equals("String") || attr.getEType().getName().equals("EString")) {
+							attributeValue = (String) "";
+						} else {
+							if (attr.getEType().getName().equals("EByte")) {
+								attributeValue = new Byte((byte) 0);
+							} else if (attr.getEType().getName().equals("EBigInteger"))
+								attributeValue = new BigInteger("0");
+							else if (attr.getEType().getName().equals("EBigDecimal"))
+								attributeValue = new BigDecimal("0");
+							else if (attr.getEType().getName().equals("ELong"))
+								attributeValue = Long.parseLong("0");
+							else
+								attributeValue = (Integer) 0;
+						}
+						obj.eSet(attr, attributeValue);
+					}
+
+					else if (attr.getEType() instanceof EEnum) {
+						EEnum enumCls = getEEnumFromNodeName(attr.getEType().getName());
+						Object enumObject = enumCls.getEPackage().getEFactoryInstance().createFromString(enumCls, (String) attributeValue);
+						obj.eSet(attr, enumObject);
+					} else if (attr.isMany()) {
+						obj.eSet(attr, Arrays.asList((List<?>) attributeValue));
+					} else {
+						obj.eSet(attr, attributeValue);
+					}
+				}
+//				getChangeLog().removeLastChanges(getChangeLog().size() - size);
+			}
+		} catch (Exception e) {
+			manager.shutdown();
+			e.printStackTrace();
+		}
+	}
+	/**
+	 * Construct the list of links of <b>obj</b> from the node List
+	 */
+	@Override	
+	public void getObjectsOnDemand(EObject obj, int featureId, Node node ,List<Node> nodes) throws FeatureNotFoundException {
+		try {
+			((INeo4emfObject)obj).setLoadingOnDemand();
+//			int size = getChangeLog().size();
+//			
+			EReference str = Loader.getFeatureFromID(obj, featureId);
+			if (str == null) {
+				throw new FeatureNotFoundException("", obj, "", -1, -1);
+			}
+			
+			List<INeo4emfObject> objectList = new ArrayList<INeo4emfObject>();
+			for (Node n : nodes) {
+				INeo4emfObject object = getObjectsFromNodeIfNotExists(obj, n, featureId);
+				objectList.add(object);
+				
 			}
-		}
-		return this.defaultOptions;
-	}
-
-	private void initOptions() {
-		this.defaultOptions = new HashMap<String, Object>();
-		for (int i = 0; i < loadOptions.length; i++)
-			defaultOptions.put(loadOptions[i], loadDefaultValues[i]);
-	}
-
-	private void staticLoad(Map<?, ?> options) {
-		// TODO a meta-partitioning heuristic
-
-	}
-
-	private void dynamicLoad(Map<?, ?> options) {
-		try {
-			List<Node> nodes = manager.getAllRootNodes();
-			List<INeo4emfObject> objects = new ArrayList<INeo4emfObject>();
-			for (Node n : nodes) {
-				INeo4emfObject obj = getObjectsFromNode(n);
-				objects.add(obj);
-			}
-			manager.addObjectsToContents(objects);
-		} catch (Exception e) {
-			manager.shutdown();
-			e.printStackTrace();
-		}
-	}
-
-	/**
-	 * @see ILoader#getAllInstances(EClass, List)
-	 */
-	@Override
-	public EList<INeo4emfObject> getAllInstances(EClass eClass,
-			List<Node> nodeList) {
-		EList<INeo4emfObject> eObjectList = new BasicEList<INeo4emfObject>();
-		for (Node node : nodeList) {
-			String ns_uri = manager.getNodeContainingPackage(node);
-			Neo4emfObject obj = (Neo4emfObject) getObjectFromNodeIfNotExist(
-					node, eClass);
-			(obj).eSetDirectResource(manager.getResource());
-			obj.setNodeId(node.getId());
-			eObjectList.add(obj);
-		}
-		return eObjectList;
-	}
-
-	/**
-	 * Gets an Object from a Node
-	 * 
-	 * @param n
-	 *            {@link Node}
-	 * @return {@link INeo4emfObject}
-	 */
-	private INeo4emfObject getObjectsFromNode(Node n) {
-		
-		String eClassName = manager.getNodeType(n);
-		Node attributeNode = manager.getAttributeNode(n);
-		String ns_uri = manager.getNodeContainingPackage(n);
-		EPackage ePck = loadMetamodelFromURI(ns_uri);
-		EFactory factory = null;
-
-		if (ePck.getEFactoryInstance() == null) {
-			ePck.setEFactoryInstance(INeoFactory.eINSTANCE);
-		}
-		if (ePck.getEFactoryInstance().getClass().getName()
-				.equals("org.eclipse.emf.ecore.impl.EFactoryImpl")) {
-			factory = INeoFactory.eINSTANCE;
-			factory.setEPackage(ePck);
-		} else {
-			factory = ePck.getEFactoryInstance();
-		}
-		INeo4emfObject obj = (INeo4emfObject) factory
-				.create(getEClassFromNodeName(eClassName, ePck));
-		obj.setNodeId(n.getId());
-<<<<<<< HEAD
-		manager.putAllToProxy(ECollections.singletonEList(obj));
-=======
-		if(attributeNode != null) {
-			obj.setAttributeNodeId(attributeNode.getId());
-		}
-	//	manager.putAllToProxy(ECollections.singletonEList(obj));
-//		getChangeLog().removeLastChanges(getChangeLog().size() - size);
->>>>>>> 755fb6e3
-		return obj;
-	}
-
-	/**
-	 * Returns a {@link EClass} from its class name
-	 * 
-	 * @param eClassName
-	 *            {@link String}
-	 * @param ePck
-	 *            {@link EPackage}
-	 * @return {@link EClass}
-	 */
-	protected EClass getEClassFromNodeName(String eClassName, EPackage ePck) {
-
-		for (EClassifier eClassifier : ePck.getEClassifiers()) {
-			if (eClassifier instanceof EClass
-					&& eClassifier.getName().equalsIgnoreCase(eClassName))
-				return (EClass) eClassifier;
-		}
-		return null;
-	}
-
-	/**
-	 * Return the EEnum from the eClass if Exist
-	 * 
-	 * @param enumName
-	 *            {@link String}
-	 * @return
-	 */
-	protected EEnum getEEnumFromNodeName(String enumName) {
-		for (Map.Entry<String, EPackage> entry : ePackageMap.entrySet()) {
-			for (EClassifier eClassifier : entry.getValue().getEClassifiers()) {
-				if (eClassifier instanceof EEnum
-						&& eClassifier.getName().equals(enumName))
-					return (EEnum) eClassifier;
-			}
-		}
-		return null;
-	}
-
-	/**
-	 * Load packages from the metamodelUri
-	 * 
-	 * @param metamodelURI
-	 *            {@link String}
-	 * @return {@link EPackage}
-	 */
-	private EPackage loadMetamodelFromURI(String metamodelURI) {
-		EPackage metamodel = null;
-		if (ePackageMap.containsKey(metamodelURI)) {
-			metamodel = ePackageMap.get(metamodelURI);
-		} else {
-			if (metamodelURI.equals(EcorePackage.eNS_URI)) {
-				metamodel = EcorePackage.eINSTANCE;
-			}
-
-			else if (EPackage.Registry.INSTANCE.containsKey(metamodelURI)) {
-				metamodel = EPackage.Registry.INSTANCE
-						.getEPackage(metamodelURI);
-				registerSubPackagesIfExists(metamodel);
-			}
-		}
-		return metamodel;
-	}
-<<<<<<< HEAD
-
-=======
-	
-	private void removeTmpSave() {
-//		List<Relationship> relationships = manager.getTmpRelationships();
-//		Iterator<Relationship> itRel = relationships.iterator();
-//		List<Node> nodes = manager.getTmpNodes();
-//		Iterator<Node> itNode = nodes.iterator();
-//		Transaction tx = manager.beginTx();
-		NETransaction tx = manager.createTransaction();
-		manager.cleanIndexes();
-//		while(itRel.hasNext()) {
-//			itRel.next().delete();
-//		}
-//		while(itNode.hasNext()) {
-//			itNode.next().delete();
-//		}
-		tx.success();
-//		tx.finish();
-		tx.commit();
-	}
-	
->>>>>>> 755fb6e3
-	/**
-	 * register a subPackage if not exists
-	 * 
-	 * @param metamodel
-	 */
-	private void registerSubPackagesIfExists(EPackage metamodel) {
-		ePackageMap.put(metamodel.getNsURI(), metamodel);
-
-		for (EObject object : metamodel.eContents()) {
-			if (object instanceof EPackage)
-				registerSubPackagesIfExists((EPackage) object);
-		}
-
-	}
-
-	/**
-	 * fetches attributes of an {@link EObject} from the Node
-	 */
-	@Override
-<<<<<<< HEAD
-	public void fetchAttributes(EObject obj, Node n) {
-		try {
-
-=======
-	public void fetchAttributes(EObject obj, Node n, Node attributeNode) {
-		try{
-			
->>>>>>> 755fb6e3
-			Object attributeValue = null;
-
-			// int size = getChangeLog().size();
-
-			for (EAttribute attr : obj.eClass().getEAllAttributes()) {
-				if(attributeNode != null && attributeNode.hasProperty(attr.getName())) {
-					attributeValue = attributeNode.getProperty(attr.getName());
-				}
-				else if (n.hasProperty(attr.getName())) {
-
-					attributeValue = n.getProperty(attr.getName());
-				}
-				if(attributeValue != null) {
-					Class<?> cls = attributeValue.getClass();
-
-					if (attributeValue.toString().equals("")) {
-
-						if (attr.getEType().getName().equals("Boolean")
-								|| attr.getEType().getName().equals("EBoolean")) {
-							attributeValue = (Boolean) false;
-						} else if (attr.getEType().getName().equals("String")
-								|| attr.getEType().getName().equals("EString")) {
-							attributeValue = (String) "";
-						} else {
-							if (attr.getEType().getName().equals("EByte")) {
-								attributeValue = new Byte((byte) 0);
-							} else if (attr.getEType().getName()
-									.equals("EBigInteger"))
-								attributeValue = new BigInteger("0");
-							else if (attr.getEType().getName()
-									.equals("EBigDecimal"))
-								attributeValue = new BigDecimal("0");
-							else if (attr.getEType().getName().equals("ELong"))
-								attributeValue = Long.parseLong("0");
-							else
-								attributeValue = (Integer) 0;
-						}
-						obj.eSet(attr, attributeValue);
-					}
-
-					else if (attr.getEType() instanceof EEnum) {
-						EEnum enumCls = getEEnumFromNodeName(attr.getEType()
-								.getName());
-						Object enumObject = enumCls
-								.getEPackage()
-								.getEFactoryInstance()
-								.createFromString(enumCls,
-										(String) attributeValue);
-						obj.eSet(attr, enumObject);
-					} else if (attr.isMany()) {
-						obj.eSet(attr, Arrays.asList((List<?>) attributeValue));
-					} else {
-						obj.eSet(attr, attributeValue);
-					}
-				}
-				// getChangeLog().removeLastChanges(getChangeLog().size() -
-				// size);
-			}
-		} catch (Exception e) {
-			manager.shutdown();
-			e.printStackTrace();
-		}
-	}
-
-	/**
-	 * Construct the list of links of <b>obj</b> from the node List
-	 */
-	@Override
-	public void getObjectsOnDemand(EObject obj, int featureId, Node node,
-			List<Node> nodes) throws FeatureNotFoundException {
-		try {
-<<<<<<< HEAD
-			// int size = getChangeLog().size();
-			//
-=======
-			((INeo4emfObject)obj).setLoadingOnDemand();
-//			int size = getChangeLog().size();
-//			
->>>>>>> 755fb6e3
-			EReference str = Loader.getFeatureFromID(obj, featureId);
-			if (str == null) {
-				throw new FeatureNotFoundException("", obj, "", -1, -1);
-			}
-
-			List<INeo4emfObject> objectList = new ArrayList<INeo4emfObject>();
-			for (Node n : nodes) {
-				INeo4emfObject object = getObjectsFromNodeIfNotExists(obj, n,
-						featureId);
-				objectList.add(object);
-
-			}
-			// TODO: Check this code! It causes movements of objects from their
-			// containers to the root of the resource...
-			// if (!str.isContainment())
-			// manager.addObjectsToContents(objectList);
-			// Set the resource in case it won't be done in eSet
-			Iterator<INeo4emfObject> it = objectList.iterator();
-			while(it.hasNext()) {
-				INeo4emfObject neoObj = it.next();
-				if(neoObj.eResource() == null) {
-					((Neo4emfObject)neoObj).eSetDirectResource((Resource.Internal)obj.eResource());
-				}
-			}
-			if (str.isMany()) {
-				obj.eSet(str, objectList);
-			} else if (!objectList.isEmpty()) {
-				obj.eSet(str, objectList.get(0));
-			}
-<<<<<<< HEAD
-			// getChangeLog().removeLastChanges(getChangeLog().size() - size);
-=======
-			((INeo4emfObject)obj).unsetLoadingOnDemand();;
-//			getChangeLog().removeLastChanges(getChangeLog().size() - size);
->>>>>>> 755fb6e3
-		} catch (FeatureNotFoundException e) {
-			e.printStackTrace();
-		} catch (Exception e) {
-			manager.shutdown();
-			e.printStackTrace();
-		}
-
-	}
-
-<<<<<<< HEAD
-	public EObject getContainerOnDemand2(EObject eObject, int featureId,
-			Node node, Node containerNode) {
-		EObject result = null;
-		// int size = getChangeLog().size();
-		// result = getObjectsFromNodeIfNotExists(eObject, containerNode,
-		// ((INeo4emfObject)eObject).getPartitionId(),true);
-		int newId = ((INeo4emfObject) eObject).getPartitionId();
-		if (!manager.isHead(eObject)) {
-			newId = manager.createNewPartition(getObjectsFromNode(node),
-					((INeo4emfObject) eObject).getPartitionId());
-			manager.createNewPartitionHistory(newId);
-		}
-		result = getObjectsFromNodeIfNotExists(eObject, containerNode, newId,
-				false, featureId);
-		ArrayList<INeo4emfObject> arrayResult = new ArrayList<INeo4emfObject>();
-		arrayResult.add((INeo4emfObject) result);
-		manager.addObjectsToContents(arrayResult);
-		manager.putToProxy((INeo4emfObject) result,
-				Loader.getFeatureFromID(eObject, featureId), newId);
-		// getChangeLog().removeLastChanges(getChangeLog().size() - size);
-		return result;
-	}
-
-=======
-
-	//public EObject getContainerOnDemand2 (EObject eObject, int featureId, Node node, Node containerNode)  {
-		//EObject result = null;
-//		int size = getChangeLog().size();
-		//result = getObjectsFromNodeIfNotExists(eObject, containerNode, ((INeo4emfObject)eObject).getPartitionId(),true);
-		//int newId=((INeo4emfObject)eObject).getPartitionId();
-		//if (!manager.isHead(eObject)){
-		//	newId = manager.createNewPartition(getObjectsFromNode(node),((INeo4emfObject)eObject).getPartitionId());
-		//	manager.createNewPartitionHistory(newId);
-		//	}
-		//result = getObjectsFromNodeIfNotExists(eObject, containerNode, newId, false, featureId);
-		//ArrayList<INeo4emfObject> arrayResult =new ArrayList<INeo4emfObject>();
-		//arrayResult.add((INeo4emfObject)result);
-		//manager.addObjectsToContents(arrayResult);
-		//manager.putToProxy((INeo4emfObject)result, Loader.getFeatureFromID(eObject, featureId), newId);
-//		getChangeLog().removeLastChanges(getChangeLog().size() - size);
-		//return result;
-	//}
-	
->>>>>>> 755fb6e3
-	@Override
-	public EObject getContainerOnDemand(EObject eObject, int featureId,
-			Node node, Node containerNode) {
-		EObject result = null;
-		// int size = getChangeLog().size();
-		result = getObjectsFromNodeIfNotExists(eObject, containerNode,
-				featureId);
-		ArrayList<INeo4emfObject> arrayResult = new ArrayList<INeo4emfObject>();
-		arrayResult.add((INeo4emfObject) result);
-		manager.addObjectsToContents(arrayResult);
-		if (manager.getResource().getContents().contains(eObject)) {
-			manager.getResource().getContents().remove(eObject);
-		}
-		// manager.putToProxy((INeo4emfObject)result,
-		// Loader.getFeatureFromID(eObject, featureId), newId);
-		// getChangeLog().removeLastChanges(getChangeLog().size() - size);
-		return result;
-	}
-
-	/**
-	 * return the <b>Structural Feature from its ID</b>
-	 * 
-	 * @param obj
-	 *            {@link EObject}
-	 * @param featureId
-	 *            {@link Int}
-	 * @return
-	 */
-	private static EReference getFeatureFromID(EObject obj, int featureId) {
-		EStructuralFeature ref = obj.eClass().getEAllStructuralFeatures()
-				.get(featureId);
-		return (EReference) (ref instanceof EReference ? ref : null);
-
-	}
-
-	private INeo4emfObject getObjectFromNodeIfNotExist(Node node, EClass eClass) {
-		INeo4emfObject eObj = manager.getObjectFromProxy((EClass) eClass, node);
-		if (eObj == null) {
-			eObj = getObjectsFromNode(node);
-		}
-		return eObj;
-	}
-
-	private INeo4emfObject getObjectsFromNodeIfNotExists(EObject obj, Node n,
-			int featureId) {
-		EClassifier eClassifier = obj.eClass().getEAllStructuralFeatures()
-				.get(featureId).getEType();
-		return getObjectFromNodeIfNotExist(n, (EClass) eClassifier);
-	}
-
-	/**
-	 * Get EMF object from a Neo4j node if the node does not exist it creates a
-	 * new node otherwise it returns the given abject after making sure that the
-	 * new partition does not fit more to it
-	 * 
-	 * @param eObject
-	 *            {@link EObject}
-	 * @param node
-	 *            {@link Node}
-	 * @param newID
-	 *            {@link Integer}
-	 * @param forceMove
-	 *            {@link Boolean}
-	 * @param featureId
-	 * @return {@link EObject}
-	 */
-<<<<<<< HEAD
-	private INeo4emfObject getObjectsFromNodeIfNotExists(EObject eObject,
-			Node node, int newID, boolean forceMove, int featureId) {
-
-		INeo4emfObject eObj = (INeo4emfObject) manager.getObjectFromProxy(node
-				.getId());
-		if (eObj == null) {
-			eObj = getObjectsFromNode(node);
-			((INeo4emfObject) eObj).setPartitionId(newID);
-		} else {
-			int PID = forceMove ? newID : ((INeo4emfObject) eObject)
-					.getPartitionId();
-			((INeo4emfObject) eObj).setPartitionId(PID);
-			if (forceMove) {
-				manager.moveToPartition(eObj,
-						((INeo4emfObject) eObject).getPartitionId(), PID,
-						featureId);
-				manager.setUsageTrace(PID,
-						((INeo4emfObject) eObject).getPartitionId(), featureId,
-						eObject);
-			} else
-				manager.setUsageTrace(
-						((INeo4emfObject) eObject).getPartitionId(), PID,
-						featureId, eObject);
-
-		}
-
-		return eObj;
-	}
-
-=======
-//	private INeo4emfObject getObjectsFromNodeIfNotExists(EObject eObject, Node node, int newID, boolean forceMove, int featureId) {
-//		
-//		INeo4emfObject eObj = (INeo4emfObject) manager.getObjectFromProxy(node.getId());
-//		if (eObj == null ) {
-//			eObj = getObjectsFromNode(node);
-//			((INeo4emfObject)eObj).setPartitionId(newID);}
-//		else {
-//			int PID = forceMove ? newID :((INeo4emfObject)eObject).getPartitionId();
-//			((INeo4emfObject)eObj).setPartitionId(PID);
-//			if (forceMove){
-//				manager.moveToPartition(eObj,((INeo4emfObject)eObject).getPartitionId(),PID, featureId);
-//				manager.setUsageTrace(PID,((INeo4emfObject)eObject).getPartitionId(), featureId, eObject);
-//			}
-//			else
-//				manager.setUsageTrace(((INeo4emfObject)eObject).getPartitionId(),PID, featureId, eObject);
-//			
-//		}
-//
-//		return eObj;
-//	}
-	
->>>>>>> 755fb6e3
-	public EList<EClass> subClassesOf(EClass eClass) {
-		EList<EClass> classesList = new BasicEList<EClass>();
-		EList<EClass> allClasses = getAllClassesInPackages(eClass.getEPackage());
-		for (EClass cls : allClasses) {
-			if (cls.getEAllSuperTypes().contains(eClass)) {
-				classesList.add(cls);
-			}
-		}
-		classesList.add(eClass);
-		return classesList;
-	}
-
-	private EList<EClass> getAllClassesInPackages(EPackage ePackage) {
-		EList<EClass> eClassesList = new BasicEList<EClass>();
-		for (EClassifier eClassifier : ePackage.getEClassifiers()) {
-			if (eClassifier instanceof EClass)
-				eClassesList.add((EClass) eClassifier);
-		}
-		return eClassesList;
-	}
-
-}
+			// TODO: Check this code! It causes movements of objects from their
+			// containers to the root of the resource...
+			// if (!str.isContainment())
+			// manager.addObjectsToContents(objectList);
+			// Set the resource in case it won't be done in eSet
+			Iterator<INeo4emfObject> it = objectList.iterator();
+			while(it.hasNext()) {
+				INeo4emfObject neoObj = it.next();
+				if(neoObj.eResource() == null) {
+					((Neo4emfObject)neoObj).eSetDirectResource((Resource.Internal)obj.eResource());
+				}
+			}
+			if (str.isMany()) {
+				obj.eSet(str, objectList);
+			} else if (!objectList.isEmpty()) {
+				obj.eSet(str, objectList.get(0));
+			}
+			((INeo4emfObject)obj).unsetLoadingOnDemand();;
+//			getChangeLog().removeLastChanges(getChangeLog().size() - size);
+		} catch (FeatureNotFoundException e) {
+			e.printStackTrace();
+		} catch (Exception e) {
+			manager.shutdown();
+			e.printStackTrace();
+		}
+
+	}
+
+
+	//public EObject getContainerOnDemand2 (EObject eObject, int featureId, Node node, Node containerNode)  {
+		//EObject result = null;
+//		int size = getChangeLog().size();
+		//result = getObjectsFromNodeIfNotExists(eObject, containerNode, ((INeo4emfObject)eObject).getPartitionId(),true);
+		//int newId=((INeo4emfObject)eObject).getPartitionId();
+		//if (!manager.isHead(eObject)){
+		//	newId = manager.createNewPartition(getObjectsFromNode(node),((INeo4emfObject)eObject).getPartitionId());
+		//	manager.createNewPartitionHistory(newId);
+		//	}
+		//result = getObjectsFromNodeIfNotExists(eObject, containerNode, newId, false, featureId);
+		//ArrayList<INeo4emfObject> arrayResult =new ArrayList<INeo4emfObject>();
+		//arrayResult.add((INeo4emfObject)result);
+		//manager.addObjectsToContents(arrayResult);
+		//manager.putToProxy((INeo4emfObject)result, Loader.getFeatureFromID(eObject, featureId), newId);
+//		getChangeLog().removeLastChanges(getChangeLog().size() - size);
+		//return result;
+	//}
+	
+	@Override
+	public EObject getContainerOnDemand (EObject eObject, int featureId, Node node, Node containerNode)  {
+		EObject result = null;
+//		int size = getChangeLog().size();
+		result = getObjectsFromNodeIfNotExists(eObject, containerNode, featureId);
+		ArrayList<INeo4emfObject> arrayResult =new ArrayList<INeo4emfObject>();
+		arrayResult.add((INeo4emfObject)result);
+		manager.addObjectsToContents(arrayResult);
+		if (manager.getResource().getContents().contains(eObject)) {
+			manager.getResource().getContents().remove(eObject);
+		}
+		//manager.putToProxy((INeo4emfObject)result, Loader.getFeatureFromID(eObject, featureId), newId);
+//		getChangeLog().removeLastChanges(getChangeLog().size() - size);
+		return result;
+	}
+	/**
+	 * return the <b>Structural Feature from its ID</b>
+	 * @param obj {@link EObject}
+	 * @param featureId {@link Int}
+	 * @return
+	 */
+	private static EReference getFeatureFromID(EObject obj,
+			int featureId) {
+		EStructuralFeature ref = obj.eClass().getEAllStructuralFeatures().get(featureId);
+				return (EReference) (ref instanceof EReference ? ref : null);
+		
+	}
+	private INeo4emfObject getObjectFromNodeIfNotExist(Node node, EClass eClass) {
+		INeo4emfObject eObj = manager.getObjectFromProxy((EClass) eClass, node);
+		if (eObj == null ) {
+			eObj = getObjectsFromNode(node);
+			}
+		return eObj;
+	}
+	private INeo4emfObject getObjectsFromNodeIfNotExists(EObject obj, Node n, int featureId) {
+		EClassifier eClassifier = obj.eClass().getEAllStructuralFeatures().get(featureId).getEType();
+		return getObjectFromNodeIfNotExist(n, (EClass)eClassifier);
+	}
+	/**
+	 * Get EMF object from a Neo4j node 
+	 * if the node does not exist it creates a new node 
+	 * otherwise it returns the given abject after making
+	 *  sure that the new partition does not fit more to it 
+	 * @param eObject {@link EObject}
+	 * @param node {@link Node}
+	 * @param newID {@link Integer}
+	 * @param forceMove {@link Boolean}
+	 * @param featureId 
+	 * @return {@link EObject}
+	 */
+//	private INeo4emfObject getObjectsFromNodeIfNotExists(EObject eObject, Node node, int newID, boolean forceMove, int featureId) {
+//		
+//		INeo4emfObject eObj = (INeo4emfObject) manager.getObjectFromProxy(node.getId());
+//		if (eObj == null ) {
+//			eObj = getObjectsFromNode(node);
+//			((INeo4emfObject)eObj).setPartitionId(newID);}
+//		else {
+//			int PID = forceMove ? newID :((INeo4emfObject)eObject).getPartitionId();
+//			((INeo4emfObject)eObj).setPartitionId(PID);
+//			if (forceMove){
+//				manager.moveToPartition(eObj,((INeo4emfObject)eObject).getPartitionId(),PID, featureId);
+//				manager.setUsageTrace(PID,((INeo4emfObject)eObject).getPartitionId(), featureId, eObject);
+//			}
+//			else
+//				manager.setUsageTrace(((INeo4emfObject)eObject).getPartitionId(),PID, featureId, eObject);
+//			
+//		}
+//
+//		return eObj;
+//	}
+	
+	public EList<EClass> subClassesOf(EClass eClass) {
+		EList<EClass> classesList = new BasicEList<EClass>();
+		EList<EClass> allClasses = getAllClassesInPackages(eClass.getEPackage());
+		for (EClass cls : allClasses){
+			if (cls.getEAllSuperTypes().contains(eClass)){
+				classesList.add(cls);
+			}
+		}
+		classesList.add(eClass);
+		return classesList;
+	}
+
+	private EList<EClass> getAllClassesInPackages(EPackage ePackage) {
+		EList<EClass> eClassesList = new BasicEList<EClass>(); 
+		for ( EClassifier eClassifier : ePackage.getEClassifiers()){
+			if (eClassifier instanceof EClass)
+				eClassesList.add((EClass)eClassifier );
+		}
+		return eClassesList;			
+	}
+
+}
+
+