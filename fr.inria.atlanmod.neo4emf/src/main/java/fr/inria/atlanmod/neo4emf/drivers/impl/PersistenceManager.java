--- conflicted
+++ resolved
@@ -1,603 +1,368 @@
-package fr.inria.atlanmod.neo4emf.drivers.impl;
-
-/**
- * Copyright (c) 2013 Atlanmod INRIA LINA Mines Nantes
- * All rights reserved. This program and the accompanying materials
- * are made available under the terms of the Eclipse Public License v1.0
- * which accompanies this distribution, and is available at
- * http://www.eclipse.org/legal/epl-v10.html
- * 
- * Contributors:
- *    Atlanmod INRIA LINA Mines Nantes - initial API and implementation
- * Descritpion ! To come
- * @author Amine BENELALLAM
- * */
-
-import java.util.ArrayList;
-<<<<<<< HEAD
-import java.util.Iterator;
-=======
->>>>>>> 755fb6e3
-import java.util.List;
-import java.util.Map;
-
-import org.eclipse.core.runtime.Assert;
-import org.eclipse.emf.common.util.BasicEList;
-import org.eclipse.emf.common.util.EList;
-import org.eclipse.emf.ecore.EAttribute;
-import org.eclipse.emf.ecore.EClass;
-import org.eclipse.emf.ecore.EEnum;
-import org.eclipse.emf.ecore.EObject;
-import org.eclipse.emf.ecore.EPackage;
-import org.eclipse.emf.ecore.EReference;
-import org.neo4j.graphdb.DynamicRelationshipType;
-import org.neo4j.graphdb.Node;
-import org.neo4j.graphdb.Relationship;
-import org.neo4j.graphdb.RelationshipType;
-
-import fr.inria.atlanmod.neo4emf.INeo4emfObject;
-import fr.inria.atlanmod.neo4emf.INeo4emfResource;
-import fr.inria.atlanmod.neo4emf.drivers.ILoader;
-import fr.inria.atlanmod.neo4emf.drivers.IPersistenceManager;
-import fr.inria.atlanmod.neo4emf.drivers.IPersistenceService;
-import fr.inria.atlanmod.neo4emf.drivers.IPersistenceServiceFactory;
-import fr.inria.atlanmod.neo4emf.drivers.IProxyManager;
-import fr.inria.atlanmod.neo4emf.drivers.ISerializer;
-import fr.inria.atlanmod.neo4emf.drivers.NEConfiguration;
-<<<<<<< HEAD
-import fr.inria.atlanmod.neo4emf.impl.AbstractPartition;
-import fr.inria.atlanmod.neo4emf.impl.FlatPartition;
-=======
->>>>>>> 755fb6e3
-import fr.inria.atlanmod.neo4emf.impl.Neo4emfObject;
-import fr.inria.atlanmod.neo4emf.impl.Neo4emfResource;
-import fr.inria.atlanmod.neo4emf.resourceUtil.Neo4emfResourceUtil;
-
-public class PersistenceManager implements IPersistenceManager {
-
-	/**
-	 * the persistence Backend {@link PersistenceService}
-	 */
-	protected IPersistenceService persistenceService;
-	/**
-	 * The loader and eObjects builder {@link Loader}
-	 */
-	protected ILoader loader;
-	/**
-	 * Serializer and nodes converter {@link Serializer}
-	 */
-	protected ISerializer serializer;
-	/**
-	 * The resource {@link Neo4emfResource}
-	 */
-	protected INeo4emfResource resource;
-	/**
-	 * The loaded elements manager {@link ProxyManager}
-	 */
-	protected IProxyManager proxyManager;
-
-	/**
-	 * Global constructor
-	 * 
-	 * @param neo4emfResource
-	 *            {@link Neo4emfResource}
-	 * @param storeDirectory
-	 *            {@link String}
-	 * @param eRef2relType
-	 *            {@link Map}
-	 */
-
-	
-	public PersistenceManager(INeo4emfResource neo4emfResource,
-			NEConfiguration configuration) {
-		
-		this.resource = neo4emfResource;
-		this.persistenceService = IPersistenceServiceFactory.eINSTANCE
-				.createPersistenceService(configuration);
-		this.serializer = new Serializer(this);
-		this.proxyManager = new ProxyManager();
-		this.loader = new Loader(this);
-	}
-
-	@SuppressWarnings("unchecked")
-	@Override
-	public void save(Map<?, ?> options) {
-		try {
-			this.serializer.save((Map<String, Object>) options);
-		} catch (Exception e) {
-			shutdown();
-			e.printStackTrace();
-		}
-	}
-
-	@Override
-	public void load() {
-		load(null);
-	}
-
-	@Override
-	public void load(Map<?, ?> options) {
-		try {
-			loader.load(options);
-		} catch (Exception e) {
-			shutdown();
-			e.printStackTrace();
-		}
-	}
-
-	@Override
-	public void save() {
-		serializer.save(null);
-	}
-
-	@Override
-	public NETransaction createTransaction() {
-		return persistenceService.createTransaction();
-	}
-	
-	@Override
-	public void cleanIndexes() {
-		persistenceService.cleanIndexes();
-	}
-	
-	@Override
-	public void shutdown() {
-		persistenceService.shutdown();
-	}
-
-	
-	private Node getNodeById(EObject eObj) {
-		Assert.isTrue(((INeo4emfObject) eObj).getNodeId() >= 0,
-				"nodeId is > -1");
-		Node result = persistenceService.getNodeById(((INeo4emfObject) eObj)
-				.getNodeId());
-		if (result == null) {
-			throw new NullPointerException(" Cannot find the node ");
-		} else {
-			return result;
-		}
-	}
-	
-//	@Override
-	public Node getAttributeNodeById(EObject eObj) {
-		// Strange to have node here
-		Assert.isTrue(((INeo4emfObject)eObj).getAttributeNodeId() > -1, "attribute node id is > -1");
-		Node result = persistenceService.getNodeById(((INeo4emfObject)eObj).getAttributeNodeId());
-		if(result == null) {
-			//throw new NullPointerException(" Cannot find the attribute node ");
-			return null;
-		}
-		else {
-			return result;
-		}
-	}
-	
-//	@Override
-	public Node getAttributeNode(Node n) {
-		// Strange to have node here
-		Node result = persistenceService.getAttributeNode(n);
-		return result;
-	}
-	
-//	@Override
-	public List<Relationship> getTmpRelationships() {
-		return persistenceService.getTmpRelationships();
-	}
-	
-//	@Override
-//	public List<Node> getTmpNodes() {
-//		return persistenceService.getTmpNodes();
-//	}
-//	
-//	@Override
-	public void flushTmpRelationships() {
-		persistenceService.flushTmpRelationships();	
-	}
-
-//	@Override
-//	public Node createNodefromEObject(EObject eObject) {
-//		return persistenceService.createNodeFromEObject(eObject,false);
-//	}
-	
-//	@Override
-//	public Node createNodefromEObject(EObject eObject, boolean isTemporary) {
-//		Node n = persistenceService.createNodeFromEObject(eObject,isTemporary);
-//		((INeo4emfObject)eObject).setNodeId(n.getId());
-//		proxyManager.putToProxy((INeo4emfObject)eObject);
-//		return n;
-//	}
-	
-//	@Override
-	public void deleteNodeFromEObject(INeo4emfObject eObject) {
-		persistenceService.deleteNodeFromEObject(eObject);
-	}
-	
-//	@Override
-	public Node createAttributeNodeForEObject(INeo4emfObject eObject) {
-		return persistenceService.createAttributeNodeForEObject(eObject);
-	}
-	
-//	@Override
-	public Relationship createAddLinkRelationship(INeo4emfObject from, INeo4emfObject to, EReference ref) {
-		return persistenceService.createAddLinkRelationship(from, to, ref);
-	}
-	
-//	@Override
-	public Relationship createRemoveLinkRelationship(INeo4emfObject from, INeo4emfObject to, EReference ref) {
-		return persistenceService.createRemoveLinkRelationship(from, to, ref);
-	}
-	
-//	@Override
-	public Relationship createDeleteRelationship(INeo4emfObject obj) {
-		return persistenceService.createDeleteRelationship(obj);
-	}
-
-<<<<<<< HEAD
-	
-	private RelationshipType getRelTypefromERef(int classID, int referenceID) {
-		
-=======
-	//@Override
-	public RelationshipType getRelTypefromERef(int classID, int referenceID) {
->>>>>>> 755fb6e3
-		return persistenceService.getRelationshipFor(classID, referenceID);
-	}
-
-	
-	private Node createNodefromEObject(INeo4emfObject eObject) {
-		return persistenceService.createNodeFromEObject(eObject);
-	}
-	
-//	@Override
-	public Node createNodefromEObject(INeo4emfObject eObject, boolean isTemporary) {
-		Node n = persistenceService.createNodeFromEObject(eObject,isTemporary);
-		((INeo4emfObject)eObject).setNodeId(n.getId());
-		proxyManager.putToProxy((INeo4emfObject)eObject);
-		return n;
-	}
-<<<<<<< HEAD
-
-=======
-	
-	public void createLink(INeo4emfObject from, INeo4emfObject to, EReference ref) {
-		persistenceService.createLink(from,to,ref);
-	}
-	
-	public void removeLink(INeo4emfObject from, INeo4emfObject to, EReference ref) {
-		persistenceService.removeLink(from,to,ref);
-	}
-	
-	//@Override
->>>>>>> 755fb6e3
-	public List<Node> getAllRootNodes() {
-		return persistenceService.getAllRootNodes();
-	}
-
-	@Override
-	public void addObjectsToContents(List<INeo4emfObject> objects) {
-		resource.getContents().addAll(objects);
-	}
-
-	
-	//@Override
-	public String getNodeType(Node n) {
-		return persistenceService.getNodeType(n);
-	}
-
-	//@Override
-	public String getNodeContainingPackage(Node n) {
-		return persistenceService.getContainingPackage(n);
-	}
-
-	@Override
-	public void fetchAttributes(EObject obj) {
-		Node node = getNodeById(obj);
-		// TODO find a way to avoid that call when appropriate (maybe
-		// if there is a non changed changelog)
-		Node attributeNode = null;
-		if(((Neo4emfObject)obj).getAttributeNodeId() > -1) {
-			attributeNode = getAttributeNodeById(obj);
-		}
-<<<<<<< HEAD
-		if (partition instanceof Partition)
-			((Partition) partition).put(object.getNodeId(), object, str);
-		else
-			Logger.log(IStatus.WARNING,
-					"//TODO : put flatened partitions to proxy");
-
-	}
-
-	@Override
-	public void putAllToProxy(List<INeo4emfObject> objects) {
-		for (INeo4emfObject obj : objects)
-			proxyManager.putToProxy(obj);
-	}
-
-	@Override
-	public void putAllToProxy2(List<INeo4emfObject> objects) {
-		for (INeo4emfObject obj : objects)
-			proxyManager.putHeadToProxy(obj);
-=======
-		loader.fetchAttributes(obj,node,attributeNode);	
->>>>>>> 755fb6e3
-	}
-
-	@Override
-	public void getOnDemand(EObject obj, int featureId) {
-		try {
+package fr.inria.atlanmod.neo4emf.drivers.impl;
+
+/**
+ * Copyright (c) 2013 Atlanmod INRIA LINA Mines Nantes
+ * All rights reserved. This program and the accompanying materials
+ * are made available under the terms of the Eclipse Public License v1.0
+ * which accompanies this distribution, and is available at
+ * http://www.eclipse.org/legal/epl-v10.html
+ * 
+ * Contributors:
+ *    Atlanmod INRIA LINA Mines Nantes - initial API and implementation
+ * Descritpion ! To come
+ * @author Amine BENELALLAM
+ * */
+
+import java.util.ArrayList;
+import java.util.List;
+import java.util.Map;
+
+import org.eclipse.core.runtime.Assert;
+import org.eclipse.emf.common.util.BasicEList;
+import org.eclipse.emf.common.util.EList;
+import org.eclipse.emf.ecore.EClass;
+import org.eclipse.emf.ecore.EObject;
+import org.eclipse.emf.ecore.EPackage;
+import org.eclipse.emf.ecore.EReference;
+import org.neo4j.graphdb.DynamicRelationshipType;
+import org.neo4j.graphdb.Node;
+import org.neo4j.graphdb.Relationship;
+import org.neo4j.graphdb.RelationshipType;
+
+import fr.inria.atlanmod.neo4emf.INeo4emfObject;
+import fr.inria.atlanmod.neo4emf.INeo4emfResource;
+import fr.inria.atlanmod.neo4emf.drivers.ILoader;
+import fr.inria.atlanmod.neo4emf.drivers.IPersistenceManager;
+import fr.inria.atlanmod.neo4emf.drivers.IPersistenceService;
+import fr.inria.atlanmod.neo4emf.drivers.IPersistenceServiceFactory;
+import fr.inria.atlanmod.neo4emf.drivers.IProxyManager;
+import fr.inria.atlanmod.neo4emf.drivers.ISerializer;
+import fr.inria.atlanmod.neo4emf.drivers.NEConfiguration;
+import fr.inria.atlanmod.neo4emf.impl.Neo4emfObject;
+import fr.inria.atlanmod.neo4emf.impl.Neo4emfResource;
+import fr.inria.atlanmod.neo4emf.resourceUtil.Neo4emfResourceUtil;
+
+public class PersistenceManager implements IPersistenceManager {
+
+	/**
+	 * the persistence Backend {@link PersistenceService}
+	 */
+	protected IPersistenceService persistenceService;
+	/**
+	 * The loader and eObjects builder {@link Loader}
+	 */
+	protected ILoader loader;
+	/**
+	 * Serializer and nodes converter {@link Serializer}
+	 */
+	protected ISerializer serializer;
+	/**
+	 * The resource {@link Neo4emfResource}
+	 */
+	protected INeo4emfResource resource;
+	/**
+	 * The loaded elements manager {@link ProxyManager}
+	 */
+	protected IProxyManager proxyManager;
+
+	/**
+	 * Global constructor
+	 * 
+	 * @param neo4emfResource
+	 *            {@link Neo4emfResource}
+	 * @param storeDirectory
+	 *            {@link String}
+	 * @param eRef2relType
+	 *            {@link Map}
+	 */
+
+	
+	public PersistenceManager(INeo4emfResource neo4emfResource,
+			NEConfiguration configuration) {
+		
+		this.resource = neo4emfResource;
+		this.persistenceService = IPersistenceServiceFactory.eINSTANCE
+				.createPersistenceService(configuration);
+		this.serializer = new Serializer(this);
+		this.proxyManager = new ProxyManager();
+		this.loader = new Loader(this);
+	}
+
+	@SuppressWarnings("unchecked")
+	@Override
+	public void save(Map<?, ?> options) {
+		try {
+			this.serializer.save((Map<String, Object>) options);
+		} catch (Exception e) {
+			shutdown();
+			e.printStackTrace();
+		}
+	}
+
+	@Override
+	public void load() {
+		load(null);
+	}
+
+	@Override
+	public void load(Map<?, ?> options) {
+		try {
+			loader.load(options);
+		} catch (Exception e) {
+			shutdown();
+			e.printStackTrace();
+		}
+	}
+
+	@Override
+	public void save() {
+		serializer.save(null);
+	}
+
+	@Override
+	public NETransaction createTransaction() {
+		return persistenceService.createTransaction();
+	}
+	
+	@Override
+	public void cleanIndexes() {
+		persistenceService.cleanIndexes();
+	}
+	
+	@Override
+	public void shutdown() {
+		persistenceService.shutdown();
+	}
+
+	//@Override
+	public Node getNodeById(EObject eObj) {
+		Assert.isTrue(((INeo4emfObject) eObj).getNodeId() >= 0,
+				"nodeId is > -1");
+		Node result = persistenceService.getNodeById(((INeo4emfObject) eObj)
+				.getNodeId());
+		if (result == null) {
+			throw new NullPointerException(" Cannot find the node ");
+		} else {
+			return result;
+		}
+	}
+	
+//	@Override
+	public Node getAttributeNodeById(EObject eObj) {
+		// Strange to have node here
+		Assert.isTrue(((INeo4emfObject)eObj).getAttributeNodeId() > -1, "attribute node id is > -1");
+		Node result = persistenceService.getNodeById(((INeo4emfObject)eObj).getAttributeNodeId());
+		if(result == null) {
+			//throw new NullPointerException(" Cannot find the attribute node ");
+			return null;
+		}
+		else {
+			return result;
+		}
+	}
+	
+//	@Override
+	public Node getAttributeNode(Node n) {
+		// Strange to have node here
+		Node result = persistenceService.getAttributeNode(n);
+		return result;
+	}
+	
+//	@Override
+	public List<Relationship> getTmpRelationships() {
+		return persistenceService.getTmpRelationships();
+	}
+	
+//	@Override
+//	public List<Node> getTmpNodes() {
+//		return persistenceService.getTmpNodes();
+//	}
+//	
+//	@Override
+	public void flushTmpRelationships() {
+		persistenceService.flushTmpRelationships();	
+	}
+
+//	@Override
+//	public Node createNodefromEObject(EObject eObject) {
+//		return persistenceService.createNodeFromEObject(eObject,false);
+//	}
+	
+//	@Override
+//	public Node createNodefromEObject(EObject eObject, boolean isTemporary) {
+//		Node n = persistenceService.createNodeFromEObject(eObject,isTemporary);
+//		((INeo4emfObject)eObject).setNodeId(n.getId());
+//		proxyManager.putToProxy((INeo4emfObject)eObject);
+//		return n;
+//	}
+	
+//	@Override
+	public void deleteNodeFromEObject(INeo4emfObject eObject) {
+		persistenceService.deleteNodeFromEObject(eObject);
+	}
+	
+//	@Override
+	public Node createAttributeNodeForEObject(INeo4emfObject eObject) {
+		return persistenceService.createAttributeNodeForEObject(eObject);
+	}
+	
+//	@Override
+	public Relationship createAddLinkRelationship(INeo4emfObject from, INeo4emfObject to, EReference ref) {
+		return persistenceService.createAddLinkRelationship(from, to, ref);
+	}
+	
+//	@Override
+	public Relationship createRemoveLinkRelationship(INeo4emfObject from, INeo4emfObject to, EReference ref) {
+		return persistenceService.createRemoveLinkRelationship(from, to, ref);
+	}
+	
+//	@Override
+	public Relationship createDeleteRelationship(INeo4emfObject obj) {
+		return persistenceService.createDeleteRelationship(obj);
+	}
+
+	//@Override
+	public RelationshipType getRelTypefromERef(int classID, int referenceID) {
+		return persistenceService.getRelationshipFor(classID, referenceID);
+	}
+
+	//@Override
+	public Node createNodefromEObject(INeo4emfObject eObject) {
+		return persistenceService.createNodeFromEObject(eObject);
+	}
+	
+//	@Override
+	public Node createNodefromEObject(INeo4emfObject eObject, boolean isTemporary) {
+		Node n = persistenceService.createNodeFromEObject(eObject,isTemporary);
+		((INeo4emfObject)eObject).setNodeId(n.getId());
+		proxyManager.putToProxy((INeo4emfObject)eObject);
+		return n;
+	}
+	
+	public void createLink(INeo4emfObject from, INeo4emfObject to, EReference ref) {
+		persistenceService.createLink(from,to,ref);
+	}
+	
+	public void removeLink(INeo4emfObject from, INeo4emfObject to, EReference ref) {
+		persistenceService.removeLink(from,to,ref);
+	}
+	
+	//@Override
+	public List<Node> getAllRootNodes() {
+		return persistenceService.getAllRootNodes();
+	}
+
+	@Override
+	public void addObjectsToContents(List<INeo4emfObject> objects) {
+		resource.getContents().addAll(objects);
+	}
+
+	
+	//@Override
+	public String getNodeType(Node n) {
+		return persistenceService.getNodeType(n);
+	}
+
+	//@Override
+	public String getNodeContainingPackage(Node n) {
+		return persistenceService.getContainingPackage(n);
+	}
+
+	@Override
+	public void fetchAttributes(EObject obj) {
+		Node node = getNodeById(obj);
+		// TODO find a way to avoid that call when appropriate (maybe
+		// if there is a non changed changelog)
+		Node attributeNode = null;
+		if(((Neo4emfObject)obj).getAttributeNodeId() > -1) {
+			attributeNode = getAttributeNodeById(obj);
+		}
+		loader.fetchAttributes(obj,node,attributeNode);	
+	}
+
+	@Override
+	public void getOnDemand(EObject obj, int featureId) {
+		try {
 			EClass eClass = obj.eClass();
-			
-			EPackage ePackage = eClass.getEPackage();
-		//	RelationshipType relationship =  getRelTypefromERef(ePackage.getNsURI(),eClass.getClassifierID(), featureId);
-			RelationshipType relationship =  null;
-			if ( relationship == null ) {
-				  //throw new NullPointerException(" Cannot find the relationship ");
-				String stri = Neo4emfResourceUtil.formatRelationshipName(eClass,eClass.getEStructuralFeature(featureId));
-				relationship = DynamicRelationshipType.withName(stri);
-			}
-			List <Node> nodes= persistenceService.getNodesOnDemand(((INeo4emfObject)obj).getNodeId(),
-						relationship);
-			List<Node> addLinkNodes = persistenceService.getAddLinkNodesOnDemand(((INeo4emfObject)obj).getNodeId(), relationship);
-			List<Node> removeLinkNodes = persistenceService.getRemoveLinkNodesOnDemand(((INeo4emfObject)obj).getNodeId(), relationship);
-			nodes.addAll(addLinkNodes);
-			nodes.removeAll(removeLinkNodes);
-			loader.getObjectsOnDemand(obj, featureId,getNodeById(obj), nodes);
+			
+			EPackage ePackage = eClass.getEPackage();
+		//	RelationshipType relationship =  getRelTypefromERef(ePackage.getNsURI(),eClass.getClassifierID(), featureId);
+			RelationshipType relationship =  null;
+			if ( relationship == null ) {
+				  //throw new NullPointerException(" Cannot find the relationship ");
+				String stri = Neo4emfResourceUtil.formatRelationshipName(eClass,eClass.getEStructuralFeature(featureId));
+				relationship = DynamicRelationshipType.withName(stri);
+			}
+			List <Node> nodes= persistenceService.getNodesOnDemand(((INeo4emfObject)obj).getNodeId(),
+						relationship);
+			List<Node> addLinkNodes = persistenceService.getAddLinkNodesOnDemand(((INeo4emfObject)obj).getNodeId(), relationship);
+			List<Node> removeLinkNodes = persistenceService.getRemoveLinkNodesOnDemand(((INeo4emfObject)obj).getNodeId(), relationship);
+			nodes.addAll(addLinkNodes);
+			nodes.removeAll(removeLinkNodes);
+			loader.getObjectsOnDemand(obj, featureId,getNodeById(obj), nodes);
 		}catch(Exception e){ 
-			shutdown();
-			e.printStackTrace();
-		}
-	}
-
-	@Override
-	public EObject getContainerOnDemand(EObject eObject, int featureId) {
-		EObject eResult = null;
-		try {
-			List<Node> singleNode = persistenceService.getNodesOnDemand(
-					((INeo4emfObject) eObject).getNodeId(),
-					getRelTypefromERef(eObject.eClass().getClassifierID(),
-							featureId));
-			eResult = loader.getContainerOnDemand(eObject, featureId,
-					getNodeById(eObject), singleNode.get(0));
-		} catch (Exception e) {
-			shutdown();
-			e.printStackTrace();
-		}
-		return eResult;
-	}
-
-	public boolean isRootNode(Node node) {
-		return persistenceService.isRootNode(node);
-	}
-
-	@Override
-	public EList<INeo4emfObject> getAllInstancesOfType(EClass eClass) {
-		EList<EClass> classesList = ((Loader) loader).subClassesOf(eClass);
-		EList<INeo4emfObject> allInstances = new BasicEList<INeo4emfObject>();
-		List<Node> nodeList = new ArrayList<Node>();
-		try {
-			for (EClass eCls : classesList) {
-				nodeList = this.persistenceService.getAllNodesOfType(eCls);
-				if (nodeList.isEmpty()) {
-					continue;
-				}
-				allInstances
-						.addAll(this.loader.getAllInstances(eCls, nodeList));
-			}
-		} catch (Exception e) {
-			shutdown();
-			e.printStackTrace();
-		}
-		return allInstances;
-	}
-
-<<<<<<< HEAD
-	@Override
-	public void createNewPartitionHistory(int newId) {
-		this.proxyManager.addNewHistory(newId);
-	}
-
-	@Override
-	public FlatPartition createNewFlatPartition(int id) {
-		FlatPartition result = new FlatPartition();
-		this.proxyManager.getWeakObjectsTree().put(id, result);
-		return result;
-	}
-
-	@Override
-	public int createNewPartition(EObject obj, int partitionID) {
-
-		int newIndex = getNewPartitionID();
-		((INeo4emfObject) obj).setPartitionId(partitionID);
-		((INeo4emfObject) obj).setProxy(true);
-		this.proxyManager.getWeakObjectsTree()
-				.put(newIndex, new Partition(obj));
-		// proxyManager.movePartitionTo(((INeo4emfObject) obj),newIndex,
-		// oldIndex);
-		return newIndex;
-	}
-
-	@Override
-	public void moveToPartition(EObject eObj, int fromPID, int toPID,
-			int featureId) {
-		Assert.isNotNull(eObj, "eObject should not be null");
-		this.proxyManager.moveToPartition(eObj, fromPID, toPID, featureId);
-
-	}
-
-	@Override
-	public void setUsageTrace(int PID, int partitionId, int featureId,
-			EObject eObject) {
-		((ProxyManager) this.proxyManager).addUsageTrace(PID, partitionId,
-				featureId, eObject);
-
-	}
-
-	@Override
-	public Map<Integer, List<INeo4emfObject>> getAffectedElement(
-			INeo4emfObject neoObj, int key) {
-		return this.proxyManager.getSideEffectsMap(neoObj, key);
-	}
-
+			shutdown();
+			e.printStackTrace();
+		}
+	}
+
+	@Override
+	public EObject getContainerOnDemand(EObject eObject, int featureId) {
+		EObject eResult = null;
+		try {
+			List<Node> singleNode = persistenceService.getNodesOnDemand(
+					((INeo4emfObject) eObject).getNodeId(),
+					getRelTypefromERef(eObject.eClass().getClassifierID(),
+							featureId));
+			eResult = loader.getContainerOnDemand(eObject, featureId,
+					getNodeById(eObject), singleNode.get(0));
+		} catch (Exception e) {
+			shutdown();
+			e.printStackTrace();
+		}
+		return eResult;
+	}
+
+	public boolean isRootNode(Node node) {
+		return persistenceService.isRootNode(node);
+	}
+
+	@Override
+	public EList<INeo4emfObject> getAllInstancesOfType(EClass eClass) {
+		EList<EClass> classesList = ((Loader) loader).subClassesOf(eClass);
+		EList<INeo4emfObject> allInstances = new BasicEList<INeo4emfObject>();
+		List<Node> nodeList = new ArrayList<Node>();
+		try {
+			for (EClass eCls : classesList) {
+				nodeList = this.persistenceService.getAllNodesOfType(eCls);
+				if (nodeList.isEmpty()) {
+					continue;
+				}
+				allInstances
+						.addAll(this.loader.getAllInstances(eCls, nodeList));
+			}
+		} catch (Exception e) {
+			shutdown();
+			e.printStackTrace();
+		}
+		return allInstances;
+	}
+
 	public INeo4emfResource getResource() {
-=======
-	public INeo4emfResource getResource() {
->>>>>>> 755fb6e3
-		return resource;
-	}
-
-	@Override
-	public INeo4emfObject getObjectFromProxy(EClass eClassifier, Node n) {
-		return proxyManager.getObjectFromProxy(eClassifier, n.getId());
-	}
-<<<<<<< HEAD
-
-	public void removeExistingLink(EObject eObject, EReference eRef, Object object) {
-		Node n = getNodeById(eObject);
-		Node n2 = getNodeById((EObject) object);
-		RelationshipType rel = getRelTypefromERef(eObject.eClass().getClassifierID(),
-				eRef.getFeatureID());
-		Iterator<Relationship> it = n.getRelationships(rel).iterator();
-		while (it.hasNext()) {
-			Relationship relship = it.next();
-			if (relship.getEndNode().getId() == n2.getId())
-				relship.delete();
-		}
-	}
-
-	public void addNewLink(EObject eObject, EReference eRef, Object object)
-			throws NullPointerException {
-		Node n = getNodeById(eObject);
-		Node n2 = getNodeById((EObject) object);
-		if (n == null || n2 == null) {
-			Logger.log(IStatus.WARNING, "Dummy objects");
-			return;
-		}
-		RelationshipType rel = getRelTypefromERef(eObject.eClass().getClassifierID(),
-				eRef.getFeatureID());
-		if (rel == null) {
-			rel = DynamicRelationshipType.withName(Neo4emfResourceUtil
-					.formatRelationshipName(eObject.eClass(), eRef));
-		}
-		n.createRelationshipTo(n2, rel);
-	}
-
-	@SuppressWarnings("unchecked")
-	public void setAttributeValue(INeo4emfObject eObject, EAttribute at, Object newValue) {
-		Node n = getNodeById(eObject);
-	
-		if (newValue != null && !at.isMany()) {
-	
-			if (at.getEType() instanceof EEnum)
-				n.setProperty(at.getName(), newValue.toString());
-	
-			else if (this.isPrimitive(at.getName()))
-				n.setProperty(at.getName(), newValue);
-	
-			else
-				n.setProperty(at.getName(), newValue.toString());
-		}
-	
-		else if (newValue != null && at.isMany()) {
-			n.setProperty(at.getName(), ((EList<EObject>) newValue).toArray());
-		}
-	
-		else if (!at.isMany()) {
-	
-			if (at.getEType().getName().equals("Boolean")
-					|| at.getEType().getName().equals("EBoolean"))
-				n.setProperty(at.getName(), false);
-	
-			else if (at.getEType().getName().equals("String")
-					|| at.getEType().getName().equals("EString"))
-				n.setProperty(at.getName(), "");
-	
-			else
-				n.setProperty(at.getName(), 0);
-		} else {
-			n.setProperty(at.getName(), new Object[1]);
-		}
-	}
-
-	
-	private 	boolean isPrimitive(String str) {
-		if (str.equals("Boolean") || str.equals("Integer")
-				|| str.equals("Short") || str.equals("Long")
-				|| str.equals("Float") || str.equals("String")
-				|| str.equals("Double") || str.equals("Byte"))
-			return false;
-		return true;
-		// TODO debug this instruction
-	}
-
-	public void createNewObject(INeo4emfObject eObject) {
-		Node n = null;
-		if (((INeo4emfObject) eObject).getNodeId() == -1) {
-			n = createNodefromEObject(eObject);
-			((Neo4emfObject) eObject).setNodeId(n.getId());
-		} else {
-			n = getNodeById(eObject);
-		}
-		{
-			EList<EAttribute> atrList = eObject.eClass().getEAllAttributes();
-			Iterator<EAttribute> itAtt = atrList.iterator();
-			while (itAtt.hasNext()) {
-				EAttribute at = itAtt.next();
-				if (eObject.eIsSet(at)) {
-					this.setAttributeValue(eObject, at, eObject.eGet(at));
-				} else {
-					n.setProperty(at.getName(), "");
-				}
-			}
-		}
-		{
-			EList<EReference> refList = eObject.eClass().getEAllReferences();
-			Iterator<EReference> itRef = refList.iterator();
-			while (itRef.hasNext()) {
-				EReference ref = itRef.next();
-				boolean isSet = false;
-				try {
-					isSet = eObject.eIsSet(ref);
-				} catch (ClassCastException e) {
-				}
-				;
-				if (isSet) {
-					if (ref.getUpperBound() == -1) {
-						List<INeo4emfObject> eObjects = (List<INeo4emfObject>) eObject
-								.eGet(ref);
-						for (INeo4emfObject referencedEObject : eObjects) {
-							INeo4emfObject referencedNeo4emfObject = (INeo4emfObject) referencedEObject;
-							if (referencedNeo4emfObject.getNodeId() == -1) {
-								Node childNode = createNodefromEObject(referencedEObject);
-								referencedNeo4emfObject.setNodeId(childNode
-										.getId());
-							}
-							this.addNewLink(eObject, ref, referencedEObject);
-						}
-					} else {
-						Neo4emfObject referencedNeo4emfObject = (Neo4emfObject) eObject
-								.eGet(ref);
-						if (referencedNeo4emfObject.getNodeId() == -1) {
-							Node childNode = createNodefromEObject(referencedNeo4emfObject);
-							referencedNeo4emfObject
-									.setNodeId(childNode.getId());
-						}
-						this.addNewLink(eObject, ref, referencedNeo4emfObject);
-					}
-				}
-			}
-		}
-		putNodeId(eObject, n.getId());
-		// TODO set the node id in the eObject
-	}
-=======
-	
-	/**
-	 * {@link IPersistenceManager#getProxyManager()}
-	 */
-	@Override
-	public IProxyManager getProxyManager() {
-		return proxyManager;
-	}
-	
->>>>>>> 755fb6e3
-}
+		return resource;
+	}
+
+	@Override
+	public INeo4emfObject getObjectFromProxy(EClass eClassifier, Node n) {
+		return proxyManager.getObjectFromProxy(eClassifier, n.getId());
+	}
+	
+	/**
+	 * {@link IPersistenceManager#getProxyManager()}
+	 */
+	@Override
+	public IProxyManager getProxyManager() {
+		return proxyManager;
+	}
+	
+}