--- conflicted
+++ resolved
@@ -1,299 +1,272 @@
-package fr.inria.atlanmod.neo4emf.drivers.impl;
-
-/**
- * Copyright (c) 2013 Atlanmod INRIA LINA Mines Nantes
- * All rights reserved. This program and the accompanying materials
- * are made available under the terms of the Eclipse Public License v1.0
- * which accompanies this distribution, and is available at
- * http://www.eclipse.org/legal/epl-v10.html
- * 
- * Contributors:
- *    Atlanmod INRIA LINA Mines Nantes - initial API and implementation
- * Descritpion ! To come
- * @author Amine BENELALLAM
- * */
-
-import java.util.HashMap;
-import java.util.Iterator;
-import java.util.List;
-import java.util.Map;
-
-import org.eclipse.core.runtime.IStatus;
-import org.eclipse.emf.common.util.EList;
-import org.eclipse.emf.ecore.EAttribute;
-import org.eclipse.emf.ecore.EEnum;
-import org.eclipse.emf.ecore.EObject;
-import org.eclipse.emf.ecore.EReference;
-import org.neo4j.graphdb.DynamicRelationshipType;
-import org.neo4j.graphdb.Node;
-import org.neo4j.graphdb.Relationship;
-import org.neo4j.graphdb.RelationshipType;
-import org.neo4j.graphdb.Transaction;
-
-import fr.inria.atlanmod.neo4emf.INeo4emfObject;
-import fr.inria.atlanmod.neo4emf.change.impl.Entry;
-import fr.inria.atlanmod.neo4emf.drivers.ISerializer;
-import fr.inria.atlanmod.neo4emf.impl.Neo4emfObject;
-import fr.inria.atlanmod.neo4emf.logger.Logger;
-import fr.inria.atlanmod.neo4emf.resourceUtil.Neo4emfResourceUtil;
-
-public class Serializer implements ISerializer {
-
-	/**
-	 * TODO: Comment this
-	 */
-	PersistenceManager manager;
-
-	/**
-	 * TODO: Comment this
-	 */
-	Map<String, Object> defaultOptions = new HashMap<String, Object>();
-
-	// INodeBuilder nodeBuilder;
-	public Serializer(PersistenceManager manager) {
-		this.manager = manager;
-		for (int i = 0; i < saveOptions.length; i++)
-			defaultOptions.put(saveOptions[i], saveDefaultValues[i]);
-	}
-
-	@Override
-	/**
-	 *  @see {@link INeo4emfResource#save()}
-	 */
-	public void save(Map<String, Object> options) {
-		/*
-		 * The number of database operations within a transaction is bounded,
-		 * that's why changes may be processed in several transactions.
-		 */
-		if (options != null){
-			defaultOptions.putAll(options);
-		}
-		int max = (int) defaultOptions.get(MAX_OPERATIONS_PER_TRANSACTION);
-		boolean isTmpSave = (boolean)options.get("tmp_save");
-		if(!isTmpSave) {
-			flushTmpSave(options);
-		}
-		List<Entry> changes = manager.getResource().getChangeLog().changes();
-		while (!changes.isEmpty()) {
-			int times = Math.min(max, changes.size());
-			List<Entry> subset = changes.subList(0, times);
-			NETransaction tx = manager.createTransaction();
-			try {
-				for(Entry each : subset) {
-					each.process(this,isTmpSave);
-				}
-				tx.success();
-				subset.clear();
-			} catch (Exception e) {
-				tx.abort();;
-			} finally {
-				tx.commit();
-			}
-		}
-	}
-	
-	private void flushTmpSave(Map<String,Object> options) {
-		List<Relationship> tmpRelationships = manager.getTmpRelationships();
-		Iterator<Relationship> it = tmpRelationships.iterator();
-		int counter = 0;
-		Transaction tx = manager.beginTx();
-		while(it.hasNext()) {
-			Relationship rel = it.next();
-			manager.processTemporaryRelationship(rel);
-			counter++;
-			if (counter % ((int)options.get(MAX_OPERATIONS_PER_TRANSACTION)) == 0)
-			{	
-				tx.success();
-				tx.finish();
-				tx= manager.beginTx();
-			}
-		}
-		tx.success();
-		tx.finish();
-	}
-
-	public void deleteExistingObject(EObject geteObject, boolean isTmp) {
-		if(isTmp) {
-			Node n = this.manager.getNodeById(geteObject);
-			this.manager.createDeleteRelationship(n);
-		}
-		else {
-			this.manager.deleteNodeFromEObject(geteObject);
-		}
-	}
-
-	private boolean isPrimitive(String str){
-		if (str.equals("Boolean") 
-				|| str.equals("Integer") 
-				|| str.equals("Short") 
-				|| str.equals("Long") 
-				|| str.equals("Float")
-				|| str.equals("String") 
-				|| str.equals("Double")
-				|| str.equals("Byte")
-				)
-			return false;
-		return true;
-		// TODO debug this instruction
-	}
-
-	@SuppressWarnings("unchecked")
-	public void setAttributeValue(EObject eObject,
-			EAttribute at, Object newValue, boolean isTmp) {
-		Node n = manager.getNodeById(eObject);
-		if(isTmp) {
-			if(((Neo4emfObject)eObject).getAttributeNodeId() < 0) {
-				n = manager.createAttributeNodeForEObject(eObject);
-			}
-			else {
-				n = manager.getAttributeNodeById(eObject);
-			}
-		}
-		
-		if (newValue!= null && !at.isMany()){
-		
-			if (at.getEType() instanceof EEnum)
-				n.setProperty(at.getName(), newValue.toString());
-
-			else if (isPrimitive(at.getName()))
-				n.setProperty(at.getName(), newValue);
-
-			else
-				n.setProperty(at.getName(), newValue.toString());
-		}
-
-		else if (newValue != null && at.isMany()) {
-			n.setProperty(at.getName(), ((EList<EObject>) newValue).toArray());
-		}
-
-		else if (!at.isMany()) {
-
-			if (at.getEType().getName().equals("Boolean")
-					|| at.getEType().getName().equals("EBoolean"))
-				n.setProperty(at.getName(), false);
-
-			else if (at.getEType().getName().equals("String")
-					|| at.getEType().getName().equals("EString"))
-				n.setProperty(at.getName(), "");
-
-			else
-				n.setProperty(at.getName(), 0);
-		} else {
-			n.setProperty(at.getName(), new Object[1]);
-		}
-	}
-
-	public void removeExistingLink(EObject eObject, EReference eRef, Object object, boolean isTmp) {
-		Node n = manager.getNodeById(eObject);
-<<<<<<< HEAD
-		Node n2 = manager.getNodeById((EObject)object);
-		RelationshipType rel = manager.getRelTypefromERef(eObject.eClass().getEPackage().getNsURI(),eObject.eClass().getClassifierID(),eRef.getFeatureID());
-		if(isTmp) {
-			this.manager.createRemoveLinkRelationship(n,n2,rel);
-		}
-		else {
-			Iterator<Relationship> it = n.getRelationships(rel).iterator();
-			while (it.hasNext()){
-				Relationship relship = it.next();
-				if (relship.getEndNode().getId() == n2.getId())
-					relship.delete();
-			}
-=======
-		Node n2 = manager.getNodeById((EObject) object);
-		RelationshipType rel = manager.getRelTypefromERef(eObject.eClass().getClassifierID(),
-				eRef.getFeatureID());
-		Iterator<Relationship> it = n.getRelationships(rel).iterator();
-		while (it.hasNext()) {
-			Relationship relship = it.next();
-			if (relship.getEndNode().getId() == n2.getId())
-				relship.delete();
->>>>>>> 377f6ce5
-		}
-	}
-
-	public void addNewLink(EObject eObject, EReference eRef, Object object, boolean isTmp) {
-		Node n = this.manager.getNodeById(eObject);
-		Node n2 = this.manager.getNodeById((EObject) object);
-		if (n == null || n2 == null) {
-			Logger.log(IStatus.WARNING, "Dummy objects");
-			return;
-		}
-		RelationshipType rel = this.manager.getRelTypefromERef(eObject.eClass().getClassifierID(),
-				eRef.getFeatureID());
-		if (rel == null) {
-			rel = DynamicRelationshipType.withName(Neo4emfResourceUtil.formatRelationshipName(eObject.eClass(), eRef));}
-		if(isTmp) {
-			this.manager.createAddLinkRelationship(n,n2,rel);
-		}
-		else {
-			n.createRelationshipTo(n2, rel);
-		}
-	}
-
-<<<<<<< HEAD
-	public void createNewObject(EObject eObject, boolean isTmp) {
-=======
-	public void createNewObject(INeo4emfObject eObject) {
->>>>>>> 377f6ce5
-		Node n = null;
-		if (((INeo4emfObject)eObject).getNodeId() == -1) {
-			n = this.manager.createNodefromEObject(eObject,isTmp);
-//			((Neo4emfObject) eObject).setNodeId(n.getId());
-		} else {
-			n = this.manager.getNodeById(eObject);
-		}
-		{
-			EList<EAttribute> atrList = eObject.eClass().getEAllAttributes();
-			Iterator<EAttribute> itAtt = atrList.iterator();
-			while (itAtt.hasNext()) {
-				EAttribute at = itAtt.next();
-				if (eObject.eIsSet(at)) {
-					setAttributeValue(eObject, at, eObject.eGet(at),false); // false ?
-				} else {
-					n.setProperty(at.getName(), "");
-				}
-			}
-		}
-		{
-			EList<EReference> refList = eObject.eClass().getEAllReferences();
-			Iterator<EReference> itRef = refList.iterator();
-			while (itRef.hasNext()) {
-				EReference ref = itRef.next();
-				boolean isSet = false;
-				try {
-					isSet = eObject.eIsSet(ref);
-				} catch (ClassCastException e) {
-				}
-				;
-				if (isSet) {
-					if (ref.getUpperBound() == -1) {
-						List<INeo4emfObject> eObjects = (List<INeo4emfObject>) eObject
-								.eGet(ref);
-						for (INeo4emfObject referencedEObject : eObjects) {
-							INeo4emfObject referencedNeo4emfObject = (INeo4emfObject) referencedEObject;
-							if (referencedNeo4emfObject.getNodeId() == -1) {
-								Node childNode = this.manager
-										.createNodefromEObject(referencedEObject);
-								referencedNeo4emfObject.setNodeId(childNode
-										.getId());
-							}
-							addNewLink(eObject, ref, referencedEObject,isTmp);
-						}
-					} else {
-						Neo4emfObject referencedNeo4emfObject = (Neo4emfObject) eObject
-								.eGet(ref);
-						if (referencedNeo4emfObject.getNodeId() == -1) {
-							Node childNode = this.manager
-									.createNodefromEObject(referencedNeo4emfObject);
-							referencedNeo4emfObject
-									.setNodeId(childNode.getId());
-						}
-						addNewLink(eObject, ref, referencedNeo4emfObject,isTmp);
-					}
-				}
-			}
-		}
-		manager.putNodeId(eObject, n.getId());
-		// TODO set the node id in the eObject
-	}
-}
+package fr.inria.atlanmod.neo4emf.drivers.impl;
+
+/**
+ * Copyright (c) 2013 Atlanmod INRIA LINA Mines Nantes
+ * All rights reserved. This program and the accompanying materials
+ * are made available under the terms of the Eclipse Public License v1.0
+ * which accompanies this distribution, and is available at
+ * http://www.eclipse.org/legal/epl-v10.html
+ * 
+ * Contributors:
+ *    Atlanmod INRIA LINA Mines Nantes - initial API and implementation
+ * Descritpion ! To come
+ * @author Amine BENELALLAM
+ * */
+
+import java.util.HashMap;
+import java.util.Iterator;
+import java.util.List;
+import java.util.Map;
+
+import org.eclipse.core.runtime.IStatus;
+import org.eclipse.emf.common.util.EList;
+import org.eclipse.emf.ecore.EAttribute;
+import org.eclipse.emf.ecore.EEnum;
+import org.eclipse.emf.ecore.EObject;
+import org.eclipse.emf.ecore.EReference;
+import org.neo4j.graphdb.DynamicRelationshipType;
+import org.neo4j.graphdb.Node;
+import org.neo4j.graphdb.Relationship;
+import org.neo4j.graphdb.RelationshipType;
+import org.neo4j.graphdb.Transaction;
+
+import fr.inria.atlanmod.neo4emf.INeo4emfObject;
+import fr.inria.atlanmod.neo4emf.change.impl.Entry;
+import fr.inria.atlanmod.neo4emf.drivers.ISerializer;
+import fr.inria.atlanmod.neo4emf.impl.Neo4emfObject;
+import fr.inria.atlanmod.neo4emf.logger.Logger;
+import fr.inria.atlanmod.neo4emf.resourceUtil.Neo4emfResourceUtil;
+
+public class Serializer implements ISerializer {
+
+	/**
+	 * TODO: Comment this
+	 */
+	PersistenceManager manager;
+
+	/**
+	 * TODO: Comment this
+	 */
+	Map<String, Object> defaultOptions = new HashMap<String, Object>();
+
+	// INodeBuilder nodeBuilder;
+	public Serializer(PersistenceManager manager) {
+		this.manager = manager;
+		for (int i = 0; i < saveOptions.length; i++)
+			defaultOptions.put(saveOptions[i], saveDefaultValues[i]);
+	}
+
+	@Override
+	/**
+	 *  @see {@link INeo4emfResource#save()}
+	 */
+	public void save(Map<String, Object> options) {
+		/*
+		 * The number of database operations within a transaction is bounded,
+		 * that's why changes may be processed in several transactions.
+		 */
+		if (options != null){
+			defaultOptions.putAll(options);
+		}
+		int max = (int) defaultOptions.get(MAX_OPERATIONS_PER_TRANSACTION);
+		boolean isTmpSave = (boolean)options.get("tmp_save");
+		if(!isTmpSave) {
+			flushTmpSave(options);
+		}
+		List<Entry> changes = manager.getResource().getChangeLog().changes();
+		while (!changes.isEmpty()) {
+			int times = Math.min(max, changes.size());
+			List<Entry> subset = changes.subList(0, times);
+			NETransaction tx = manager.createTransaction();
+			try {
+				for(Entry each : subset) {
+					each.process(this,isTmpSave);
+				}
+				tx.success();
+				subset.clear();
+			} catch (Exception e) {
+				tx.abort();;
+			} finally {
+				tx.commit();
+			}
+		}
+	}
+	
+	private void flushTmpSave(Map<String,Object> options) {
+		// Ugly way to get it 
+		List<Relationship> tmpRelationships = manager.getTmpRelationships();
+		Iterator<Relationship> it = tmpRelationships.iterator();
+//		int counter = 0;
+//		Transaction tx = manager.beginTx();
+		NETransaction tx = manager.createTransaction();
+		while(it.hasNext()) {
+			Relationship rel = it.next();
+			manager.processTemporaryRelationship(rel);
+//			counter++;
+			// check that
+//			if (counter % ((int)options.get(MAX_OPERATIONS_PER_TRANSACTION)) == 0)
+//			{	
+//				tx.success();
+//				tx.finish();
+//				tx= manager.beginTx();
+//			}
+		}
+		tx.success();
+//		tx.finish();
+		tx.commit();
+	}
+
+	public void deleteExistingObject(INeo4emfObject eObject, boolean isTmp) {
+		if(isTmp) {
+//			Node n = this.manager.getNodeById(geteObject);
+			this.manager.createDeleteRelationship(eObject);
+		}
+		else {
+			this.manager.deleteNodeFromEObject(eObject);
+		}
+	}
+
+	private boolean isPrimitive(String str){
+		if (str.equals("Boolean") 
+				|| str.equals("Integer") 
+				|| str.equals("Short") 
+				|| str.equals("Long") 
+				|| str.equals("Float")
+				|| str.equals("String") 
+				|| str.equals("Double")
+				|| str.equals("Byte")
+				)
+			return false;
+		return true;
+		// TODO debug this instruction
+	}
+
+	@SuppressWarnings("unchecked")
+	public void setAttributeValue(INeo4emfObject eObject,
+			EAttribute at, Object newValue, boolean isTmp) {
+		Node n = manager.getNodeById(eObject);
+		if(isTmp) {
+			if(((Neo4emfObject)eObject).getAttributeNodeId() < 0) {
+				n = manager.createAttributeNodeForEObject(eObject);
+			}
+			else {
+				n = manager.getAttributeNodeById(eObject);
+			}
+		}
+		
+		if (newValue!= null && !at.isMany()){
+		
+			if (at.getEType() instanceof EEnum)
+				n.setProperty(at.getName(), newValue.toString());
+
+			else if (isPrimitive(at.getName()))
+				n.setProperty(at.getName(), newValue);
+
+			else
+				n.setProperty(at.getName(), newValue.toString());
+		}
+
+		else if (newValue != null && at.isMany()) {
+			n.setProperty(at.getName(), ((EList<EObject>) newValue).toArray());
+		}
+
+		else if (!at.isMany()) {
+
+			if (at.getEType().getName().equals("Boolean")
+					|| at.getEType().getName().equals("EBoolean"))
+				n.setProperty(at.getName(), false);
+
+			else if (at.getEType().getName().equals("String")
+					|| at.getEType().getName().equals("EString"))
+				n.setProperty(at.getName(), "");
+
+			else
+				n.setProperty(at.getName(), 0);
+		} else {
+			n.setProperty(at.getName(), new Object[1]);
+		}
+	}
+
+	public void removeExistingLink(INeo4emfObject eObject, EReference eRef, Object object, boolean isTmp) {
+		if(isTmp) {
+			this.manager.createRemoveLinkRelationship(eObject, (INeo4emfObject)object,eRef);
+		}
+		else {
+			this.manager.removeLink(eObject, (INeo4emfObject)object, eRef);
+		}
+	}
+
+	public void addNewLink(INeo4emfObject eObject, EReference eRef, Object object, boolean isTmp) {
+//		if (rel == null) {
+//			rel = DynamicRelationshipType.withName(Neo4emfResourceUtil.formatRelationshipName(eObject.eClass(), eRef));}
+		if(isTmp) {
+			this.manager.createAddLinkRelationship(eObject,(INeo4emfObject)object,eRef);
+		}
+		else {
+			this.manager.createLink(eObject, (INeo4emfObject)object, eRef);
+		}
+	}
+
+	public void createNewObject(INeo4emfObject eObject, boolean isTmp) {
+		Node n = null;
+		if (eObject.getNodeId() == -1) {
+			n = this.manager.createNodefromEObject(eObject,isTmp);
+//			((Neo4emfObject) eObject).setNodeId(n.getId());
+		} else {
+			n = this.manager.getNodeById(eObject);
+		}
+		{
+			EList<EAttribute> atrList = eObject.eClass().getEAllAttributes();
+			Iterator<EAttribute> itAtt = atrList.iterator();
+			while (itAtt.hasNext()) {
+				EAttribute at = itAtt.next();
+				if (eObject.eIsSet(at)) {
+					setAttributeValue(eObject, at, eObject.eGet(at),false); // false ?
+				} else {
+					n.setProperty(at.getName(), "");
+				}
+			}
+		}
+		{
+			EList<EReference> refList = eObject.eClass().getEAllReferences();
+			Iterator<EReference> itRef = refList.iterator();
+			while (itRef.hasNext()) {
+				EReference ref = itRef.next();
+				boolean isSet = false;
+				try {
+					isSet = eObject.eIsSet(ref);
+				} catch (ClassCastException e) {
+				}
+				;
+				if (isSet) {
+					if (ref.getUpperBound() == -1) {
+						List<INeo4emfObject> eObjects = (List<INeo4emfObject>) eObject
+								.eGet(ref);
+						for (INeo4emfObject referencedEObject : eObjects) {
+							INeo4emfObject referencedNeo4emfObject = (INeo4emfObject) referencedEObject;
+							if (referencedNeo4emfObject.getNodeId() == -1) {
+								Node childNode = this.manager
+										.createNodefromEObject(referencedEObject);
+								referencedNeo4emfObject.setNodeId(childNode
+										.getId());
+							}
+							addNewLink(eObject, ref, referencedEObject,isTmp);
+						}
+					} else {
+						Neo4emfObject referencedNeo4emfObject = (Neo4emfObject) eObject
+								.eGet(ref);
+						if (referencedNeo4emfObject.getNodeId() == -1) {
+							Node childNode = this.manager
+									.createNodefromEObject(referencedNeo4emfObject);
+							referencedNeo4emfObject
+									.setNodeId(childNode.getId());
+						}
+						addNewLink(eObject, ref, referencedNeo4emfObject,isTmp);
+					}
+				}
+			}
+		}
+		manager.putNodeId(eObject, n.getId());
+		// TODO set the node id in the eObject
+	}
+}