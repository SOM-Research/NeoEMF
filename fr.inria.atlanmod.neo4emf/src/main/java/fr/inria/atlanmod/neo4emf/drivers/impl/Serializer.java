--- conflicted
+++ resolved
@@ -1,397 +1,328 @@
-package fr.inria.atlanmod.neo4emf.drivers.impl;
-
-/**
- * Copyright (c) 2013 Atlanmod INRIA LINA Mines Nantes
- * All rights reserved. This program and the accompanying materials
- * are made available under the terms of the Eclipse Public License v1.0
- * which accompanies this distribution, and is available at
- * http://www.eclipse.org/legal/epl-v10.html
- * 
- * Contributors:
- *    Atlanmod INRIA LINA Mines Nantes - initial API and implementation
- * Descritpion ! To come
- * @author Amine BENELALLAM
- * */
-
-import java.util.HashMap;
-import java.util.Iterator;
-import java.util.List;
-import java.util.Map;
-
-import org.eclipse.core.runtime.IStatus;
-import org.eclipse.emf.common.util.EList;
-import org.eclipse.emf.ecore.EAttribute;
-import org.eclipse.emf.ecore.EEnum;
-import org.eclipse.emf.ecore.EObject;
-import org.eclipse.emf.ecore.EReference;
-import org.neo4j.graphdb.DynamicRelationshipType;
-import org.neo4j.graphdb.Node;
-import org.neo4j.graphdb.Relationship;
-import org.neo4j.graphdb.RelationshipType;
-import org.neo4j.graphdb.Transaction;
-
-import fr.inria.atlanmod.neo4emf.INeo4emfObject;
-import fr.inria.atlanmod.neo4emf.change.IChangeLog;
-import fr.inria.atlanmod.neo4emf.change.impl.AddLink;
-import fr.inria.atlanmod.neo4emf.change.impl.DeleteObject;
-import fr.inria.atlanmod.neo4emf.change.impl.Entry;
-import fr.inria.atlanmod.neo4emf.change.impl.NewObject;
-import fr.inria.atlanmod.neo4emf.change.impl.RemoveLink;
-import fr.inria.atlanmod.neo4emf.change.impl.SetAttribute;
-import fr.inria.atlanmod.neo4emf.drivers.ISerializer;
-import fr.inria.atlanmod.neo4emf.impl.Neo4emfObject;
-import fr.inria.atlanmod.neo4emf.logger.Logger;
-import fr.inria.atlanmod.neo4emf.resourceUtil.Neo4emfResourceUtil;
-
-public class Serializer implements ISerializer {
-	
-	/**
-	 * TODO: Comment this
-	 */
-	PersistenceManager manager;
-	
-	/**
-	 * TODO: Comment this
-	 */
-	Map<String, Object> defaultOptions;
-
-<<<<<<< HEAD
-	// INodeBuilder nodeBuilder;
-	public Serializer(PersistenceManager manager) {
-=======
-	PersistenceManager manager;
-	Map<String, Object> defaultOptions ;
-	//INodeBuilder nodeBuilder;
+package fr.inria.atlanmod.neo4emf.drivers.impl;
+
+/**
+ * Copyright (c) 2013 Atlanmod INRIA LINA Mines Nantes
+ * All rights reserved. This program and the accompanying materials
+ * are made available under the terms of the Eclipse Public License v1.0
+ * which accompanies this distribution, and is available at
+ * http://www.eclipse.org/legal/epl-v10.html
+ * 
+ * Contributors:
+ *    Atlanmod INRIA LINA Mines Nantes - initial API and implementation
+ * Descritpion ! To come
+ * @author Amine BENELALLAM
+ * */
+
+import java.util.HashMap;
+import java.util.Iterator;
+import java.util.List;
+import java.util.Map;
+
+import org.eclipse.core.runtime.IStatus;
+import org.eclipse.emf.common.util.EList;
+import org.eclipse.emf.ecore.EAttribute;
+import org.eclipse.emf.ecore.EEnum;
+import org.eclipse.emf.ecore.EObject;
+import org.eclipse.emf.ecore.EReference;
+import org.neo4j.graphdb.DynamicRelationshipType;
+import org.neo4j.graphdb.Node;
+import org.neo4j.graphdb.Relationship;
+import org.neo4j.graphdb.RelationshipType;
+import org.neo4j.graphdb.Transaction;
+
+import fr.inria.atlanmod.neo4emf.INeo4emfObject;
+import fr.inria.atlanmod.neo4emf.change.IChangeLog;
+import fr.inria.atlanmod.neo4emf.change.impl.AddLink;
+import fr.inria.atlanmod.neo4emf.change.impl.DeleteObject;
+import fr.inria.atlanmod.neo4emf.change.impl.Entry;
+import fr.inria.atlanmod.neo4emf.change.impl.NewObject;
+import fr.inria.atlanmod.neo4emf.change.impl.RemoveLink;
+import fr.inria.atlanmod.neo4emf.change.impl.SetAttribute;
+import fr.inria.atlanmod.neo4emf.drivers.ISerializer;
+import fr.inria.atlanmod.neo4emf.impl.Neo4emfObject;
+import fr.inria.atlanmod.neo4emf.logger.Logger;
+import fr.inria.atlanmod.neo4emf.resourceUtil.Neo4emfResourceUtil;
+
+public class Serializer implements ISerializer {
+	
+	/**
+	 * TODO: Comment this
+	 */
+	PersistenceManager manager;
+	
+	/**
+	 * TODO: Comment this
+	 */
+	Map<String, Object> defaultOptions;
+
+
+	//INodeBuilder nodeBuilder;
 	public Serializer (PersistenceManager manager){
->>>>>>> e56499db
-		this.manager = manager;
-	}
-
-	@Override
-	@SuppressWarnings({ "rawtypes", "unchecked" })
-	/**
-	 *  @see {@link INeo4emfResource#save()}
-	 */
-	public void save(Map<String, Object> options) {
-		if (options == null)
-			options = new HashMap();
-		options = mergeWithDefaultOptions(options);
-		int counter = 0;
-		Transaction tx = manager.beginTx();
-		IChangeLog<Entry> changeLog = manager.getResource().getChangeLog();
-		try {
-			// TODO: Fix with a more efficient implementation
-			// First execute only for create objects
-			Iterator<Entry> it = changeLog.iterator();
-			while (it.hasNext()) {
-				Entry e = it.next();
-				if (e instanceof NewObject) {
-					serializeEntrySwitch(e);
+		this.manager = manager;
+	}
+
+	@Override
+	@SuppressWarnings({ "rawtypes", "unchecked" })
+	/**
+	 *  @see {@link INeo4emfResource#save()}
+	 */
+	public void save(Map<String, Object> options) {
+		if (options == null)
+			options = new HashMap();
+		options = mergeWithDefaultOptions(options);
+		int counter = 0;
+		Transaction tx = manager.beginTx();
+		IChangeLog<Entry> changeLog = manager.getResource().getChangeLog();
+		try {
+			// TODO: Fix with a more efficient implementation
+			// First execute only for create objects
+			Iterator<Entry> it = changeLog.iterator();
+			while (it.hasNext()) {
+				Entry e = it.next();
+				if (e instanceof NewObject) {
+					serializeEntrySwitch(e);
 					counter++;
-<<<<<<< HEAD
-					if (counter
-							% ((int) options
-									.get(MAX_OPERATIONS_PER_TRANSACTION)) == 0) {
-						tx.success();
-						tx.finish();
-						tx = manager.beginTx();
-=======
-					if (counter % ((int)options.get(MAX_OPERATIONS_PER_TRANSACTION)) == 0)
-					{	
-						tx.success();
-						tx.finish();
+					if (counter % ((int)options.get(MAX_OPERATIONS_PER_TRANSACTION)) == 0)
+					{	
+						tx.success();
+						tx.finish();
+						tx= manager.beginTx();
+					}
+				}
+			}
+			// other updates...
+			it = changeLog.iterator();
+			while (it.hasNext()) {
+				Entry e = it.next();
+				if (!(e instanceof NewObject)) {
+					serializeEntrySwitch(e);
+					counter++;
+					if (counter % ((int)options.get(MAX_OPERATIONS_PER_TRANSACTION)) == 0)
+					{	
+						tx.success();
+						tx.finish();
 						tx= manager.beginTx();
-					}
-				}
-			}
-			// other updates...
-			it = changeLog.iterator();
-			while (it.hasNext()) {
-				Entry e = it.next();
-				if (!(e instanceof NewObject)) {
-					serializeEntrySwitch(e);
-					counter++;
-					if (counter % ((int)options.get(MAX_OPERATIONS_PER_TRANSACTION)) == 0)
-					{	
-						tx.success();
-						tx.finish();
-						tx= manager.beginTx();
->>>>>>> e56499db
-					}
-				}
-			}
-			// other updates...
-			it = changeLog.iterator();
-			while (it.hasNext()) {
-				Entry e = it.next();
-				if (!(e instanceof NewObject)) {
-					serializeEntrySwitch(e);
-					counter++;
-					if (counter
-							% ((int) options
-									.get(MAX_OPERATIONS_PER_TRANSACTION)) == 0) {
-						tx.success();
-						tx.finish();
-						tx = manager.beginTx();
-					}
-				}
-			}
-
-		} catch (Exception e) {
-			e.printStackTrace();
-			manager.shutdown();
-		} finally {
-			tx.success();
+					}
+				}
+			}
+			// other updates...
+			it = changeLog.iterator();
+			while (it.hasNext()) {
+				Entry e = it.next();
+				if (!(e instanceof NewObject)) {
+					serializeEntrySwitch(e);
+					counter++;
+					if (counter
+							% ((int) options
+									.get(MAX_OPERATIONS_PER_TRANSACTION)) == 0) {
+						tx.success();
+						tx.finish();
+						tx = manager.beginTx();
+					}
+				}
+			}
+
+		} catch (Exception e) {
+			e.printStackTrace();
+			manager.shutdown();
+		} finally {
+			tx.success();
 			tx.finish();
-<<<<<<< HEAD
-		}
-=======
 		}	
->>>>>>> e56499db
-		changeLog.clear();
-		// the changelog is cleared after an exception is raised
-		// TODO look for a way to manage this
-	}
-
-	/**
-	 * init the default options of
-	 * 
-	 * @return {@link Map} default Options
-	 */
-	private void initOptions() {
-		defaultOptions = new HashMap<String, Object>();
-		for (int i = 0; i < saveOptions.length; i++)
-			defaultOptions.put(saveOptions[i], saveDefaultValues[i]);
-
-	}
-
-	/**
-	 * merges the options in the save method's parameters with the default
-	 * options
-	 * 
-	 * @param options
-	 * @return {@link Map} merged options
-	 */
-	private Map<String, Object> mergeWithDefaultOptions(
-			Map<String, Object> options) {
-		initOptions();
-		for (int i = 0; i < saveOptions.length; i++)
-			if (options.containsKey(saveOptions[i])) {
-				defaultOptions.remove(saveOptions[i]);
-				defaultOptions.put(saveOptions[i], options.get(saveOptions[i]));
-			}
-		return defaultOptions;
-	}
-
-	/**
-	 * casts the ChangeLog entry to the appropriate atomic persistence action
-	 * within transactions
-	 * 
-	 * @param e
-	 *            {@link Entry}
-	 */
-	private void serializeEntrySwitch(Entry e) {
-
-		if (e instanceof NewObject)
+		changeLog.clear();
+		// the changelog is cleared after an exception is raised
+		// TODO look for a way to manage this
+	}
+
+	/**
+	 * init the default options of
+	 * 
+	 * @return {@link Map} default Options
+	 */
+	private void initOptions() {
+		defaultOptions = new HashMap<String, Object>();
+		for (int i = 0; i < saveOptions.length; i++)
+			defaultOptions.put(saveOptions[i], saveDefaultValues[i]);
+
+	}
+
+	/**
+	 * merges the options in the save method's parameters with the default
+	 * options
+	 * 
+	 * @param options
+	 * @return {@link Map} merged options
+	 */
+	private Map<String, Object> mergeWithDefaultOptions(
+			Map<String, Object> options) {
+		initOptions();
+		for (int i = 0; i < saveOptions.length; i++)
+			if (options.containsKey(saveOptions[i])) {
+				defaultOptions.remove(saveOptions[i]);
+				defaultOptions.put(saveOptions[i], options.get(saveOptions[i]));
+			}
+		return defaultOptions;
+	}
+
+	/**
+	 * casts the ChangeLog entry to the appropriate atomic persistence action
+	 * within transactions
+	 * 
+	 * @param e
+	 *            {@link Entry}
+	 */
+	private void serializeEntrySwitch(Entry e) {
+
+		if (e instanceof NewObject)
 			createNewObject(e.geteObject());
-<<<<<<< HEAD
-		else if (e instanceof AddLink)
-			addNewLink(e.geteObject(), ((AddLink) e).geteReference(),
-					((AddLink) e).getNewValue());
-		else if (e instanceof RemoveLink)
-			removeExistingLink(e.geteObject(),
-					((RemoveLink) e).geteReference(),
-					((RemoveLink) e).getOldValue());
-		else if (e instanceof SetAttribute)
-			setAttributeValue(e.geteObject(),
-					((SetAttribute) e).geteAttribute(),
-					((SetAttribute) e).getNewValue());
-		else if (e instanceof DeleteObject)
-=======
-		else if ( e instanceof AddLink )	
-			addNewLink(e.geteObject(), ((AddLink) e).geteReference(),((AddLink) e).getNewValue());
-		else if ( e instanceof RemoveLink)
-			removeExistingLink(e.geteObject(), ((RemoveLink) e).geteReference(), ((RemoveLink) e).getOldValue());
-		else if ( e instanceof SetAttribute )
-			setAttributeValue(e.geteObject(),((SetAttribute) e).geteAttribute(),((SetAttribute) e).getNewValue());
+		else if ( e instanceof AddLink )	
+			addNewLink(e.geteObject(), ((AddLink) e).geteReference(),((AddLink) e).getNewValue());
+		else if ( e instanceof RemoveLink)
+			removeExistingLink(e.geteObject(), ((RemoveLink) e).geteReference(), ((RemoveLink) e).getOldValue());
+		else if ( e instanceof SetAttribute )
+			setAttributeValue(e.geteObject(),((SetAttribute) e).geteAttribute(),((SetAttribute) e).getNewValue());
 		else if ( e instanceof DeleteObject)
->>>>>>> e56499db
-			deleteExistingObject(e.geteObject());
-
-	}
-
-	private void deleteExistingObject(EObject geteObject) {
-
-	}
-
-	private boolean isPrimitive(String str) {
-		if (str.equals("Boolean") || str.equals("Integer")
-				|| str.equals("Short") || str.equals("Long")
-				|| str.equals("Float") || str.equals("String")
-				|| str.equals("Double") || str.equals("Byte"))
-			return false;
-		return true;
-		// TODO debug this instruction
-	}
-
-	@SuppressWarnings("unchecked")
-	private void setAttributeValue(EObject eObject, EAttribute at,
-			Object newValue) {
-		Node n = manager.getNodeById(eObject);
-
-		if (newValue != null && !at.isMany()) {
-
-			if (at.getEType() instanceof EEnum)
-				n.setProperty(at.getName(), newValue.toString());
-
-			else if (isPrimitive(at.getName()))
-				n.setProperty(at.getName(), newValue);
-
-			else
-				n.setProperty(at.getName(), newValue.toString());
-		}
-
-		else if (newValue != null && at.isMany()) {
-			n.setProperty(at.getName(), ((EList<EObject>) newValue).toArray());
-		}
-
-		else if (!at.isMany()) {
-
-			if (at.getEType().getName().equals("Boolean")
-					|| at.getEType().getName().equals("EBoolean"))
-				n.setProperty(at.getName(), false);
-
-			else if (at.getEType().getName().equals("String")
-					|| at.getEType().getName().equals("EString"))
-				n.setProperty(at.getName(), "");
-
-			else
-				n.setProperty(at.getName(), 0);
-		} else {
-			n.setProperty(at.getName(), new Object[1]);
-		}
-	}
-
-	private void removeExistingLink(EObject eObject, EReference eRef,
-			Object object) {
-		Node n = manager.getNodeById(eObject);
-		Node n2 = manager.getNodeById((EObject) object);
-		RelationshipType rel = manager.getRelTypefromERef(eObject.eClass()
-				.getEPackage().getNsURI(), eObject.eClass().getClassifierID(),
-				eRef.getFeatureID());
-		Iterator<Relationship> it = n.getRelationships(rel).iterator();
-		while (it.hasNext()) {
-			Relationship relship = it.next();
-			if (relship.getEndNode().getId() == n2.getId())
-				relship.delete();
-		}
-	}
-
-	private void addNewLink(EObject eObject, EReference eRef, Object object)
-			throws NullPointerException {
-		Node n = this.manager.getNodeById(eObject);
-		Node n2 = this.manager.getNodeById((EObject) object);
-		if (n == null || n2 == null) {
-			Logger.log(IStatus.WARNING, "Dummy objects");
-			return;
-		}
-		RelationshipType rel = this.manager.getRelTypefromERef(eObject.eClass()
-				.getEPackage().getNsURI(), eObject.eClass().getClassifierID(),
-				eRef.getFeatureID());
-		if (rel == null) {
-			rel = DynamicRelationshipType.withName(Neo4emfResourceUtil
-					.formatRelationshipName(eObject.eClass(), eRef));
-		}
-		n.createRelationshipTo(n2, rel);
-	}
-
-	private void createNewObject(EObject eObject) {
+			deleteExistingObject(e.geteObject());
+
+	}
+
+	private void deleteExistingObject(EObject geteObject) {
+
+	}
+
+	private boolean isPrimitive(String str) {
+		if (str.equals("Boolean") || str.equals("Integer")
+				|| str.equals("Short") || str.equals("Long")
+				|| str.equals("Float") || str.equals("String")
+				|| str.equals("Double") || str.equals("Byte"))
+			return false;
+		return true;
+		// TODO debug this instruction
+	}
+
+	@SuppressWarnings("unchecked")
+	private void setAttributeValue(EObject eObject, EAttribute at,
+			Object newValue) {
+		Node n = manager.getNodeById(eObject);
+
+		if (newValue != null && !at.isMany()) {
+
+			if (at.getEType() instanceof EEnum)
+				n.setProperty(at.getName(), newValue.toString());
+
+			else if (isPrimitive(at.getName()))
+				n.setProperty(at.getName(), newValue);
+
+			else
+				n.setProperty(at.getName(), newValue.toString());
+		}
+
+		else if (newValue != null && at.isMany()) {
+			n.setProperty(at.getName(), ((EList<EObject>) newValue).toArray());
+		}
+
+		else if (!at.isMany()) {
+
+			if (at.getEType().getName().equals("Boolean")
+					|| at.getEType().getName().equals("EBoolean"))
+				n.setProperty(at.getName(), false);
+
+			else if (at.getEType().getName().equals("String")
+					|| at.getEType().getName().equals("EString"))
+				n.setProperty(at.getName(), "");
+
+			else
+				n.setProperty(at.getName(), 0);
+		} else {
+			n.setProperty(at.getName(), new Object[1]);
+		}
+	}
+
+	private void removeExistingLink(EObject eObject, EReference eRef,
+			Object object) {
+		Node n = manager.getNodeById(eObject);
+		Node n2 = manager.getNodeById((EObject) object);
+		RelationshipType rel = manager.getRelTypefromERef(eObject.eClass()
+				.getEPackage().getNsURI(), eObject.eClass().getClassifierID(),
+				eRef.getFeatureID());
+		Iterator<Relationship> it = n.getRelationships(rel).iterator();
+		while (it.hasNext()) {
+			Relationship relship = it.next();
+			if (relship.getEndNode().getId() == n2.getId())
+				relship.delete();
+		}
+	}
+
+	private void addNewLink(EObject eObject, EReference eRef, Object object)
+			throws NullPointerException {
+		Node n = this.manager.getNodeById(eObject);
+		Node n2 = this.manager.getNodeById((EObject) object);
+		if (n == null || n2 == null) {
+			Logger.log(IStatus.WARNING, "Dummy objects");
+			return;
+		}
+		RelationshipType rel = this.manager.getRelTypefromERef(eObject.eClass()
+				.getEPackage().getNsURI(), eObject.eClass().getClassifierID(),
+				eRef.getFeatureID());
+		if (rel == null) {
+			rel = DynamicRelationshipType.withName(Neo4emfResourceUtil
+					.formatRelationshipName(eObject.eClass(), eRef));
+		}
+		n.createRelationshipTo(n2, rel);
+	}
+
+	private void createNewObject(EObject eObject) {
 		Node n = null;
-<<<<<<< HEAD
-		if (((INeo4emfObject) eObject).getNodeId() == -1) {
-=======
 		if (((INeo4emfObject)eObject).getNodeId() == -1) {
->>>>>>> e56499db
-			n = this.manager.createNodefromEObject(eObject);
-			((Neo4emfObject) eObject).setNodeId(n.getId());
-		} else {
-			n = this.manager.getNodeById(eObject);
-		}
-		{
-			EList<EAttribute> atrList = eObject.eClass().getEAllAttributes();
-			Iterator<EAttribute> itAtt = atrList.iterator();
-			while (itAtt.hasNext()) {
-				EAttribute at = itAtt.next();
-				if (eObject.eIsSet(at)) {
-					setAttributeValue(eObject, at, eObject.eGet(at));
-				} else {
-					n.setProperty(at.getName(), "");
-				}
-			}
-		}
-		{
-			EList<EReference> refList = eObject.eClass().getEAllReferences();
-			Iterator<EReference> itRef = refList.iterator();
-			while (itRef.hasNext()) {
-				EReference ref = itRef.next();
-				boolean isSet = false;
-				try {
+			n = this.manager.createNodefromEObject(eObject);
+			((Neo4emfObject) eObject).setNodeId(n.getId());
+		} else {
+			n = this.manager.getNodeById(eObject);
+		}
+		{
+			EList<EAttribute> atrList = eObject.eClass().getEAllAttributes();
+			Iterator<EAttribute> itAtt = atrList.iterator();
+			while (itAtt.hasNext()) {
+				EAttribute at = itAtt.next();
+				if (eObject.eIsSet(at)) {
+					setAttributeValue(eObject, at, eObject.eGet(at));
+				} else {
+					n.setProperty(at.getName(), "");
+				}
+			}
+		}
+		{
+			EList<EReference> refList = eObject.eClass().getEAllReferences();
+			Iterator<EReference> itRef = refList.iterator();
+			while (itRef.hasNext()) {
+				EReference ref = itRef.next();
+				boolean isSet = false;
+				try {
 					isSet = eObject.eIsSet(ref);
-<<<<<<< HEAD
-				} catch (ClassCastException e) {
-				}
-				;
-				if (isSet) {
-					if (ref.getUpperBound() == -1) {
-						List<EObject> eObjects = (List<EObject>) eObject
-								.eGet(ref);
-						for (EObject referencedEObject : eObjects) {
-							Neo4emfObject referencedNeo4emfObject = (Neo4emfObject) referencedEObject;
-							if (referencedNeo4emfObject.getNodeId() == -1) {
-								Node childNode = this.manager
-										.createNodefromEObject(referencedEObject);
-								referencedNeo4emfObject.setNodeId(childNode
-										.getId());
-=======
-				} catch (ClassCastException e) {};
-				if (isSet) {
-					if (ref.getUpperBound() == -1) {
-						List<EObject> eObjects = (List<EObject>) eObject.eGet(ref);
-						for (EObject referencedEObject : eObjects) {
-							Neo4emfObject referencedNeo4emfObject = (Neo4emfObject) referencedEObject;
-							if (referencedNeo4emfObject.getNodeId() == -1) {
-								Node childNode = this.manager.createNodefromEObject(referencedEObject);
+				} catch (ClassCastException e) {};
+				if (isSet) {
+					if (ref.getUpperBound() == -1) {
+						List<EObject> eObjects = (List<EObject>) eObject.eGet(ref);
+						for (EObject referencedEObject : eObjects) {
+							Neo4emfObject referencedNeo4emfObject = (Neo4emfObject) referencedEObject;
+							if (referencedNeo4emfObject.getNodeId() == -1) {
+								Node childNode = this.manager.createNodefromEObject(referencedEObject);
 								referencedNeo4emfObject.setNodeId(childNode.getId());
->>>>>>> e56499db
-							}
-							addNewLink(eObject, ref, referencedEObject);
-						}
+							}
+							addNewLink(eObject, ref, referencedEObject);
+						}
 					} else {
-<<<<<<< HEAD
-						Neo4emfObject referencedNeo4emfObject = (Neo4emfObject) eObject
-								.eGet(ref);
-						if (referencedNeo4emfObject.getNodeId() == -1) {
-							Node childNode = this.manager
-									.createNodefromEObject(referencedNeo4emfObject);
-							referencedNeo4emfObject
-									.setNodeId(childNode.getId());
-=======
-						Neo4emfObject referencedNeo4emfObject = (Neo4emfObject) eObject.eGet(ref);
-						if (referencedNeo4emfObject.getNodeId() == -1) {
-							Node childNode = this.manager.createNodefromEObject(referencedNeo4emfObject);
+						Neo4emfObject referencedNeo4emfObject = (Neo4emfObject) eObject.eGet(ref);
+						if (referencedNeo4emfObject.getNodeId() == -1) {
+							Node childNode = this.manager.createNodefromEObject(referencedNeo4emfObject);
 							referencedNeo4emfObject.setNodeId(childNode.getId());
->>>>>>> e56499db
-						}
-						addNewLink(eObject, ref, referencedNeo4emfObject);
-					}
-				}
-			}
-		}
-		manager.putNodeId(eObject, n.getId());
+						}
+						addNewLink(eObject, ref, referencedNeo4emfObject);
+					}
+				}
+			}
+		}
+		manager.putNodeId(eObject, n.getId());
 		// TODO set the node id in the eObject
-<<<<<<< HEAD
-=======
-
->>>>>>> e56499db
-	}
-}
+	}
+}