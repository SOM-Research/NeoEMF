package fr.inria.atlanmod.neo4emf;
/**
 * Copyright (c) 2013 Atlanmod INRIA LINA Mines Nantes
 * All rights reserved. This program and the accompanying materials
 * are made available under the terms of the Eclipse Public License v1.0
 * which accompanies this distribution, and is available at
 * http://www.eclipse.org/legal/epl-v10.html
 * 
 * Contributors:
 *    Atlanmod INRIA LINA Mines Nantes - initial API and implementation
 * Descritpion ! To come
 * @author Amine BENELALLAM
 * */


import java.util.List;

import fr.inria.atlanmod.neo4emf.drivers.IPersistenceManager;
import org.eclipse.emf.common.util.EList;
import org.eclipse.emf.ecore.EClass;
import org.eclipse.emf.ecore.EObject;
import org.eclipse.emf.ecore.resource.Resource;

import fr.inria.atlanmod.neo4emf.change.IChangeLog;
import fr.inria.atlanmod.neo4emf.change.impl.Entry;
import fr.inria.atlanmod.neo4emf.drivers.ILoader;
import fr.inria.atlanmod.neo4emf.drivers.IPersistenceManager;
import fr.inria.atlanmod.neo4emf.drivers.ISerializer;




public interface INeo4emfResource extends Resource, Resource.Internal {
	
	public String MAX_OPERATIONS_PER_TRANSACTION = ISerializer.MAX_OPERATIONS_PER_TRANSACTION;
	
	public static final String DUPLICATION_TOLERANT = ILoader.DUPLICATION_TOLERANT;
	
	public static final String DYNAMIC_LOADING = ILoader.DYNAMIC_LOADING;
	
	public static final String STATIC_LOADING = ILoader.STATIC_LOADING;
	
	public static final String FULL_LOADING = ILoader.FULL_LOADING;
	
	public static final String LOADING_STRATEGY = ILoader.LOADING_STRATEGY;
	
	
	
	
	
	/**
	 * Fetches the single-valued attributes lazily on demand  
	 * @param object {@link EObject}
	 */
	public void fetchAttributes(EObject object);
	/**
	 * Gets multi-valued elements of an object by FeatureID
	 * @param object {@link EObject}	
	 * @param featureId (Int)
	 */
	public void getOnDemand(EObject object,int featureId);
	/**
	 * Gets element's container 
	 * @param eObject {@link EObject}
	 * @param featureId {@link Integer}
	 * @return {@link EObject}
	 * @throws Exception 
	 */
	public EObject getContainerOnDemand(EObject eObject, int  featureId);
	
	/**
	 * saves the model changes that have been done 
	 */
	public void save ();
	/**
	 * Unlock the resource
	 */
	public void shutdown();
	
	/**
	 * saves the model changes according to the options in the map 
	 * @param options {@link Map} 
	 */

	/**
	 * return all the instances of type <b>eClass</b>
	 * @param eClass {@link EClass}
	 * @return
	 */
	public EList<INeo4emfObject>  getAllInstances (EClass eClass);
	/**
	 * return all the instances of type <b>eClass</b>
	 * @param eClassID {@link Integer}
	 * @return {@link List}
	 */
	public EList<INeo4emfObject>  getAllInstances (int eClassID);
	/**
	 * 
	 * @return the change log
	 */
	public IChangeLog<Entry> getChangeLog();
<<<<<<< HEAD

    /**
     * Allow access to the persistence manager attached to this resource.
     * Needed for testing proposes.
     *
     * @return The Persistent Manager
     */
    public IPersistenceManager getPersistenceManager();
=======
	
	/**
	 * <p>
	 * Warning : This method is public only for test purpose.
	 * </p>
	 * @return the persistence manager associated to the resource
	 */
	public IPersistenceManager getPersistenceManager();
>>>>>>> 755fb6e3
}
<|MERGE_RESOLUTION|>--- conflicted
+++ resolved
@@ -1,121 +1,123 @@
-package fr.inria.atlanmod.neo4emf;
-/**
- * Copyright (c) 2013 Atlanmod INRIA LINA Mines Nantes
- * All rights reserved. This program and the accompanying materials
- * are made available under the terms of the Eclipse Public License v1.0
- * which accompanies this distribution, and is available at
- * http://www.eclipse.org/legal/epl-v10.html
- * 
- * Contributors:
- *    Atlanmod INRIA LINA Mines Nantes - initial API and implementation
- * Descritpion ! To come
- * @author Amine BENELALLAM
- * */
-
-
-import java.util.List;
-
-import fr.inria.atlanmod.neo4emf.drivers.IPersistenceManager;
-import org.eclipse.emf.common.util.EList;
-import org.eclipse.emf.ecore.EClass;
-import org.eclipse.emf.ecore.EObject;
-import org.eclipse.emf.ecore.resource.Resource;
-
-import fr.inria.atlanmod.neo4emf.change.IChangeLog;
-import fr.inria.atlanmod.neo4emf.change.impl.Entry;
-import fr.inria.atlanmod.neo4emf.drivers.ILoader;
-import fr.inria.atlanmod.neo4emf.drivers.IPersistenceManager;
-import fr.inria.atlanmod.neo4emf.drivers.ISerializer;
-
-
-
-
-public interface INeo4emfResource extends Resource, Resource.Internal {
-	
-	public String MAX_OPERATIONS_PER_TRANSACTION = ISerializer.MAX_OPERATIONS_PER_TRANSACTION;
-	
-	public static final String DUPLICATION_TOLERANT = ILoader.DUPLICATION_TOLERANT;
-	
-	public static final String DYNAMIC_LOADING = ILoader.DYNAMIC_LOADING;
-	
-	public static final String STATIC_LOADING = ILoader.STATIC_LOADING;
-	
-	public static final String FULL_LOADING = ILoader.FULL_LOADING;
-	
-	public static final String LOADING_STRATEGY = ILoader.LOADING_STRATEGY;
-	
-	
-	
-	
-	
-	/**
-	 * Fetches the single-valued attributes lazily on demand  
-	 * @param object {@link EObject}
-	 */
-	public void fetchAttributes(EObject object);
-	/**
-	 * Gets multi-valued elements of an object by FeatureID
-	 * @param object {@link EObject}	
-	 * @param featureId (Int)
-	 */
-	public void getOnDemand(EObject object,int featureId);
-	/**
-	 * Gets element's container 
-	 * @param eObject {@link EObject}
-	 * @param featureId {@link Integer}
-	 * @return {@link EObject}
-	 * @throws Exception 
-	 */
-	public EObject getContainerOnDemand(EObject eObject, int  featureId);
-	
-	/**
-	 * saves the model changes that have been done 
-	 */
-	public void save ();
-	/**
-	 * Unlock the resource
-	 */
-	public void shutdown();
-	
-	/**
-	 * saves the model changes according to the options in the map 
-	 * @param options {@link Map} 
-	 */
-
-	/**
-	 * return all the instances of type <b>eClass</b>
-	 * @param eClass {@link EClass}
-	 * @return
-	 */
-	public EList<INeo4emfObject>  getAllInstances (EClass eClass);
-	/**
-	 * return all the instances of type <b>eClass</b>
-	 * @param eClassID {@link Integer}
-	 * @return {@link List}
-	 */
-	public EList<INeo4emfObject>  getAllInstances (int eClassID);
-	/**
-	 * 
-	 * @return the change log
-	 */
-	public IChangeLog<Entry> getChangeLog();
-<<<<<<< HEAD
-
-    /**
-     * Allow access to the persistence manager attached to this resource.
-     * Needed for testing proposes.
-     *
-     * @return The Persistent Manager
-     */
-    public IPersistenceManager getPersistenceManager();
-=======
-	
-	/**
-	 * <p>
-	 * Warning : This method is public only for test purpose.
-	 * </p>
-	 * @return the persistence manager associated to the resource
-	 */
-	public IPersistenceManager getPersistenceManager();
->>>>>>> 755fb6e3
-}
+package fr.inria.atlanmod.neo4emf;
+
+/**
+ * Copyright (c) 2013 Atlanmod INRIA LINA Mines Nantes
+ * All rights reserved. This program and the accompanying materials
+ * are made available under the terms of the Eclipse Public License v1.0
+ * which accompanies this distribution, and is available at
+ * http://www.eclipse.org/legal/epl-v10.html
+ * 
+ * Contributors:
+ *    Atlanmod INRIA LINA Mines Nantes - initial API and implementation
+ * Descritpion ! To come
+ * @author Amine BENELALLAM
+ * */
+
+import java.util.List;
+
+import fr.inria.atlanmod.neo4emf.drivers.IPersistenceManager;
+import org.eclipse.emf.common.util.EList;
+import org.eclipse.emf.ecore.EClass;
+import org.eclipse.emf.ecore.EObject;
+import org.eclipse.emf.ecore.resource.Resource;
+
+import fr.inria.atlanmod.neo4emf.change.IChangeLog;
+import fr.inria.atlanmod.neo4emf.change.impl.Entry;
+import fr.inria.atlanmod.neo4emf.drivers.ILoader;
+import fr.inria.atlanmod.neo4emf.drivers.IPersistenceManager;
+import fr.inria.atlanmod.neo4emf.drivers.ISerializer;
+
+public interface INeo4emfResource extends Resource, Resource.Internal {
+
+	public String MAX_OPERATIONS_PER_TRANSACTION = ISerializer.MAX_OPERATIONS_PER_TRANSACTION;
+
+	public static final String DUPLICATION_TOLERANT = ILoader.DUPLICATION_TOLERANT;
+
+	public static final String DYNAMIC_LOADING = ILoader.DYNAMIC_LOADING;
+
+	public static final String STATIC_LOADING = ILoader.STATIC_LOADING;
+
+	public static final String FULL_LOADING = ILoader.FULL_LOADING;
+
+	public static final String LOADING_STRATEGY = ILoader.LOADING_STRATEGY;
+
+	/**
+	 * Fetches the single-valued attributes lazily on demand
+	 * 
+	 * @param object
+	 *            {@link EObject}
+	 */
+	public void fetchAttributes(EObject object);
+
+	/**
+	 * Gets multi-valued elements of an object by FeatureID
+	 * 
+	 * @param object
+	 *            {@link EObject}
+	 * @param featureId
+	 *            (Int)
+	 */
+	public void getOnDemand(EObject object, int featureId);
+
+	/**
+	 * Gets element's container
+	 * 
+	 * @param eObject
+	 *            {@link EObject}
+	 * @param featureId
+	 *            {@link Integer}
+	 * @return {@link EObject}
+	 * @throws Exception
+	 */
+	public EObject getContainerOnDemand(EObject eObject, int featureId);
+
+	/**
+	 * saves the model changes that have been done
+	 */
+	public void save();
+
+	/**
+	 * Unlock the resource
+	 */
+	public void shutdown();
+
+	/**
+	 * saves the model changes according to the options in the map
+	 * 
+	 * @param options
+	 *            {@link Map}
+	 */
+
+	/**
+	 * return all the instances of type <b>eClass</b>
+	 * 
+	 * @param eClass
+	 *            {@link EClass}
+	 * @return
+	 */
+	public EList<INeo4emfObject> getAllInstances(EClass eClass);
+
+	/**
+	 * return all the instances of type <b>eClass</b>
+	 * 
+	 * @param eClassID
+	 *            {@link Integer}
+	 * @return {@link List}
+	 */
+	public EList<INeo4emfObject> getAllInstances(int eClassID);
+
+	/**
+	 * 
+	 * @return the change log
+	 */
+	public IChangeLog<Entry> getChangeLog();
+
+	/**
+	 * Allow access to the persistence manager attached to this resource. Needed
+	 * for testing proposes.
+	 * 
+	 * @return The Persistent Manager
+	 */
+	public IPersistenceManager getPersistenceManager();
+
+}