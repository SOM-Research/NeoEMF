/*******************************************************************************
 * Copyright (c) 2013 Atlanmod INRIA LINA Mines Nantes
 * All rights reserved. This program and the accompanying materials
 * are made available under the terms of the Eclipse Public License v1.0
 * which accompanies this distribution, and is available at
 * http://www.eclipse.org/legal/epl-v10.html
 *
 * Contributors:
 *     Atlanmod INRIA LINA Mines Nantes - initial API and implementation
 *******************************************************************************/

package fr.inria.atlanmod.neoemf.core.impl;

<<<<<<< HEAD
import fr.inria.atlanmod.neoemf.core.Id;
import fr.inria.atlanmod.neoemf.core.PersistentEObject;
import fr.inria.atlanmod.neoemf.datastore.InternalPersistentEObject;
import fr.inria.atlanmod.neoemf.datastore.estores.impl.OwnedTransientEStoreImpl;
import fr.inria.atlanmod.neoemf.logger.NeoLogger;
import fr.inria.atlanmod.neoemf.resources.PersistentResource;

=======
>>>>>>> ac0c1049
import org.eclipse.emf.common.util.BasicEMap;
import org.eclipse.emf.common.util.EList;
import org.eclipse.emf.ecore.EClass;
import org.eclipse.emf.ecore.EClassifier;
import org.eclipse.emf.ecore.EObject;
import org.eclipse.emf.ecore.EReference;
import org.eclipse.emf.ecore.EStructuralFeature;
import org.eclipse.emf.ecore.InternalEObject;
import org.eclipse.emf.ecore.impl.EStoreEObjectImpl;
import org.eclipse.emf.ecore.impl.MinimalEStoreEObjectImpl;
import org.eclipse.emf.ecore.resource.Resource;
import org.eclipse.emf.ecore.resource.Resource.Internal;
import org.eclipse.emf.ecore.util.EcoreEMap;
import org.eclipse.emf.ecore.util.EcoreUtil;

import java.util.Objects;

public class PersistentEObjectImpl extends MinimalEStoreEObjectImpl implements InternalPersistentEObject {

	protected static final int UNSETTED_FEATURE_ID = -1;

	protected Id id;

	protected Resource.Internal resource;
	
	protected boolean isMapped;
	
	/**
	 * The internal cached value of the eContainer. This information should be
	 * also maintained in the underlying {@link EStore}
	 */
	protected InternalEObject eContainer;

	protected int eContainerFeatureID;

	protected EStore eStore;

	public PersistentEObjectImpl() {
		this.id = new StringId(EcoreUtil.generateUUID());
<<<<<<< HEAD
		this.eContainerFeatureID = UNSETTED_FEATURE_ID;
=======
		isMapped = false;
>>>>>>> ac0c1049
	}


	@Override
	public Id id() {
		return id;
	}
	
	@Override
	public void id(Id id) {
		this.id = id;
	}
	
	@Override
	public boolean isMapped() {
	    return isMapped;
	};
	
	@Override
	public void setMapped(boolean mapped) {
	    this.isMapped = mapped;
	}
	
	/**
	 * @return InternalEObject the container of the {@link PersistentEObject}
	 * Do not return the same value as standard EMF implementation if the container
	 * has not been accessed with the public method {@link #eContainer()} before.
	 */
	@Override
	public InternalEObject eInternalContainer() {
	    // Do not load the container from the eStore here:
	    // it creates an important overhead and performance loss
		return eContainer == null ? super.eInternalContainer() : eContainer;
	}
	
	@Override
	public EObject eContainer() {
		EObject returnValue;
		if (resource instanceof PersistentResource) {
			InternalEObject container = eStore().getContainer(this);
			eBasicSetContainer(container);
			eBasicSetContainerFeatureID(eContainerFeatureID());
			returnValue = container;
		} else {
			returnValue = super.eContainer();
		}
		return returnValue;
	}
	
	@Override
	protected void eBasicSetContainer(InternalEObject newContainer) {
		eContainer = newContainer;
		if (newContainer != null && newContainer.eResource() != resource) {
			resource((Resource.Internal) eContainer.eResource());
		}
	}
	
	@Override
	public int eContainerFeatureID() {
		if (eContainerFeatureID == UNSETTED_FEATURE_ID && resource instanceof PersistentResource) {
			EReference containingFeature = (EReference) eStore().getContainingFeature(this);
			if (containingFeature != null) {
				EReference oppositeFeature = containingFeature.getEOpposite();
				if (oppositeFeature != null) {
					eBasicSetContainerFeatureID(eClass().getFeatureID(oppositeFeature));
				} else {
					eBasicSetContainerFeatureID(
							InternalEObject.EOPPOSITE_FEATURE_BASE -
							eInternalContainer().eClass().getFeatureID(containingFeature));
				}
			}
		}
		return eContainerFeatureID;
	}
	
	@Override
	protected void eBasicSetContainerFeatureID(int newContainerFeatureID) {
		eContainerFeatureID = newContainerFeatureID;
	}
	
	@Override
	public Resource eResource() {
		return resource != null ? resource : super.eResource();
	}
	
	@Override
	public Internal resource() {
		return resource;
	}
	
	public static int numberOfNewStoreFeatureSet = 0;
	public static int numberOfNewStoreEObject = 0;
	
	public static int numberOfManyFeatureSet = 0;
	public static int numberOfSingleFeatureSet = 0;
	
	@Override
	public void resource(Internal resource) {
	    boolean updated = false;
		this.resource = resource;
		EStore oldStore = eStore;
		// Set the new EStore
		if (resource instanceof PersistentResource) {
			eStore = ((PersistentResource) resource).eStore();
		} else {
			eStore = new OwnedTransientEStoreImpl(this);
		}
		// Move contents from oldStore to eStore
		if (oldStore != null && eStore != null && eStore != oldStore) {
			// If the new store is different, initialize the new store
			// with the data stored in the old store
			for (EStructuralFeature feature : eClass().getEAllStructuralFeatures()) {
				if (oldStore.isSet(this, feature)) {
<<<<<<< HEAD
					if (feature.isMany()) {
						eStore.clear(this, feature);
						int size = oldStore.size(this, feature);
						for (int i = 0; i < size; i++) {
							if (oldStore.get(this, feature, i) == null) {
								NeoLogger.log(NeoLogger.SEVERITY_DEBUG, "A null value has been detected in the old store (Feature " + ((EClassifier) feature.eContainer()).getName() + '.' + feature.getName() + ')');
								// Do nothing
							} else {
								eStore.add(this, feature, i,
										oldStore.get(this, feature, i));
=======
					if (!feature.isMany()) {
						Object v = oldStore.get(this,feature,EStore.NO_INDEX);
						if(v == null) {
//						    NeoLogger.log(NeoLogger.SEVERITY_DEBUG, "A null value has been detected in the old store (Feature " + ((EClassifier)feature.eContainer()).getName() + "." + feature.getName() + ")");
						    // Do nothing
						}else{
							if(feature instanceof EReference) {
								EReference eRef = (EReference)feature;
								if(eRef.isContainment()) {
									InternalPersistentEObject internalElement = NeoEObjectAdapterFactoryImpl.getAdapter(v, InternalPersistentEObject.class);
									if(internalElement.resource() != resource()) {
										internalElement.resource(resource());
									}
								}
							}
							numberOfNewStoreFeatureSet++;
							numberOfSingleFeatureSet++;
							updated = true;
							eStore.set(this, feature, EStore.NO_INDEX, v);
						}
					} else {
						eStore.clear(this, feature);
						int size = oldStore.size(this, feature);
						for (int i = 0; i < size; i++) {
							Object v = oldStore.get(this,feature,i);
							if(v == null) {
//							    NeoLogger.log(NeoLogger.SEVERITY_DEBUG, "A null value has been detected in the old store (Feature " + ((EClassifier)feature.eContainer()).getName() + "." + feature.getName() + ")");
								// Do nothing
							}else{
								if(feature instanceof EReference) {
									EReference eRef = (EReference)feature;
									if(eRef.isContainment()) {
										InternalPersistentEObject internalElement = NeoEObjectAdapterFactoryImpl.getAdapter(v, InternalPersistentEObject.class);
										if(internalElement.resource() != resource()) {
											internalElement.resource(resource());
										}
									}
								}
								numberOfNewStoreFeatureSet++;
								numberOfManyFeatureSet++;
								updated = true;
								eStore.add(this, feature, i, v);
>>>>>>> ac0c1049
							}
						}
					} else {
						if (oldStore.get(this, feature, EStore.NO_INDEX) == null) {
							NeoLogger.log(NeoLogger.SEVERITY_DEBUG, "A null value has been detected in the old store (Feature " + ((EClassifier) feature.eContainer()).getName() + '.' + feature.getName() + ')');
							// Do nothing
						} else {
							eStore.set(this, feature, EStore.NO_INDEX,
									oldStore.get(this, feature, EStore.NO_INDEX));
						}
					}
				}
			}
		}
<<<<<<< HEAD
		/*
		 * Attach contained objects to the same resource to avoid EStore hierarchy inconsistency
		 * This is necessary to handle attachment of entire stand-alone sub-tree to a PersistentResource
		 * (otherwise only the top-level elements of the subtree are added)
		 */
		for (EObject eObject : eContents()) {
			InternalPersistentEObject internalElement = Objects.requireNonNull(NeoEObjectAdapterFactoryImpl.getAdapter(eObject, InternalPersistentEObject.class));
			if (internalElement.resource() != this.resource) {
				internalElement.resource(this.resource);
			}

		}
=======
		if(updated) numberOfNewStoreEObject++;
>>>>>>> ac0c1049
	}
	
	@Override
	public EStore eStore() {
		if (eStore == null) {
			eStore = new OwnedTransientEStoreImpl(this);
		}
		return eStore;
	}
	
	@Override
	protected boolean eIsCaching() {
		return false;
	}
	
	@Override
	public void dynamicSet(int dynamicFeatureID, Object value) {
		EStructuralFeature feature = eDynamicFeature(dynamicFeatureID);
		if (feature.isMany()) {
			eStore().unset(this, feature);
			@SuppressWarnings("rawtypes")
			EList collection = (EList) value;
			for (int index = 0; index < collection.size(); index++) {
				eStore().set(this, feature, index, value);
			}
		} else {
			eStore().set(this, feature, InternalEObject.EStore.NO_INDEX, value);
		}
	}
	
	@Override
	public Object dynamicGet(int dynamicFeatureID) {
		Object returnValue;
		final EStructuralFeature feature = eDynamicFeature(dynamicFeatureID);
		final EClassifier eType = feature.getEType();
		if (feature.isMany()) {
		    if(eType.getInstanceClassName() != null && eType.getInstanceClassName().equals("java.util.Map$Entry")) {
				returnValue = new EStoreEcoreEMap(eType, feature);
		    }
		    else {
<<<<<<< HEAD
				returnValue = new EStoreEObjectImpl.BasicEStoreEList<>(this, feature);
=======
		        return new EStoreEObjectImpl.BasicEStoreEList<Object>(this,feature) {
		            @Override
		            public boolean contains(Object object) {
		                return delegateContains(object);
		            };
		        };
//		        return new EStoreEObjectImpl.BasicEStoreEList<Object>(this, feature);
>>>>>>> ac0c1049
		    }
		} else {
			returnValue = eStore().get(this, feature, EStore.NO_INDEX);
		}
		return returnValue;
	}
	
	@Override
	public void dynamicUnset(int dynamicFeatureID) {
		EStructuralFeature feature = eDynamicFeature(dynamicFeatureID);
		eStore().unset(this, feature);
	}
	
	@Override
	public int hashCode() {
		final int prime = 31;
		int result = 1;
		result = prime * result + ((id == null) ? 0 : id.hashCode());
		return result;
	}

	@Override
	public boolean equals(Object obj) {
		if (this == obj) {
			return true;
		} else if (obj == null || getClass() != obj.getClass()) {
			return false;
		} else {
			PersistentEObject other = (PersistentEObject) obj;
			if (id == null) {
				if (other.id() != null) {
					return false;
				}
			} else if (!id.equals(other.id())) {
				return false;
			}
			return true;
		}
	}
	
	@Override
	public String toString() {
	    StringBuilder result = new StringBuilder(getClass().getName());
	    result.append('@');
	    result.append(Integer.toHexString(hashCode()));

	    if (eIsProxy())
	    {
	      result.append(" (eProxyURI: ");
	      result.append(eProxyURI());
	      if (eDynamicClass() != null)
	      {
	        result.append(" eClass: ");
	        result.append(eDynamicClass());
	      }
	      result.append(')');
	    }
	    else if (eDynamicClass() != null)
	    {
	      result.append(" (eClass: ");
	      result.append(eDynamicClass());
	      result.append(')');
	    } else if (eStaticClass() != null) {
		      result.append(" (eClass: ");
		      result.append(eStaticClass());
		      result.append(')');
	    }
		return result.toString();
	}

	private class EStoreEcoreEMap extends EcoreEMap<Object, Object> {
		private static final long serialVersionUID = 1L;

		public EStoreEcoreEMap(EClassifier eType, EStructuralFeature feature)
		{
			super ((EClass)eType, BasicEMap.Entry.class, null);
			delegateEList = new EntryBasicEStoreEList(feature);
			size = delegateEList.size();
		}

		private class EntryBasicEStoreEList extends EStoreEObjectImpl.BasicEStoreEList<Entry<Object, Object>> {
			private static final long serialVersionUID = 1L;

			public EntryBasicEStoreEList(EStructuralFeature feature) {
				super(PersistentEObjectImpl.this, feature);
			}

			@Override
            protected void didAdd(int index, Entry<Object, Object> newObject)
            {
                doPut(newObject);
            }

			@Override
            protected void didSet(int index, Entry<Object, Object> newObject, Entry<Object, Object> oldObject)
            {
                didRemove(index, oldObject);
                didAdd(index, newObject);
            }

			@Override
            protected void didRemove(int index, Entry<Object, Object> oldObject)
            {
                EStoreEcoreEMap.this.doRemove(oldObject);
            }

			@Override
            protected void didClear(int size, Object [] oldObjects)
            {
                EStoreEcoreEMap.this.doClear();
            }

			@Override
            protected void didMove(int index, Entry<Object, Object> movedObject, int oldIndex)
            {
                EStoreEcoreEMap.this.doMove(movedObject);
            }
		}
	}
}
<|MERGE_RESOLUTION|>--- conflicted
+++ resolved
@@ -1,436 +1,390 @@
-/*******************************************************************************
- * Copyright (c) 2013 Atlanmod INRIA LINA Mines Nantes
- * All rights reserved. This program and the accompanying materials
- * are made available under the terms of the Eclipse Public License v1.0
- * which accompanies this distribution, and is available at
- * http://www.eclipse.org/legal/epl-v10.html
- *
- * Contributors:
- *     Atlanmod INRIA LINA Mines Nantes - initial API and implementation
- *******************************************************************************/
-
-package fr.inria.atlanmod.neoemf.core.impl;
-
-<<<<<<< HEAD
-import fr.inria.atlanmod.neoemf.core.Id;
-import fr.inria.atlanmod.neoemf.core.PersistentEObject;
-import fr.inria.atlanmod.neoemf.datastore.InternalPersistentEObject;
-import fr.inria.atlanmod.neoemf.datastore.estores.impl.OwnedTransientEStoreImpl;
-import fr.inria.atlanmod.neoemf.logger.NeoLogger;
-import fr.inria.atlanmod.neoemf.resources.PersistentResource;
-
-=======
->>>>>>> ac0c1049
-import org.eclipse.emf.common.util.BasicEMap;
-import org.eclipse.emf.common.util.EList;
-import org.eclipse.emf.ecore.EClass;
-import org.eclipse.emf.ecore.EClassifier;
-import org.eclipse.emf.ecore.EObject;
-import org.eclipse.emf.ecore.EReference;
-import org.eclipse.emf.ecore.EStructuralFeature;
-import org.eclipse.emf.ecore.InternalEObject;
-import org.eclipse.emf.ecore.impl.EStoreEObjectImpl;
-import org.eclipse.emf.ecore.impl.MinimalEStoreEObjectImpl;
-import org.eclipse.emf.ecore.resource.Resource;
-import org.eclipse.emf.ecore.resource.Resource.Internal;
-import org.eclipse.emf.ecore.util.EcoreEMap;
-import org.eclipse.emf.ecore.util.EcoreUtil;
-
-import java.util.Objects;
-
-public class PersistentEObjectImpl extends MinimalEStoreEObjectImpl implements InternalPersistentEObject {
-
-	protected static final int UNSETTED_FEATURE_ID = -1;
-
-	protected Id id;
-
-	protected Resource.Internal resource;
-	
-	protected boolean isMapped;
-	
-	/**
-	 * The internal cached value of the eContainer. This information should be
-	 * also maintained in the underlying {@link EStore}
-	 */
-	protected InternalEObject eContainer;
-
-	protected int eContainerFeatureID;
-
-	protected EStore eStore;
-
-	public PersistentEObjectImpl() {
-		this.id = new StringId(EcoreUtil.generateUUID());
-<<<<<<< HEAD
-		this.eContainerFeatureID = UNSETTED_FEATURE_ID;
-=======
-		isMapped = false;
->>>>>>> ac0c1049
-	}
-
-
-	@Override
-	public Id id() {
-		return id;
-	}
-	
-	@Override
-	public void id(Id id) {
-		this.id = id;
-	}
-	
-	@Override
-	public boolean isMapped() {
-	    return isMapped;
-	};
-	
-	@Override
-	public void setMapped(boolean mapped) {
-	    this.isMapped = mapped;
-	}
-	
-	/**
-	 * @return InternalEObject the container of the {@link PersistentEObject}
-	 * Do not return the same value as standard EMF implementation if the container
-	 * has not been accessed with the public method {@link #eContainer()} before.
-	 */
-	@Override
-	public InternalEObject eInternalContainer() {
-	    // Do not load the container from the eStore here:
-	    // it creates an important overhead and performance loss
-		return eContainer == null ? super.eInternalContainer() : eContainer;
-	}
-	
-	@Override
-	public EObject eContainer() {
-		EObject returnValue;
-		if (resource instanceof PersistentResource) {
-			InternalEObject container = eStore().getContainer(this);
-			eBasicSetContainer(container);
-			eBasicSetContainerFeatureID(eContainerFeatureID());
-			returnValue = container;
-		} else {
-			returnValue = super.eContainer();
-		}
-		return returnValue;
-	}
-	
-	@Override
-	protected void eBasicSetContainer(InternalEObject newContainer) {
-		eContainer = newContainer;
-		if (newContainer != null && newContainer.eResource() != resource) {
-			resource((Resource.Internal) eContainer.eResource());
-		}
-	}
-	
-	@Override
-	public int eContainerFeatureID() {
-		if (eContainerFeatureID == UNSETTED_FEATURE_ID && resource instanceof PersistentResource) {
-			EReference containingFeature = (EReference) eStore().getContainingFeature(this);
-			if (containingFeature != null) {
-				EReference oppositeFeature = containingFeature.getEOpposite();
-				if (oppositeFeature != null) {
-					eBasicSetContainerFeatureID(eClass().getFeatureID(oppositeFeature));
-				} else {
-					eBasicSetContainerFeatureID(
-							InternalEObject.EOPPOSITE_FEATURE_BASE -
-							eInternalContainer().eClass().getFeatureID(containingFeature));
-				}
-			}
-		}
-		return eContainerFeatureID;
-	}
-	
-	@Override
-	protected void eBasicSetContainerFeatureID(int newContainerFeatureID) {
-		eContainerFeatureID = newContainerFeatureID;
-	}
-	
-	@Override
-	public Resource eResource() {
-		return resource != null ? resource : super.eResource();
-	}
-	
-	@Override
-	public Internal resource() {
-		return resource;
-	}
-	
-	public static int numberOfNewStoreFeatureSet = 0;
-	public static int numberOfNewStoreEObject = 0;
-	
-	public static int numberOfManyFeatureSet = 0;
-	public static int numberOfSingleFeatureSet = 0;
-	
-	@Override
-	public void resource(Internal resource) {
-	    boolean updated = false;
-		this.resource = resource;
-		EStore oldStore = eStore;
-		// Set the new EStore
-		if (resource instanceof PersistentResource) {
-			eStore = ((PersistentResource) resource).eStore();
-		} else {
-			eStore = new OwnedTransientEStoreImpl(this);
-		}
-		// Move contents from oldStore to eStore
-		if (oldStore != null && eStore != null && eStore != oldStore) {
-			// If the new store is different, initialize the new store
-			// with the data stored in the old store
-			for (EStructuralFeature feature : eClass().getEAllStructuralFeatures()) {
-				if (oldStore.isSet(this, feature)) {
-<<<<<<< HEAD
-					if (feature.isMany()) {
-						eStore.clear(this, feature);
-						int size = oldStore.size(this, feature);
-						for (int i = 0; i < size; i++) {
-							if (oldStore.get(this, feature, i) == null) {
-								NeoLogger.log(NeoLogger.SEVERITY_DEBUG, "A null value has been detected in the old store (Feature " + ((EClassifier) feature.eContainer()).getName() + '.' + feature.getName() + ')');
-								// Do nothing
-							} else {
-								eStore.add(this, feature, i,
-										oldStore.get(this, feature, i));
-=======
-					if (!feature.isMany()) {
-						Object v = oldStore.get(this,feature,EStore.NO_INDEX);
-						if(v == null) {
-//						    NeoLogger.log(NeoLogger.SEVERITY_DEBUG, "A null value has been detected in the old store (Feature " + ((EClassifier)feature.eContainer()).getName() + "." + feature.getName() + ")");
-						    // Do nothing
-						}else{
-							if(feature instanceof EReference) {
-								EReference eRef = (EReference)feature;
-								if(eRef.isContainment()) {
-									InternalPersistentEObject internalElement = NeoEObjectAdapterFactoryImpl.getAdapter(v, InternalPersistentEObject.class);
-									if(internalElement.resource() != resource()) {
-										internalElement.resource(resource());
-									}
-								}
-							}
-							numberOfNewStoreFeatureSet++;
-							numberOfSingleFeatureSet++;
-							updated = true;
-							eStore.set(this, feature, EStore.NO_INDEX, v);
-						}
-					} else {
-						eStore.clear(this, feature);
-						int size = oldStore.size(this, feature);
-						for (int i = 0; i < size; i++) {
-							Object v = oldStore.get(this,feature,i);
-							if(v == null) {
-//							    NeoLogger.log(NeoLogger.SEVERITY_DEBUG, "A null value has been detected in the old store (Feature " + ((EClassifier)feature.eContainer()).getName() + "." + feature.getName() + ")");
-								// Do nothing
-							}else{
-								if(feature instanceof EReference) {
-									EReference eRef = (EReference)feature;
-									if(eRef.isContainment()) {
-										InternalPersistentEObject internalElement = NeoEObjectAdapterFactoryImpl.getAdapter(v, InternalPersistentEObject.class);
-										if(internalElement.resource() != resource()) {
-											internalElement.resource(resource());
-										}
-									}
-								}
-								numberOfNewStoreFeatureSet++;
-								numberOfManyFeatureSet++;
-								updated = true;
-								eStore.add(this, feature, i, v);
->>>>>>> ac0c1049
-							}
-						}
-					} else {
-						if (oldStore.get(this, feature, EStore.NO_INDEX) == null) {
-							NeoLogger.log(NeoLogger.SEVERITY_DEBUG, "A null value has been detected in the old store (Feature " + ((EClassifier) feature.eContainer()).getName() + '.' + feature.getName() + ')');
-							// Do nothing
-						} else {
-							eStore.set(this, feature, EStore.NO_INDEX,
-									oldStore.get(this, feature, EStore.NO_INDEX));
-						}
-					}
-				}
-			}
-		}
-<<<<<<< HEAD
-		/*
-		 * Attach contained objects to the same resource to avoid EStore hierarchy inconsistency
-		 * This is necessary to handle attachment of entire stand-alone sub-tree to a PersistentResource
-		 * (otherwise only the top-level elements of the subtree are added)
-		 */
-		for (EObject eObject : eContents()) {
-			InternalPersistentEObject internalElement = Objects.requireNonNull(NeoEObjectAdapterFactoryImpl.getAdapter(eObject, InternalPersistentEObject.class));
-			if (internalElement.resource() != this.resource) {
-				internalElement.resource(this.resource);
-			}
-
-		}
-=======
-		if(updated) numberOfNewStoreEObject++;
->>>>>>> ac0c1049
-	}
-	
-	@Override
-	public EStore eStore() {
-		if (eStore == null) {
-			eStore = new OwnedTransientEStoreImpl(this);
-		}
-		return eStore;
-	}
-	
-	@Override
-	protected boolean eIsCaching() {
-		return false;
-	}
-	
-	@Override
-	public void dynamicSet(int dynamicFeatureID, Object value) {
-		EStructuralFeature feature = eDynamicFeature(dynamicFeatureID);
-		if (feature.isMany()) {
-			eStore().unset(this, feature);
-			@SuppressWarnings("rawtypes")
-			EList collection = (EList) value;
-			for (int index = 0; index < collection.size(); index++) {
-				eStore().set(this, feature, index, value);
-			}
-		} else {
-			eStore().set(this, feature, InternalEObject.EStore.NO_INDEX, value);
-		}
-	}
-	
-	@Override
-	public Object dynamicGet(int dynamicFeatureID) {
-		Object returnValue;
-		final EStructuralFeature feature = eDynamicFeature(dynamicFeatureID);
-		final EClassifier eType = feature.getEType();
-		if (feature.isMany()) {
-		    if(eType.getInstanceClassName() != null && eType.getInstanceClassName().equals("java.util.Map$Entry")) {
-				returnValue = new EStoreEcoreEMap(eType, feature);
-		    }
-		    else {
-<<<<<<< HEAD
-				returnValue = new EStoreEObjectImpl.BasicEStoreEList<>(this, feature);
-=======
-		        return new EStoreEObjectImpl.BasicEStoreEList<Object>(this,feature) {
-		            @Override
-		            public boolean contains(Object object) {
-		                return delegateContains(object);
-		            };
-		        };
-//		        return new EStoreEObjectImpl.BasicEStoreEList<Object>(this, feature);
->>>>>>> ac0c1049
-		    }
-		} else {
-			returnValue = eStore().get(this, feature, EStore.NO_INDEX);
-		}
-		return returnValue;
-	}
-	
-	@Override
-	public void dynamicUnset(int dynamicFeatureID) {
-		EStructuralFeature feature = eDynamicFeature(dynamicFeatureID);
-		eStore().unset(this, feature);
-	}
-	
-	@Override
-	public int hashCode() {
-		final int prime = 31;
-		int result = 1;
-		result = prime * result + ((id == null) ? 0 : id.hashCode());
-		return result;
-	}
-
-	@Override
-	public boolean equals(Object obj) {
-		if (this == obj) {
-			return true;
-		} else if (obj == null || getClass() != obj.getClass()) {
-			return false;
-		} else {
-			PersistentEObject other = (PersistentEObject) obj;
-			if (id == null) {
-				if (other.id() != null) {
-					return false;
-				}
-			} else if (!id.equals(other.id())) {
-				return false;
-			}
-			return true;
-		}
-	}
-	
-	@Override
-	public String toString() {
-	    StringBuilder result = new StringBuilder(getClass().getName());
-	    result.append('@');
-	    result.append(Integer.toHexString(hashCode()));
-
-	    if (eIsProxy())
-	    {
-	      result.append(" (eProxyURI: ");
-	      result.append(eProxyURI());
-	      if (eDynamicClass() != null)
-	      {
-	        result.append(" eClass: ");
-	        result.append(eDynamicClass());
-	      }
-	      result.append(')');
-	    }
-	    else if (eDynamicClass() != null)
-	    {
-	      result.append(" (eClass: ");
-	      result.append(eDynamicClass());
-	      result.append(')');
-	    } else if (eStaticClass() != null) {
-		      result.append(" (eClass: ");
-		      result.append(eStaticClass());
-		      result.append(')');
-	    }
-		return result.toString();
-	}
-
-	private class EStoreEcoreEMap extends EcoreEMap<Object, Object> {
-		private static final long serialVersionUID = 1L;
-
-		public EStoreEcoreEMap(EClassifier eType, EStructuralFeature feature)
-		{
-			super ((EClass)eType, BasicEMap.Entry.class, null);
-			delegateEList = new EntryBasicEStoreEList(feature);
-			size = delegateEList.size();
-		}
-
-		private class EntryBasicEStoreEList extends EStoreEObjectImpl.BasicEStoreEList<Entry<Object, Object>> {
-			private static final long serialVersionUID = 1L;
-
-			public EntryBasicEStoreEList(EStructuralFeature feature) {
-				super(PersistentEObjectImpl.this, feature);
-			}
-
-			@Override
-            protected void didAdd(int index, Entry<Object, Object> newObject)
-            {
-                doPut(newObject);
-            }
-
-			@Override
-            protected void didSet(int index, Entry<Object, Object> newObject, Entry<Object, Object> oldObject)
-            {
-                didRemove(index, oldObject);
-                didAdd(index, newObject);
-            }
-
-			@Override
-            protected void didRemove(int index, Entry<Object, Object> oldObject)
-            {
-                EStoreEcoreEMap.this.doRemove(oldObject);
-            }
-
-			@Override
-            protected void didClear(int size, Object [] oldObjects)
-            {
-                EStoreEcoreEMap.this.doClear();
-            }
-
-			@Override
-            protected void didMove(int index, Entry<Object, Object> movedObject, int oldIndex)
-            {
-                EStoreEcoreEMap.this.doMove(movedObject);
-            }
-		}
-	}
-}
+/*******************************************************************************
+ * Copyright (c) 2013 Atlanmod INRIA LINA Mines Nantes
+ * All rights reserved. This program and the accompanying materials
+ * are made available under the terms of the Eclipse Public License v1.0
+ * which accompanies this distribution, and is available at
+ * http://www.eclipse.org/legal/epl-v10.html
+ *
+ * Contributors:
+ *     Atlanmod INRIA LINA Mines Nantes - initial API and implementation
+ *******************************************************************************/
+
+package fr.inria.atlanmod.neoemf.core.impl;
+
+import fr.inria.atlanmod.neoemf.core.Id;
+import fr.inria.atlanmod.neoemf.core.PersistentEObject;
+import fr.inria.atlanmod.neoemf.datastore.InternalPersistentEObject;
+import fr.inria.atlanmod.neoemf.datastore.estores.impl.OwnedTransientEStoreImpl;
+import fr.inria.atlanmod.neoemf.logger.NeoLogger;
+import fr.inria.atlanmod.neoemf.resources.PersistentResource;
+
+import org.eclipse.emf.common.util.BasicEMap;
+import org.eclipse.emf.common.util.EList;
+import org.eclipse.emf.ecore.EClass;
+import org.eclipse.emf.ecore.EClassifier;
+import org.eclipse.emf.ecore.EObject;
+import org.eclipse.emf.ecore.EReference;
+import org.eclipse.emf.ecore.EStructuralFeature;
+import org.eclipse.emf.ecore.InternalEObject;
+import org.eclipse.emf.ecore.impl.EStoreEObjectImpl;
+import org.eclipse.emf.ecore.impl.MinimalEStoreEObjectImpl;
+import org.eclipse.emf.ecore.resource.Resource;
+import org.eclipse.emf.ecore.resource.Resource.Internal;
+import org.eclipse.emf.ecore.util.EcoreEMap;
+import org.eclipse.emf.ecore.util.EcoreUtil;
+
+import java.util.Objects;
+
+public class PersistentEObjectImpl extends MinimalEStoreEObjectImpl implements InternalPersistentEObject {
+
+	protected static final int UNSETTED_FEATURE_ID = -1;
+
+	protected Id id;
+
+	protected Resource.Internal resource;
+
+	protected boolean isMapped;
+
+	/**
+	 * The internal cached value of the eContainer. This information should be
+	 * also maintained in the underlying {@link EStore}
+	 */
+	protected InternalEObject eContainer;
+
+	protected int eContainerFeatureID;
+
+	protected EStore eStore;
+
+	public PersistentEObjectImpl() {
+		this.id = new StringId(EcoreUtil.generateUUID());
+		this.eContainerFeatureID = UNSETTED_FEATURE_ID;
+		isMapped = false;
+	}
+
+
+	@Override
+	public Id id() {
+		return id;
+	}
+	
+	@Override
+	public void id(Id id) {
+		this.id = id;
+	}
+	
+	@Override
+	public boolean isMapped() {
+	    return isMapped;
+	};
+
+	@Override
+	public void setMapped(boolean mapped) {
+	    this.isMapped = mapped;
+	}
+
+	/**
+	 * @return InternalEObject the container of the {@link PersistentEObject}
+	 * Do not return the same value as standard EMF implementation if the container
+	 * has not been accessed with the public method {@link #eContainer()} before.
+	 */
+	@Override
+	public InternalEObject eInternalContainer() {
+	    // Do not load the container from the eStore here:
+	    // it creates an important overhead and performance loss
+		return eContainer == null ? super.eInternalContainer() : eContainer;
+	}
+	
+	@Override
+	public EObject eContainer() {
+		EObject returnValue;
+		if (resource instanceof PersistentResource) {
+			InternalEObject container = eStore().getContainer(this);
+			eBasicSetContainer(container);
+			eBasicSetContainerFeatureID(eContainerFeatureID());
+			returnValue = container;
+		} else {
+			returnValue = super.eContainer();
+		}
+		return returnValue;
+	}
+	
+	@Override
+	protected void eBasicSetContainer(InternalEObject newContainer) {
+		eContainer = newContainer;
+		if (newContainer != null && newContainer.eResource() != resource) {
+			resource((Resource.Internal) eContainer.eResource());
+		}
+	}
+	
+	@Override
+	public int eContainerFeatureID() {
+		if (eContainerFeatureID == UNSETTED_FEATURE_ID && resource instanceof PersistentResource) {
+			EReference containingFeature = (EReference) eStore().getContainingFeature(this);
+			if (containingFeature != null) {
+				EReference oppositeFeature = containingFeature.getEOpposite();
+				if (oppositeFeature != null) {
+					eBasicSetContainerFeatureID(eClass().getFeatureID(oppositeFeature));
+				} else {
+					eBasicSetContainerFeatureID(
+							InternalEObject.EOPPOSITE_FEATURE_BASE -
+							eInternalContainer().eClass().getFeatureID(containingFeature));
+				}
+			}
+		}
+		return eContainerFeatureID;
+	}
+	
+	@Override
+	protected void eBasicSetContainerFeatureID(int newContainerFeatureID) {
+		eContainerFeatureID = newContainerFeatureID;
+	}
+	
+	@Override
+	public Resource eResource() {
+		return resource != null ? resource : super.eResource();
+	}
+	
+	@Override
+	public Internal resource() {
+		return resource;
+	}
+	
+	public static int numberOfNewStoreFeatureSet = 0;
+	public static int numberOfNewStoreEObject = 0;
+
+	public static int numberOfManyFeatureSet = 0;
+	public static int numberOfSingleFeatureSet = 0;
+
+	@Override
+	public void resource(Internal resource) {
+	    boolean updated = false;
+		this.resource = resource;
+		EStore oldStore = eStore;
+		// Set the new EStore
+		if (resource instanceof PersistentResource) {
+			eStore = ((PersistentResource) resource).eStore();
+		} else {
+			eStore = new OwnedTransientEStoreImpl(this);
+		}
+		// Move contents from oldStore to eStore
+		if (oldStore != null && eStore != null && eStore != oldStore) {
+			// If the new store is different, initialize the new store
+			// with the data stored in the old store
+			for (EStructuralFeature feature : eClass().getEAllStructuralFeatures()) {
+				if (oldStore.isSet(this, feature)) {
+					if (!feature.isMany()) {
+						Object v = oldStore.get(this,feature,EStore.NO_INDEX);
+						if(v == null) {
+//						    NeoLogger.log(NeoLogger.SEVERITY_DEBUG, "A null value has been detected in the old store (Feature " + ((EClassifier)feature.eContainer()).getName() + "." + feature.getName() + ")");
+						    // Do nothing
+						}else{
+							if(feature instanceof EReference) {
+								EReference eRef = (EReference)feature;
+								if(eRef.isContainment()) {
+									InternalPersistentEObject internalElement = NeoEObjectAdapterFactoryImpl.getAdapter(v, InternalPersistentEObject.class);
+									if(internalElement.resource() != resource()) {
+										internalElement.resource(resource());
+									}
+								}
+							}
+							numberOfNewStoreFeatureSet++;
+							numberOfSingleFeatureSet++;
+							updated = true;
+							eStore.set(this, feature, EStore.NO_INDEX, v);
+						}
+					} else {
+						eStore.clear(this, feature);
+						int size = oldStore.size(this, feature);
+						for (int i = 0; i < size; i++) {
+							Object v = oldStore.get(this,feature,i);
+							if(v == null) {
+//							    NeoLogger.log(NeoLogger.SEVERITY_DEBUG, "A null value has been detected in the old store (Feature " + ((EClassifier)feature.eContainer()).getName() + "." + feature.getName() + ")");
+								// Do nothing
+							}else{
+								if(feature instanceof EReference) {
+									EReference eRef = (EReference)feature;
+									if(eRef.isContainment()) {
+										InternalPersistentEObject internalElement = NeoEObjectAdapterFactoryImpl.getAdapter(v, InternalPersistentEObject.class);
+										if(internalElement.resource() != resource()) {
+											internalElement.resource(resource());
+										}
+									}
+								}
+								numberOfNewStoreFeatureSet++;
+								numberOfManyFeatureSet++;
+								updated = true;
+								eStore.add(this, feature, i, v);
+							}
+						}
+					}
+				}
+			}
+		}
+		if(updated) numberOfNewStoreEObject++;
+	}
+
+	@Override
+	public EStore eStore() {
+		if (eStore == null) {
+			eStore = new OwnedTransientEStoreImpl(this);
+		}
+		return eStore;
+	}
+
+	@Override
+	protected boolean eIsCaching() {
+		return false;
+	}
+	
+	@Override
+	public void dynamicSet(int dynamicFeatureID, Object value) {
+		EStructuralFeature feature = eDynamicFeature(dynamicFeatureID);
+		if (feature.isMany()) {
+			eStore().unset(this, feature);
+			@SuppressWarnings("rawtypes")
+			EList collection = (EList) value;
+			for (int index = 0; index < collection.size(); index++) {
+				eStore().set(this, feature, index, value);
+			}
+		} else {
+			eStore().set(this, feature, InternalEObject.EStore.NO_INDEX, value);
+		}
+	}
+	
+	@Override
+	public Object dynamicGet(int dynamicFeatureID) {
+		Object returnValue;
+		final EStructuralFeature feature = eDynamicFeature(dynamicFeatureID);
+		final EClassifier eType = feature.getEType();
+		if (feature.isMany()) {
+		    if(eType.getInstanceClassName() != null && eType.getInstanceClassName().equals("java.util.Map$Entry")) {
+				returnValue = new EStoreEcoreEMap(eType, feature);
+		    }
+		    else {
+				returnValue = new EStoreEObjectImpl.BasicEStoreEList<Object>(this,feature) {
+		            @Override
+		            public boolean contains(Object object) {
+		                return delegateContains(object);
+		            };
+		        };
+//		        return new EStoreEObjectImpl.BasicEStoreEList<Object>(this, feature);
+		    }
+		} else {
+			returnValue = eStore().get(this, feature, EStore.NO_INDEX);
+		}
+		return returnValue;
+	}
+	
+	@Override
+	public void dynamicUnset(int dynamicFeatureID) {
+		EStructuralFeature feature = eDynamicFeature(dynamicFeatureID);
+		eStore().unset(this, feature);
+	}
+	
+	@Override
+	public int hashCode() {
+		final int prime = 31;
+		int result = 1;
+		result = prime * result + ((id == null) ? 0 : id.hashCode());
+		return result;
+	}
+
+	@Override
+	public boolean equals(Object obj) {
+		if (this == obj) {
+			return true;
+		} else if (obj == null || getClass() != obj.getClass()) {
+			return false;
+		} else {
+			PersistentEObject other = (PersistentEObject) obj;
+			if (id == null) {
+				if (other.id() != null) {
+					return false;
+				}
+			} else if (!id.equals(other.id())) {
+				return false;
+			}
+			return true;
+		}
+	}
+	
+	@Override
+	public String toString() {
+	    StringBuilder result = new StringBuilder(getClass().getName());
+	    result.append('@');
+	    result.append(Integer.toHexString(hashCode()));
+
+	    if (eIsProxy())
+	    {
+	      result.append(" (eProxyURI: ");
+	      result.append(eProxyURI());
+	      if (eDynamicClass() != null)
+	      {
+	        result.append(" eClass: ");
+	        result.append(eDynamicClass());
+	      }
+	      result.append(')');
+	    }
+	    else if (eDynamicClass() != null)
+	    {
+	      result.append(" (eClass: ");
+	      result.append(eDynamicClass());
+	      result.append(')');
+	    } else if (eStaticClass() != null) {
+		      result.append(" (eClass: ");
+		      result.append(eStaticClass());
+		      result.append(')');
+	    }
+		return result.toString();
+	}
+
+	private class EStoreEcoreEMap extends EcoreEMap<Object, Object> {
+		private static final long serialVersionUID = 1L;
+
+		public EStoreEcoreEMap(EClassifier eType, EStructuralFeature feature)
+		{
+			super ((EClass)eType, BasicEMap.Entry.class, null);
+			delegateEList = new EntryBasicEStoreEList(feature);
+			size = delegateEList.size();
+		}
+
+		private class EntryBasicEStoreEList extends EStoreEObjectImpl.BasicEStoreEList<Entry<Object, Object>> {
+			private static final long serialVersionUID = 1L;
+
+			public EntryBasicEStoreEList(EStructuralFeature feature) {
+				super(PersistentEObjectImpl.this, feature);
+			}
+
+			@Override
+            protected void didAdd(int index, Entry<Object, Object> newObject)
+            {
+                doPut(newObject);
+            }
+
+			@Override
+            protected void didSet(int index, Entry<Object, Object> newObject, Entry<Object, Object> oldObject)
+            {
+                didRemove(index, oldObject);
+                didAdd(index, newObject);
+            }
+
+			@Override
+            protected void didRemove(int index, Entry<Object, Object> oldObject)
+            {
+                EStoreEcoreEMap.this.doRemove(oldObject);
+            }
+
+			@Override
+            protected void didClear(int size, Object [] oldObjects)
+            {
+                EStoreEcoreEMap.this.doClear();
+            }
+
+			@Override
+            protected void didMove(int index, Entry<Object, Object> movedObject, int oldIndex)
+            {
+                EStoreEcoreEMap.this.doMove(movedObject);
+            }
+		}
+	}
+}