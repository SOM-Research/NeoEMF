/*******************************************************************************
 * Copyright (c) 2013 Atlanmod INRIA LINA Mines Nantes
 * All rights reserved. This program and the accompanying materials
 * are made available under the terms of the Eclipse Public License v1.0
 * which accompanies this distribution, and is available at
 * http://www.eclipse.org/legal/epl-v10.html
 *
 * Contributors:
 *     Atlanmod INRIA LINA Mines Nantes - initial API and implementation
 *******************************************************************************/

package fr.inria.atlanmod.neoemf.resources.impl;

import fr.inria.atlanmod.neoemf.core.PersistentEObject;
import fr.inria.atlanmod.neoemf.core.impl.NeoEObjectAdapterFactoryImpl;
import fr.inria.atlanmod.neoemf.core.impl.PersistentEObjectImpl;
import fr.inria.atlanmod.neoemf.core.impl.StringId;
import fr.inria.atlanmod.neoemf.datastore.InternalPersistentEObject;
import fr.inria.atlanmod.neoemf.datastore.InvalidOptionsException;
import fr.inria.atlanmod.neoemf.datastore.PersistenceBackend;
import fr.inria.atlanmod.neoemf.datastore.PersistenceBackendFactoryRegistry;
import fr.inria.atlanmod.neoemf.datastore.estores.SearcheableResourceEStore;
import fr.inria.atlanmod.neoemf.logger.NeoLogger;
import fr.inria.atlanmod.neoemf.resources.PersistentResource;
import fr.inria.atlanmod.neoemf.util.NeoURI;

import org.apache.commons.io.FileUtils;
import org.eclipse.emf.common.notify.Notification;
import org.eclipse.emf.common.notify.NotificationChain;
import org.eclipse.emf.common.util.BasicEList;
import org.eclipse.emf.common.util.EList;
import org.eclipse.emf.common.util.URI;
import org.eclipse.emf.ecore.EClass;
import org.eclipse.emf.ecore.EObject;
import org.eclipse.emf.ecore.EStructuralFeature;
import org.eclipse.emf.ecore.ETypedElement;
import org.eclipse.emf.ecore.InternalEObject;
import org.eclipse.emf.ecore.InternalEObject.EStore;
import org.eclipse.emf.ecore.impl.EClassifierImpl;
import org.eclipse.emf.ecore.impl.EReferenceImpl;
import org.eclipse.emf.ecore.impl.EStoreEObjectImpl;
import org.eclipse.emf.ecore.impl.EStoreEObjectImpl.EStoreEList;
import org.eclipse.emf.ecore.resource.Resource;
import org.eclipse.emf.ecore.resource.impl.ResourceImpl;

import java.io.File;
import java.io.FileNotFoundException;
import java.io.IOException;
import java.text.MessageFormat;
import java.util.ArrayList;
import java.util.Iterator;
import java.util.List;
import java.util.Map;
import java.util.Map.Entry;
import java.util.Objects;

public class PersistentResourceImpl extends ResourceImpl implements PersistentResource {

	protected static final ResourceContentsEStructuralFeature ROOT_CONTENTS_ESTRUCTURALFEATURE = new ResourceContentsEStructuralFeature();

	protected final DummyRootEObject DUMMY_ROOT_EOBJECT;

	protected Map<?, ?> options;

	protected SearcheableResourceEStore eStore;

	/**
	 * The underlying {@link PersistenceBackend} that stores the data
	 */
	protected PersistenceBackend persistenceBackend;
	
	protected boolean isPersistent;

	public PersistentResourceImpl(URI uri) {
		super(uri);
		this.DUMMY_ROOT_EOBJECT = new DummyRootEObject(this);
		this.persistenceBackend = PersistenceBackendFactoryRegistry.getFactoryProvider(uri.scheme()).createTransientBackend();
		this.eStore = PersistenceBackendFactoryRegistry.getFactoryProvider(uri.scheme()).createTransientEStore(this,persistenceBackend);
		this.isPersistent = false;
		// Stop the backend when the application is terminated
		Runtime.getRuntime().addShutdownHook(new ShutdownHook());
		NeoLogger.log(NeoLogger.SEVERITY_INFO, "Persistent Resource Created");
	}
	
	/**
	 * Returns the graph DB file
	 * 
	 * @return
	 */
	protected File getFile() {
		return FileUtils.getFile(NeoURI.createNeoURI(getURI()).toFileString());
	}

	@Override
	public void load(Map<?, ?> options) throws IOException {
<<<<<<< HEAD
		if (!isLoaded) {
			try {
				isLoading = true;
				if (getFile().exists()) {
					this.persistenceBackend = PersistenceBackendFactoryRegistry.getFactoryProvider(uri.scheme()).createPersistentBackend(getFile(), options);
					this.eStore = PersistenceBackendFactoryRegistry.getFactoryProvider(uri.scheme()).createPersistentEStore(this, persistenceBackend, options);
					this.isPersistent = true;
				} else {
					throw new FileNotFoundException(uri.toFileString());
				}
				this.options = options;
				isLoaded = true;
			} finally {
				isLoading = false;
				NeoLogger.log(NeoLogger.SEVERITY_DEBUG, "Persistent Resource " + uri + " Loaded");
=======
		try {
			isLoading = true;
			if (isLoaded) {
				return;
			} else if (!getFile().exists()) {
				throw new FileNotFoundException(uri.toFileString());
			} else {
				this.persistenceBackend = PersistenceBackendFactoryRegistry.getFactoryProvider(uri.scheme()).createPersistentBackend(getFile(), options);
				this.eStore = PersistenceBackendFactoryRegistry.getFactoryProvider(uri.scheme()).createPersistentEStore(this, persistenceBackend, options);
				this.isPersistent = true;
				this.DUMMY_ROOT_EOBJECT.setMapped(true);
>>>>>>> ac0c1049
			}
		}
	}

	@Override
	public void save(Map<?, ?> options) throws IOException {

		if (this.options != null) {
			// Check that the save options do not collide with previous load options
			for (Entry<?, ?> entry : options.entrySet()) {
				if (this.options.containsKey(entry.getKey())
						&& entry.getValue() != null
						&& !entry.getValue().equals(this.options.get(entry.getKey())))
				{
					throw new IOException(new InvalidOptionsException(MessageFormat.format("key = {0}; value = {1}", entry.getKey().toString(), entry.getValue().toString())));
				}
			}
		}
		if(!isLoaded() || !isPersistent) {
			PersistenceBackend newBackend = PersistenceBackendFactoryRegistry.getFactoryProvider(uri.scheme()).createPersistentBackend(getFile(), options);
			PersistenceBackendFactoryRegistry.getFactoryProvider(uri.scheme()).copyBackend(persistenceBackend, newBackend);
			this.persistenceBackend = newBackend;
			this.eStore = PersistenceBackendFactoryRegistry.getFactoryProvider(uri.scheme()).createPersistentEStore(this,persistenceBackend, options);
			this.isLoaded = true;
			this.isPersistent = true;
		}
		persistenceBackend.save();
		NeoLogger.log(NeoLogger.SEVERITY_DEBUG, "Persistent Resource " + uri + " Saved");
	}

	
	@Override
	// FIXME return of instance of non-static inner class 'ResourceContentsEStoreEList'
	public EList<EObject> getContents() {
		return new ResourceContentsEStoreEList<>(DUMMY_ROOT_EOBJECT, ROOT_CONTENTS_ESTRUCTURALFEATURE, eStore());
	}

	@Override
	public EObject getEObject(String uriFragment) {
		EObject eObject = eStore.eObject(new StringId(uriFragment));
		return eObject != null ? eObject : super.getEObject(uriFragment);
	}

	@Override
	public String getURIFragment(EObject eObject) {
		String returnValue = super.getURIFragment(eObject);
		if (eObject.eResource() == this) {
			// Try to adapt as a PersistentEObject and return the ID
			PersistentEObject persistentEObject = NeoEObjectAdapterFactoryImpl.getAdapter(eObject, PersistentEObject.class);
			if (persistentEObject != null) {
				returnValue = persistentEObject.id().toString();
			}
		} else {
			returnValue = "/-1";
		}
		return returnValue;
	}
	
	@Override
	public EList<EObject> getAllInstances(EClass eClass) {
		return getAllInstances(eClass, false);
	}
	
	@Override
	public EList<EObject> getAllInstances(EClass eClass, boolean strict) {
		EList<EObject> returnValue;
	    try {
			returnValue = eStore.getAllInstances(eClass,strict);
	    } catch(UnsupportedOperationException e) {
	        NeoLogger.log(NeoLogger.SEVERITY_WARNING, "Persistence Backend does not support advanced allInstances() computation, using standard EMF API instead");
	        Iterator<EObject> it = getAllContents();
	        EList<EObject> instanceList = new BasicEList<>();
	        while(it.hasNext()) {
	            EObject eObject = it.next();
	            if(eClass.isInstance(eObject)) {
	                if(strict) {
	                    if(eObject.eClass().equals(eClass)) {
	                        instanceList.add(eObject);
	                    }
	                }
	                else {
	                    instanceList.add(eObject);
	                }
                }
	        }
			returnValue = instanceList;
	    }
		return returnValue;
	}
	

	protected void shutdown() {
		persistenceBackend.stop();
		this.persistenceBackend = PersistenceBackendFactoryRegistry.getFactoryProvider(uri.scheme()).createTransientBackend();
		this.eStore = PersistenceBackendFactoryRegistry.getFactoryProvider(uri.scheme()).createTransientEStore(this,persistenceBackend);
		this.isPersistent = false;
		this.isLoaded = false;
	}

	@Override
	protected void doUnload() {
		Iterator<EObject> allContents = getAllProperContents(unloadingContents);
		getErrors().clear();
		getWarnings().clear();
		while (allContents.hasNext()) {
			unloaded((InternalEObject) allContents.next());
		}
		shutdown();
	}

	@Override
	protected void finalize() throws Throwable {
		unload();
		super.finalize();
	}

	@Override
	public InternalEObject.EStore eStore() {
		return eStore;
	}

	public static void shutdownWithoutUnload(PersistentResourceImpl resource) {
		if (resource != null) {
			NeoLogger.log(NeoLogger.SEVERITY_INFO, "Shutdown Without Unload of Persistent Resource " + resource.getURI());
			resource.shutdown();
		}
	}

	/**
	 * Fake {@link EStructuralFeature} that represents the
	 * {@link Resource#getContents()} feature.
	 *
	 */
	protected static class ResourceContentsEStructuralFeature extends EReferenceImpl {
		protected static final String RESOURCE__CONTENTS__FEATURE_NAME = "eContents";

		public ResourceContentsEStructuralFeature() {
			setUpperBound(ETypedElement.UNBOUNDED_MULTIPLICITY);
			setLowerBound(0);
			setName(RESOURCE__CONTENTS__FEATURE_NAME);
			setEType(new EClassifierImpl() {});
			setFeatureID(RESOURCE__CONTENTS);
		}
	}

	/**
	 * Dummy {@link EObject} that represents the root entry point for this
	 * {@link Resource}
	 *
	 */
	protected static final class DummyRootEObject extends PersistentEObjectImpl {
		private static final String ROOT_EOBJECT_ID = "ROOT";

		public DummyRootEObject(Resource.Internal resource) {
			super();
			this.id = new StringId(ROOT_EOBJECT_ID);
			eSetDirectResource(resource);
		}
	}

	/**
	 * A notifying {@link EStoreEList} list implementation for supporting
	 * {@link Resource#getContents}.
	 * 
	 * @author agomez
	 * 
	 */
	protected class ResourceContentsEStoreEList<E> extends EStoreEObjectImpl.EStoreEList<E> {
		protected static final long serialVersionUID = 1L;

		protected ResourceContentsEStoreEList(InternalEObject owner, EStructuralFeature eStructuralFeature, EStore store) {
			super(owner, eStructuralFeature, store);
		}

		@Override
		protected E validate(int index, E object) {
			if (!canContainNull() && object == null) {
				throw new IllegalArgumentException("The 'no null' constraint is violated");
			}
			return object;
		}

		@Override
		public Object getNotifier() {
			return PersistentResourceImpl.this;
		}

		@Override
		public int getFeatureID() {
			return RESOURCE__CONTENTS;
		}

		@Override
		protected boolean isNotificationRequired() {
			return eNotificationRequired();
		}

		@Override
		protected boolean useEquals() {
			return false;
		}

		@Override
		protected boolean hasInverse() {
			return true;
		}

		@Override
		protected boolean isUnique() {
			return true;
		}

		@Override
		public NotificationChain inverseAdd(E object, NotificationChain notifications) {
			InternalEObject eObject = (InternalEObject) object;
			notifications = eObject.eSetResource(PersistentResourceImpl.this, notifications);
			attached(eObject);
			return notifications;
		}

		@Override
		public NotificationChain inverseRemove(E object, NotificationChain notifications) {
			InternalEObject eObject = (InternalEObject) object;
			if (isLoaded || unloadingContents != null) {
				detached(eObject);
			}
			return eObject.eSetResource(null, notifications);
		}
		
		@Override
		protected void delegateAdd(int index, Object object) {
			// FIXME: Maintain a list of hard links to the elements while moving
			// them to the new resource. If a garbage collection happens while
			// traversing the children elements, some unsaved objects that are
			// referenced from a saved object may be garbage collected before
			// they have been completely stored in the DB
			List<Object> hardLinksList = new ArrayList<>();
			InternalPersistentEObject eObject = Objects.requireNonNull(NeoEObjectAdapterFactoryImpl.getAdapter(object, InternalPersistentEObject.class));
			// Collect all contents
			hardLinksList.add(object);
			for (Iterator<EObject> it = eObject.eAllContents(); it.hasNext(); hardLinksList.add(it.next())) {
			}
			// Iterate using the hard links list instead the getAllContents
			// We ensure that using the hardLinksList it is not taken out by JIT
			// compiler
			for (Object element : hardLinksList) {
				InternalPersistentEObject internalElement = Objects.requireNonNull(NeoEObjectAdapterFactoryImpl.getAdapter(element, InternalPersistentEObject.class));
				internalElement.resource(PersistentResourceImpl.this);
			}
			super.delegateAdd(index, object);
		}

		@Override
		protected E delegateRemove(int index) {
			E object = super.delegateRemove(index);
			List<E> hardLinksList = new ArrayList<>();
			InternalPersistentEObject eObject = Objects.requireNonNull(NeoEObjectAdapterFactoryImpl.getAdapter(object, InternalPersistentEObject.class));
			// Collect all contents
			hardLinksList.add(object);
			for (Iterator<EObject> it = eObject.eAllContents(); it.hasNext(); hardLinksList.add((E)it.next())) {
			}
			// Iterate using the hard links list instead the getAllContents
			// We ensure that using the hardLinksList it is not taken out by JIT
			// compiler
			for (E element : hardLinksList) {
				InternalPersistentEObject internalElement = Objects.requireNonNull(NeoEObjectAdapterFactoryImpl.getAdapter(element, InternalPersistentEObject.class));
				internalElement.resource(null);
			}
			return object;			
		}
		
		@Override
		protected void didAdd(int index, E object) {
			super.didAdd(index, object);
			if (index == size() - 1) {
				loaded();
			}
			modified();
		}

		@Override
		protected void didRemove(int index, E object) {
			super.didRemove(index, object);
			modified();
		}

		@Override
		protected void didSet(int index, E newObject, E oldObject) {
			super.didSet(index, newObject, oldObject);
			modified();
		}

		@Override
		protected void didClear(int oldSize, Object[] oldData) {
			if (oldSize == 0) {
				loaded();
			} else {
				super.didClear(oldSize, oldData);
			}
		}

		protected void loaded() {
			if (!isLoaded()) {
				Notification notification = setLoaded(true);
				if (notification != null) {
					eNotify(notification);
				}
			}
		}

		protected void modified() {
			if (isTrackingModification()) {
				setModified(true);
			}
		}
	}

	private class ShutdownHook extends Thread {
		@Override
        public void run() {
            if(persistenceBackend.isStarted()) {
                NeoLogger.log(NeoLogger.SEVERITY_INFO, "Closing backend of resource " + uri);
                persistenceBackend.stop();
                NeoLogger.log(NeoLogger.SEVERITY_INFO, "Backend of resource " + uri + " closed");
            }
        }
	}
}
<|MERGE_RESOLUTION|>--- conflicted
+++ resolved
@@ -1,452 +1,439 @@
-/*******************************************************************************
- * Copyright (c) 2013 Atlanmod INRIA LINA Mines Nantes
- * All rights reserved. This program and the accompanying materials
- * are made available under the terms of the Eclipse Public License v1.0
- * which accompanies this distribution, and is available at
- * http://www.eclipse.org/legal/epl-v10.html
- *
- * Contributors:
- *     Atlanmod INRIA LINA Mines Nantes - initial API and implementation
- *******************************************************************************/
-
-package fr.inria.atlanmod.neoemf.resources.impl;
-
-import fr.inria.atlanmod.neoemf.core.PersistentEObject;
-import fr.inria.atlanmod.neoemf.core.impl.NeoEObjectAdapterFactoryImpl;
-import fr.inria.atlanmod.neoemf.core.impl.PersistentEObjectImpl;
-import fr.inria.atlanmod.neoemf.core.impl.StringId;
-import fr.inria.atlanmod.neoemf.datastore.InternalPersistentEObject;
-import fr.inria.atlanmod.neoemf.datastore.InvalidOptionsException;
-import fr.inria.atlanmod.neoemf.datastore.PersistenceBackend;
-import fr.inria.atlanmod.neoemf.datastore.PersistenceBackendFactoryRegistry;
-import fr.inria.atlanmod.neoemf.datastore.estores.SearcheableResourceEStore;
-import fr.inria.atlanmod.neoemf.logger.NeoLogger;
-import fr.inria.atlanmod.neoemf.resources.PersistentResource;
-import fr.inria.atlanmod.neoemf.util.NeoURI;
-
-import org.apache.commons.io.FileUtils;
-import org.eclipse.emf.common.notify.Notification;
-import org.eclipse.emf.common.notify.NotificationChain;
-import org.eclipse.emf.common.util.BasicEList;
-import org.eclipse.emf.common.util.EList;
-import org.eclipse.emf.common.util.URI;
-import org.eclipse.emf.ecore.EClass;
-import org.eclipse.emf.ecore.EObject;
-import org.eclipse.emf.ecore.EStructuralFeature;
-import org.eclipse.emf.ecore.ETypedElement;
-import org.eclipse.emf.ecore.InternalEObject;
-import org.eclipse.emf.ecore.InternalEObject.EStore;
-import org.eclipse.emf.ecore.impl.EClassifierImpl;
-import org.eclipse.emf.ecore.impl.EReferenceImpl;
-import org.eclipse.emf.ecore.impl.EStoreEObjectImpl;
-import org.eclipse.emf.ecore.impl.EStoreEObjectImpl.EStoreEList;
-import org.eclipse.emf.ecore.resource.Resource;
-import org.eclipse.emf.ecore.resource.impl.ResourceImpl;
-
-import java.io.File;
-import java.io.FileNotFoundException;
-import java.io.IOException;
-import java.text.MessageFormat;
-import java.util.ArrayList;
-import java.util.Iterator;
-import java.util.List;
-import java.util.Map;
-import java.util.Map.Entry;
-import java.util.Objects;
-
-public class PersistentResourceImpl extends ResourceImpl implements PersistentResource {
-
-	protected static final ResourceContentsEStructuralFeature ROOT_CONTENTS_ESTRUCTURALFEATURE = new ResourceContentsEStructuralFeature();
-
-	protected final DummyRootEObject DUMMY_ROOT_EOBJECT;
-
-	protected Map<?, ?> options;
-
-	protected SearcheableResourceEStore eStore;
-
-	/**
-	 * The underlying {@link PersistenceBackend} that stores the data
-	 */
-	protected PersistenceBackend persistenceBackend;
-	
-	protected boolean isPersistent;
-
-	public PersistentResourceImpl(URI uri) {
-		super(uri);
-		this.DUMMY_ROOT_EOBJECT = new DummyRootEObject(this);
-		this.persistenceBackend = PersistenceBackendFactoryRegistry.getFactoryProvider(uri.scheme()).createTransientBackend();
-		this.eStore = PersistenceBackendFactoryRegistry.getFactoryProvider(uri.scheme()).createTransientEStore(this,persistenceBackend);
-		this.isPersistent = false;
-		// Stop the backend when the application is terminated
-		Runtime.getRuntime().addShutdownHook(new ShutdownHook());
-		NeoLogger.log(NeoLogger.SEVERITY_INFO, "Persistent Resource Created");
-	}
-	
-	/**
-	 * Returns the graph DB file
-	 * 
-	 * @return
-	 */
-	protected File getFile() {
-		return FileUtils.getFile(NeoURI.createNeoURI(getURI()).toFileString());
-	}
-
-	@Override
-	public void load(Map<?, ?> options) throws IOException {
-<<<<<<< HEAD
-		if (!isLoaded) {
-			try {
-				isLoading = true;
-				if (getFile().exists()) {
-					this.persistenceBackend = PersistenceBackendFactoryRegistry.getFactoryProvider(uri.scheme()).createPersistentBackend(getFile(), options);
-					this.eStore = PersistenceBackendFactoryRegistry.getFactoryProvider(uri.scheme()).createPersistentEStore(this, persistenceBackend, options);
-					this.isPersistent = true;
-				} else {
-					throw new FileNotFoundException(uri.toFileString());
-				}
-				this.options = options;
-				isLoaded = true;
-			} finally {
-				isLoading = false;
-				NeoLogger.log(NeoLogger.SEVERITY_DEBUG, "Persistent Resource " + uri + " Loaded");
-=======
-		try {
-			isLoading = true;
-			if (isLoaded) {
-				return;
-			} else if (!getFile().exists()) {
-				throw new FileNotFoundException(uri.toFileString());
-			} else {
-				this.persistenceBackend = PersistenceBackendFactoryRegistry.getFactoryProvider(uri.scheme()).createPersistentBackend(getFile(), options);
-				this.eStore = PersistenceBackendFactoryRegistry.getFactoryProvider(uri.scheme()).createPersistentEStore(this, persistenceBackend, options);
-				this.isPersistent = true;
-				this.DUMMY_ROOT_EOBJECT.setMapped(true);
->>>>>>> ac0c1049
-			}
-		}
-	}
-
-	@Override
-	public void save(Map<?, ?> options) throws IOException {
-
-		if (this.options != null) {
-			// Check that the save options do not collide with previous load options
-			for (Entry<?, ?> entry : options.entrySet()) {
-				if (this.options.containsKey(entry.getKey())
-						&& entry.getValue() != null
-						&& !entry.getValue().equals(this.options.get(entry.getKey())))
-				{
-					throw new IOException(new InvalidOptionsException(MessageFormat.format("key = {0}; value = {1}", entry.getKey().toString(), entry.getValue().toString())));
-				}
-			}
-		}
-		if(!isLoaded() || !isPersistent) {
-			PersistenceBackend newBackend = PersistenceBackendFactoryRegistry.getFactoryProvider(uri.scheme()).createPersistentBackend(getFile(), options);
-			PersistenceBackendFactoryRegistry.getFactoryProvider(uri.scheme()).copyBackend(persistenceBackend, newBackend);
-			this.persistenceBackend = newBackend;
-			this.eStore = PersistenceBackendFactoryRegistry.getFactoryProvider(uri.scheme()).createPersistentEStore(this,persistenceBackend, options);
-			this.isLoaded = true;
-			this.isPersistent = true;
-		}
-		persistenceBackend.save();
-		NeoLogger.log(NeoLogger.SEVERITY_DEBUG, "Persistent Resource " + uri + " Saved");
-	}
-
-	
-	@Override
-	// FIXME return of instance of non-static inner class 'ResourceContentsEStoreEList'
-	public EList<EObject> getContents() {
-		return new ResourceContentsEStoreEList<>(DUMMY_ROOT_EOBJECT, ROOT_CONTENTS_ESTRUCTURALFEATURE, eStore());
-	}
-
-	@Override
-	public EObject getEObject(String uriFragment) {
-		EObject eObject = eStore.eObject(new StringId(uriFragment));
-		return eObject != null ? eObject : super.getEObject(uriFragment);
-	}
-
-	@Override
-	public String getURIFragment(EObject eObject) {
-		String returnValue = super.getURIFragment(eObject);
-		if (eObject.eResource() == this) {
-			// Try to adapt as a PersistentEObject and return the ID
-			PersistentEObject persistentEObject = NeoEObjectAdapterFactoryImpl.getAdapter(eObject, PersistentEObject.class);
-			if (persistentEObject != null) {
-				returnValue = persistentEObject.id().toString();
-			}
-		} else {
-			returnValue = "/-1";
-		}
-		return returnValue;
-	}
-	
-	@Override
-	public EList<EObject> getAllInstances(EClass eClass) {
-		return getAllInstances(eClass, false);
-	}
-	
-	@Override
-	public EList<EObject> getAllInstances(EClass eClass, boolean strict) {
-		EList<EObject> returnValue;
-	    try {
-			returnValue = eStore.getAllInstances(eClass,strict);
-	    } catch(UnsupportedOperationException e) {
-	        NeoLogger.log(NeoLogger.SEVERITY_WARNING, "Persistence Backend does not support advanced allInstances() computation, using standard EMF API instead");
-	        Iterator<EObject> it = getAllContents();
-	        EList<EObject> instanceList = new BasicEList<>();
-	        while(it.hasNext()) {
-	            EObject eObject = it.next();
-	            if(eClass.isInstance(eObject)) {
-	                if(strict) {
-	                    if(eObject.eClass().equals(eClass)) {
-	                        instanceList.add(eObject);
-	                    }
-	                }
-	                else {
-	                    instanceList.add(eObject);
-	                }
-                }
-	        }
-			returnValue = instanceList;
-	    }
-		return returnValue;
-	}
-	
-
-	protected void shutdown() {
-		persistenceBackend.stop();
-		this.persistenceBackend = PersistenceBackendFactoryRegistry.getFactoryProvider(uri.scheme()).createTransientBackend();
-		this.eStore = PersistenceBackendFactoryRegistry.getFactoryProvider(uri.scheme()).createTransientEStore(this,persistenceBackend);
-		this.isPersistent = false;
-		this.isLoaded = false;
-	}
-
-	@Override
-	protected void doUnload() {
-		Iterator<EObject> allContents = getAllProperContents(unloadingContents);
-		getErrors().clear();
-		getWarnings().clear();
-		while (allContents.hasNext()) {
-			unloaded((InternalEObject) allContents.next());
-		}
-		shutdown();
-	}
-
-	@Override
-	protected void finalize() throws Throwable {
-		unload();
-		super.finalize();
-	}
-
-	@Override
-	public InternalEObject.EStore eStore() {
-		return eStore;
-	}
-
-	public static void shutdownWithoutUnload(PersistentResourceImpl resource) {
-		if (resource != null) {
-			NeoLogger.log(NeoLogger.SEVERITY_INFO, "Shutdown Without Unload of Persistent Resource " + resource.getURI());
-			resource.shutdown();
-		}
-	}
-
-	/**
-	 * Fake {@link EStructuralFeature} that represents the
-	 * {@link Resource#getContents()} feature.
-	 *
-	 */
-	protected static class ResourceContentsEStructuralFeature extends EReferenceImpl {
-		protected static final String RESOURCE__CONTENTS__FEATURE_NAME = "eContents";
-
-		public ResourceContentsEStructuralFeature() {
-			setUpperBound(ETypedElement.UNBOUNDED_MULTIPLICITY);
-			setLowerBound(0);
-			setName(RESOURCE__CONTENTS__FEATURE_NAME);
-			setEType(new EClassifierImpl() {});
-			setFeatureID(RESOURCE__CONTENTS);
-		}
-	}
-
-	/**
-	 * Dummy {@link EObject} that represents the root entry point for this
-	 * {@link Resource}
-	 *
-	 */
-	protected static final class DummyRootEObject extends PersistentEObjectImpl {
-		private static final String ROOT_EOBJECT_ID = "ROOT";
-
-		public DummyRootEObject(Resource.Internal resource) {
-			super();
-			this.id = new StringId(ROOT_EOBJECT_ID);
-			eSetDirectResource(resource);
-		}
-	}
-
-	/**
-	 * A notifying {@link EStoreEList} list implementation for supporting
-	 * {@link Resource#getContents}.
-	 * 
-	 * @author agomez
-	 * 
-	 */
-	protected class ResourceContentsEStoreEList<E> extends EStoreEObjectImpl.EStoreEList<E> {
-		protected static final long serialVersionUID = 1L;
-
-		protected ResourceContentsEStoreEList(InternalEObject owner, EStructuralFeature eStructuralFeature, EStore store) {
-			super(owner, eStructuralFeature, store);
-		}
-
-		@Override
-		protected E validate(int index, E object) {
-			if (!canContainNull() && object == null) {
-				throw new IllegalArgumentException("The 'no null' constraint is violated");
-			}
-			return object;
-		}
-
-		@Override
-		public Object getNotifier() {
-			return PersistentResourceImpl.this;
-		}
-
-		@Override
-		public int getFeatureID() {
-			return RESOURCE__CONTENTS;
-		}
-
-		@Override
-		protected boolean isNotificationRequired() {
-			return eNotificationRequired();
-		}
-
-		@Override
-		protected boolean useEquals() {
-			return false;
-		}
-
-		@Override
-		protected boolean hasInverse() {
-			return true;
-		}
-
-		@Override
-		protected boolean isUnique() {
-			return true;
-		}
-
-		@Override
-		public NotificationChain inverseAdd(E object, NotificationChain notifications) {
-			InternalEObject eObject = (InternalEObject) object;
-			notifications = eObject.eSetResource(PersistentResourceImpl.this, notifications);
-			attached(eObject);
-			return notifications;
-		}
-
-		@Override
-		public NotificationChain inverseRemove(E object, NotificationChain notifications) {
-			InternalEObject eObject = (InternalEObject) object;
-			if (isLoaded || unloadingContents != null) {
-				detached(eObject);
-			}
-			return eObject.eSetResource(null, notifications);
-		}
-		
-		@Override
-		protected void delegateAdd(int index, Object object) {
-			// FIXME: Maintain a list of hard links to the elements while moving
-			// them to the new resource. If a garbage collection happens while
-			// traversing the children elements, some unsaved objects that are
-			// referenced from a saved object may be garbage collected before
-			// they have been completely stored in the DB
-			List<Object> hardLinksList = new ArrayList<>();
-			InternalPersistentEObject eObject = Objects.requireNonNull(NeoEObjectAdapterFactoryImpl.getAdapter(object, InternalPersistentEObject.class));
-			// Collect all contents
-			hardLinksList.add(object);
-			for (Iterator<EObject> it = eObject.eAllContents(); it.hasNext(); hardLinksList.add(it.next())) {
-			}
-			// Iterate using the hard links list instead the getAllContents
-			// We ensure that using the hardLinksList it is not taken out by JIT
-			// compiler
-			for (Object element : hardLinksList) {
-				InternalPersistentEObject internalElement = Objects.requireNonNull(NeoEObjectAdapterFactoryImpl.getAdapter(element, InternalPersistentEObject.class));
-				internalElement.resource(PersistentResourceImpl.this);
-			}
-			super.delegateAdd(index, object);
-		}
-
-		@Override
-		protected E delegateRemove(int index) {
-			E object = super.delegateRemove(index);
-			List<E> hardLinksList = new ArrayList<>();
-			InternalPersistentEObject eObject = Objects.requireNonNull(NeoEObjectAdapterFactoryImpl.getAdapter(object, InternalPersistentEObject.class));
-			// Collect all contents
-			hardLinksList.add(object);
-			for (Iterator<EObject> it = eObject.eAllContents(); it.hasNext(); hardLinksList.add((E)it.next())) {
-			}
-			// Iterate using the hard links list instead the getAllContents
-			// We ensure that using the hardLinksList it is not taken out by JIT
-			// compiler
-			for (E element : hardLinksList) {
-				InternalPersistentEObject internalElement = Objects.requireNonNull(NeoEObjectAdapterFactoryImpl.getAdapter(element, InternalPersistentEObject.class));
-				internalElement.resource(null);
-			}
-			return object;			
-		}
-		
-		@Override
-		protected void didAdd(int index, E object) {
-			super.didAdd(index, object);
-			if (index == size() - 1) {
-				loaded();
-			}
-			modified();
-		}
-
-		@Override
-		protected void didRemove(int index, E object) {
-			super.didRemove(index, object);
-			modified();
-		}
-
-		@Override
-		protected void didSet(int index, E newObject, E oldObject) {
-			super.didSet(index, newObject, oldObject);
-			modified();
-		}
-
-		@Override
-		protected void didClear(int oldSize, Object[] oldData) {
-			if (oldSize == 0) {
-				loaded();
-			} else {
-				super.didClear(oldSize, oldData);
-			}
-		}
-
-		protected void loaded() {
-			if (!isLoaded()) {
-				Notification notification = setLoaded(true);
-				if (notification != null) {
-					eNotify(notification);
-				}
-			}
-		}
-
-		protected void modified() {
-			if (isTrackingModification()) {
-				setModified(true);
-			}
-		}
-	}
-
-	private class ShutdownHook extends Thread {
-		@Override
-        public void run() {
-            if(persistenceBackend.isStarted()) {
-                NeoLogger.log(NeoLogger.SEVERITY_INFO, "Closing backend of resource " + uri);
-                persistenceBackend.stop();
-                NeoLogger.log(NeoLogger.SEVERITY_INFO, "Backend of resource " + uri + " closed");
-            }
-        }
-	}
-}
+/*******************************************************************************
+ * Copyright (c) 2013 Atlanmod INRIA LINA Mines Nantes
+ * All rights reserved. This program and the accompanying materials
+ * are made available under the terms of the Eclipse Public License v1.0
+ * which accompanies this distribution, and is available at
+ * http://www.eclipse.org/legal/epl-v10.html
+ *
+ * Contributors:
+ *     Atlanmod INRIA LINA Mines Nantes - initial API and implementation
+ *******************************************************************************/
+
+package fr.inria.atlanmod.neoemf.resources.impl;
+
+import fr.inria.atlanmod.neoemf.core.PersistentEObject;
+import fr.inria.atlanmod.neoemf.core.impl.NeoEObjectAdapterFactoryImpl;
+import fr.inria.atlanmod.neoemf.core.impl.PersistentEObjectImpl;
+import fr.inria.atlanmod.neoemf.core.impl.StringId;
+import fr.inria.atlanmod.neoemf.datastore.InternalPersistentEObject;
+import fr.inria.atlanmod.neoemf.datastore.InvalidOptionsException;
+import fr.inria.atlanmod.neoemf.datastore.PersistenceBackend;
+import fr.inria.atlanmod.neoemf.datastore.PersistenceBackendFactoryRegistry;
+import fr.inria.atlanmod.neoemf.datastore.estores.SearcheableResourceEStore;
+import fr.inria.atlanmod.neoemf.logger.NeoLogger;
+import fr.inria.atlanmod.neoemf.resources.PersistentResource;
+import fr.inria.atlanmod.neoemf.util.NeoURI;
+
+import org.apache.commons.io.FileUtils;
+import org.eclipse.emf.common.notify.Notification;
+import org.eclipse.emf.common.notify.NotificationChain;
+import org.eclipse.emf.common.util.BasicEList;
+import org.eclipse.emf.common.util.EList;
+import org.eclipse.emf.common.util.URI;
+import org.eclipse.emf.ecore.EClass;
+import org.eclipse.emf.ecore.EObject;
+import org.eclipse.emf.ecore.EStructuralFeature;
+import org.eclipse.emf.ecore.ETypedElement;
+import org.eclipse.emf.ecore.InternalEObject;
+import org.eclipse.emf.ecore.InternalEObject.EStore;
+import org.eclipse.emf.ecore.impl.EClassifierImpl;
+import org.eclipse.emf.ecore.impl.EReferenceImpl;
+import org.eclipse.emf.ecore.impl.EStoreEObjectImpl;
+import org.eclipse.emf.ecore.impl.EStoreEObjectImpl.EStoreEList;
+import org.eclipse.emf.ecore.resource.Resource;
+import org.eclipse.emf.ecore.resource.impl.ResourceImpl;
+
+import java.io.File;
+import java.io.FileNotFoundException;
+import java.io.IOException;
+import java.text.MessageFormat;
+import java.util.ArrayList;
+import java.util.Iterator;
+import java.util.List;
+import java.util.Map;
+import java.util.Map.Entry;
+import java.util.Objects;
+
+public class PersistentResourceImpl extends ResourceImpl implements PersistentResource {
+
+	protected static final ResourceContentsEStructuralFeature ROOT_CONTENTS_ESTRUCTURALFEATURE = new ResourceContentsEStructuralFeature();
+
+	protected final DummyRootEObject DUMMY_ROOT_EOBJECT;
+
+	protected Map<?, ?> options;
+
+	protected SearcheableResourceEStore eStore;
+
+	/**
+	 * The underlying {@link PersistenceBackend} that stores the data
+	 */
+	protected PersistenceBackend persistenceBackend;
+	
+	protected boolean isPersistent;
+
+	public PersistentResourceImpl(URI uri) {
+		super(uri);
+		this.DUMMY_ROOT_EOBJECT = new DummyRootEObject(this);
+		this.persistenceBackend = PersistenceBackendFactoryRegistry.getFactoryProvider(uri.scheme()).createTransientBackend();
+		this.eStore = PersistenceBackendFactoryRegistry.getFactoryProvider(uri.scheme()).createTransientEStore(this,persistenceBackend);
+		this.isPersistent = false;
+		// Stop the backend when the application is terminated
+		Runtime.getRuntime().addShutdownHook(new ShutdownHook());
+		NeoLogger.log(NeoLogger.SEVERITY_INFO, "Persistent Resource Created");
+	}
+	
+	/**
+	 * Returns the graph DB file
+	 * 
+	 * @return
+	 */
+	protected File getFile() {
+		return FileUtils.getFile(NeoURI.createNeoURI(getURI()).toFileString());
+	}
+
+	@Override
+	public void load(Map<?, ?> options) throws IOException {
+		try {
+			isLoading = true;
+			if (isLoaded) {
+				return;
+			} else if (!getFile().exists()) {
+				throw new FileNotFoundException(uri.toFileString());
+			} else {
+				this.persistenceBackend = PersistenceBackendFactoryRegistry.getFactoryProvider(uri.scheme()).createPersistentBackend(getFile(), options);
+				this.eStore = PersistenceBackendFactoryRegistry.getFactoryProvider(uri.scheme()).createPersistentEStore(this, persistenceBackend, options);
+				this.isPersistent = true;
+				this.DUMMY_ROOT_EOBJECT.setMapped(true);
+			}
+			this.options = options;
+			isLoaded = true;
+		} finally {
+			isLoading = false;
+			NeoLogger.log(NeoLogger.SEVERITY_DEBUG, "Persistent Resource " + this.uri + " Loaded");
+		}
+	}
+
+	@Override
+	public void save(Map<?, ?> options) throws IOException {
+
+		if (this.options != null) {
+			// Check that the save options do not collide with previous load options
+			for (Entry<?, ?> entry : options.entrySet()) {
+				if (this.options.containsKey(entry.getKey())
+						&& entry.getValue() != null
+						&& !entry.getValue().equals(this.options.get(entry.getKey())))
+				{
+					throw new IOException(new InvalidOptionsException(MessageFormat.format("key = {0}; value = {1}", entry.getKey().toString(), entry.getValue().toString())));
+				}
+			}
+		}
+		if(!isLoaded() || !isPersistent) {
+			PersistenceBackend newBackend = PersistenceBackendFactoryRegistry.getFactoryProvider(uri.scheme()).createPersistentBackend(getFile(), options);
+			PersistenceBackendFactoryRegistry.getFactoryProvider(uri.scheme()).copyBackend(persistenceBackend, newBackend);
+			this.persistenceBackend = newBackend;
+			this.eStore = PersistenceBackendFactoryRegistry.getFactoryProvider(uri.scheme()).createPersistentEStore(this,persistenceBackend, options);
+			this.isLoaded = true;
+			this.isPersistent = true;
+		}
+		persistenceBackend.save();
+		NeoLogger.log(NeoLogger.SEVERITY_DEBUG, "Persistent Resource " + uri + " Saved");
+	}
+
+	
+	@Override
+	// FIXME return of instance of non-static inner class 'ResourceContentsEStoreEList'
+	public EList<EObject> getContents() {
+		return new ResourceContentsEStoreEList<>(DUMMY_ROOT_EOBJECT, ROOT_CONTENTS_ESTRUCTURALFEATURE, eStore());
+	}
+
+	@Override
+	public EObject getEObject(String uriFragment) {
+		EObject eObject = eStore.eObject(new StringId(uriFragment));
+		return eObject != null ? eObject : super.getEObject(uriFragment);
+	}
+
+	@Override
+	public String getURIFragment(EObject eObject) {
+		String returnValue = super.getURIFragment(eObject);
+		if (eObject.eResource() == this) {
+			// Try to adapt as a PersistentEObject and return the ID
+			PersistentEObject persistentEObject = NeoEObjectAdapterFactoryImpl.getAdapter(eObject, PersistentEObject.class);
+			if (persistentEObject != null) {
+				returnValue = persistentEObject.id().toString();
+			}
+		} else {
+			returnValue = "/-1";
+		}
+		return returnValue;
+	}
+	
+	@Override
+	public EList<EObject> getAllInstances(EClass eClass) {
+		return getAllInstances(eClass, false);
+	}
+	
+	@Override
+	public EList<EObject> getAllInstances(EClass eClass, boolean strict) {
+		EList<EObject> returnValue;
+	    try {
+			returnValue = eStore.getAllInstances(eClass,strict);
+	    } catch(UnsupportedOperationException e) {
+	        NeoLogger.log(NeoLogger.SEVERITY_WARNING, "Persistence Backend does not support advanced allInstances() computation, using standard EMF API instead");
+	        Iterator<EObject> it = getAllContents();
+	        EList<EObject> instanceList = new BasicEList<>();
+	        while(it.hasNext()) {
+	            EObject eObject = it.next();
+	            if(eClass.isInstance(eObject)) {
+	                if(strict) {
+	                    if(eObject.eClass().equals(eClass)) {
+	                        instanceList.add(eObject);
+	                    }
+	                }
+	                else {
+	                    instanceList.add(eObject);
+	                }
+                }
+	        }
+			returnValue = instanceList;
+	    }
+		return returnValue;
+	}
+	
+
+	protected void shutdown() {
+		persistenceBackend.stop();
+		this.persistenceBackend = PersistenceBackendFactoryRegistry.getFactoryProvider(uri.scheme()).createTransientBackend();
+		this.eStore = PersistenceBackendFactoryRegistry.getFactoryProvider(uri.scheme()).createTransientEStore(this,persistenceBackend);
+		this.isPersistent = false;
+		this.isLoaded = false;
+	}
+
+	@Override
+	protected void doUnload() {
+		Iterator<EObject> allContents = getAllProperContents(unloadingContents);
+		getErrors().clear();
+		getWarnings().clear();
+		while (allContents.hasNext()) {
+			unloaded((InternalEObject) allContents.next());
+		}
+		shutdown();
+	}
+
+	@Override
+	protected void finalize() throws Throwable {
+		unload();
+		super.finalize();
+	}
+
+	@Override
+	public InternalEObject.EStore eStore() {
+		return eStore;
+	}
+
+	public static void shutdownWithoutUnload(PersistentResourceImpl resource) {
+		if (resource != null) {
+			NeoLogger.log(NeoLogger.SEVERITY_INFO, "Shutdown Without Unload of Persistent Resource " + resource.getURI());
+			resource.shutdown();
+		}
+	}
+
+	/**
+	 * Fake {@link EStructuralFeature} that represents the
+	 * {@link Resource#getContents()} feature.
+	 *
+	 */
+	protected static class ResourceContentsEStructuralFeature extends EReferenceImpl {
+		protected static final String RESOURCE__CONTENTS__FEATURE_NAME = "eContents";
+
+		public ResourceContentsEStructuralFeature() {
+			setUpperBound(ETypedElement.UNBOUNDED_MULTIPLICITY);
+			setLowerBound(0);
+			setName(RESOURCE__CONTENTS__FEATURE_NAME);
+			setEType(new EClassifierImpl() {});
+			setFeatureID(RESOURCE__CONTENTS);
+		}
+	}
+
+	/**
+	 * Dummy {@link EObject} that represents the root entry point for this
+	 * {@link Resource}
+	 *
+	 */
+	protected static final class DummyRootEObject extends PersistentEObjectImpl {
+		private static final String ROOT_EOBJECT_ID = "ROOT";
+
+		public DummyRootEObject(Resource.Internal resource) {
+			super();
+			this.id = new StringId(ROOT_EOBJECT_ID);
+			eSetDirectResource(resource);
+		}
+	}
+
+	/**
+	 * A notifying {@link EStoreEList} list implementation for supporting
+	 * {@link Resource#getContents}.
+	 * 
+	 * @author agomez
+	 * 
+	 */
+	protected class ResourceContentsEStoreEList<E> extends EStoreEObjectImpl.EStoreEList<E> {
+		protected static final long serialVersionUID = 1L;
+
+		protected ResourceContentsEStoreEList(InternalEObject owner, EStructuralFeature eStructuralFeature, EStore store) {
+			super(owner, eStructuralFeature, store);
+		}
+
+		@Override
+		protected E validate(int index, E object) {
+			if (!canContainNull() && object == null) {
+				throw new IllegalArgumentException("The 'no null' constraint is violated");
+			}
+			return object;
+		}
+
+		@Override
+		public Object getNotifier() {
+			return PersistentResourceImpl.this;
+		}
+
+		@Override
+		public int getFeatureID() {
+			return RESOURCE__CONTENTS;
+		}
+
+		@Override
+		protected boolean isNotificationRequired() {
+			return eNotificationRequired();
+		}
+
+		@Override
+		protected boolean useEquals() {
+			return false;
+		}
+
+		@Override
+		protected boolean hasInverse() {
+			return true;
+		}
+
+		@Override
+		protected boolean isUnique() {
+			return true;
+		}
+
+		@Override
+		public NotificationChain inverseAdd(E object, NotificationChain notifications) {
+			InternalEObject eObject = (InternalEObject) object;
+			notifications = eObject.eSetResource(PersistentResourceImpl.this, notifications);
+			attached(eObject);
+			return notifications;
+		}
+
+		@Override
+		public NotificationChain inverseRemove(E object, NotificationChain notifications) {
+			InternalEObject eObject = (InternalEObject) object;
+			if (isLoaded || unloadingContents != null) {
+				detached(eObject);
+			}
+			return eObject.eSetResource(null, notifications);
+		}
+		
+		@Override
+		protected void delegateAdd(int index, Object object) {
+			// FIXME: Maintain a list of hard links to the elements while moving
+			// them to the new resource. If a garbage collection happens while
+			// traversing the children elements, some unsaved objects that are
+			// referenced from a saved object may be garbage collected before
+			// they have been completely stored in the DB
+			List<Object> hardLinksList = new ArrayList<>();
+			InternalPersistentEObject eObject = Objects.requireNonNull(NeoEObjectAdapterFactoryImpl.getAdapter(object, InternalPersistentEObject.class));
+			// Collect all contents
+			hardLinksList.add(object);
+			for (Iterator<EObject> it = eObject.eAllContents(); it.hasNext(); hardLinksList.add(it.next())) {
+			}
+			// Iterate using the hard links list instead the getAllContents
+			// We ensure that using the hardLinksList it is not taken out by JIT
+			// compiler
+			for (Object element : hardLinksList) {
+				InternalPersistentEObject internalElement = Objects.requireNonNull(NeoEObjectAdapterFactoryImpl.getAdapter(element, InternalPersistentEObject.class));
+				internalElement.resource(PersistentResourceImpl.this);
+			}
+			super.delegateAdd(index, object);
+		}
+
+		@Override
+		protected E delegateRemove(int index) {
+			E object = super.delegateRemove(index);
+			List<E> hardLinksList = new ArrayList<>();
+			InternalPersistentEObject eObject = Objects.requireNonNull(NeoEObjectAdapterFactoryImpl.getAdapter(object, InternalPersistentEObject.class));
+			// Collect all contents
+			hardLinksList.add(object);
+			for (Iterator<EObject> it = eObject.eAllContents(); it.hasNext(); hardLinksList.add((E)it.next())) {
+			}
+			// Iterate using the hard links list instead the getAllContents
+			// We ensure that using the hardLinksList it is not taken out by JIT
+			// compiler
+			for (E element : hardLinksList) {
+				InternalPersistentEObject internalElement = Objects.requireNonNull(NeoEObjectAdapterFactoryImpl.getAdapter(element, InternalPersistentEObject.class));
+				internalElement.resource(null);
+			}
+			return object;			
+		}
+		
+		@Override
+		protected void didAdd(int index, E object) {
+			super.didAdd(index, object);
+			if (index == size() - 1) {
+				loaded();
+			}
+			modified();
+		}
+
+		@Override
+		protected void didRemove(int index, E object) {
+			super.didRemove(index, object);
+			modified();
+		}
+
+		@Override
+		protected void didSet(int index, E newObject, E oldObject) {
+			super.didSet(index, newObject, oldObject);
+			modified();
+		}
+
+		@Override
+		protected void didClear(int oldSize, Object[] oldData) {
+			if (oldSize == 0) {
+				loaded();
+			} else {
+				super.didClear(oldSize, oldData);
+			}
+		}
+
+		protected void loaded() {
+			if (!isLoaded()) {
+				Notification notification = setLoaded(true);
+				if (notification != null) {
+					eNotify(notification);
+				}
+			}
+		}
+
+		protected void modified() {
+			if (isTrackingModification()) {
+				setModified(true);
+			}
+		}
+	}
+
+	private class ShutdownHook extends Thread {
+		@Override
+        public void run() {
+            if(persistenceBackend.isStarted()) {
+                NeoLogger.log(NeoLogger.SEVERITY_INFO, "Closing backend of resource " + uri);
+                persistenceBackend.stop();
+                NeoLogger.log(NeoLogger.SEVERITY_INFO, "Backend of resource " + uri + " closed");
+            }
+        }
+	}
+}