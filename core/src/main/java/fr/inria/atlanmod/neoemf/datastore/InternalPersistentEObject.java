--- conflicted
+++ resolved
@@ -22,15 +22,11 @@
 
 	void id(Id id);
 	
-<<<<<<< HEAD
+	boolean isMapped();
+
+	void setMapped(boolean mapped);
+
 	Resource.Internal resource();
-=======
-	public boolean isMapped();
-	
-	public void setMapped(boolean mapped);
-	
-	public Resource.Internal resource();
->>>>>>> ac0c1049
 	
 	void resource(Resource.Internal resource);
 	
