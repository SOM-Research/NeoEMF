<?xml version="1.0" encoding="UTF-8"?>
<project xmlns:xsi="http://www.w3.org/2001/XMLSchema-instance"
         xmlns="http://maven.apache.org/POM/4.0.0"
         xsi:schemaLocation="http://maven.apache.org/POM/4.0.0 https://maven.apache.org/xsd/maven-4.0.0.xsd">
    <modelVersion>4.0.0</modelVersion>

    <groupId>fr.inria.atlanmod.neoemf</groupId>
    <artifactId>parent</artifactId>
    <version>0.0.1-SNAPSHOT</version>
    <packaging>pom</packaging>

    <name>NeoEMF :: Parent</name>
    <description>
        The parent pom holds all the necessary version and configuration information for submodules.
    </description>

    <url>www.neoemf.com</url>
    <inceptionYear>2013</inceptionYear>
    <organization>
        <name>Inria-AtlanMod Team</name>
        <url>http://www.emn.fr/z-info/atlanmod/index.php/Main_Page</url>
    </organization>

    <licenses>
        <license>
            <name>Eclipse Public License - v 1.0</name>
            <url>http://www.eclipse.org/legal/epl-v10.html</url>
        </license>
    </licenses>

    <properties>

        <!-- Global -->
        <project.build.sourceEncoding>UTF-8</project.build.sourceEncoding>
        <maven.compiler.source>1.7</maven.compiler.source>
        <maven.compiler.target>1.7</maven.compiler.target>
        <maven.build.timestamp.format>yyyyMMddHHmmss</maven.build.timestamp.format>
        <build.tstamp>${maven.build.timestamp}</build.tstamp>

        <!-- Plugins -->

        <!-- Build -->
        <build-helper-plugin.version>1.10</build-helper-plugin.version>
        <bundle-plugin.version>3.0.1</bundle-plugin.version>
        <clean-plugin.version>3.0.0</clean-plugin.version>
        <compiler-plugin.version>3.5.1</compiler-plugin.version>
        <jar-plugin.version>2.6</jar-plugin.version>
        <site-plugin.version>3.5.1</site-plugin.version>
        <source-plugin.version>3.0.0</source-plugin.version>
        <surefire-plugin.version>2.19.1</surefire-plugin.version>
        <xtext-plugin.version>2.9.2</xtext-plugin.version>

        <!-- Report -->
        <checkstyle-plugin.version>2.17</checkstyle-plugin.version>
        <cobertura-plugin.version>2.7</cobertura-plugin.version>
        <dependency-plugin.version>2.10</dependency-plugin.version>
        <findbugs-plugin.version>3.0.3</findbugs-plugin.version>
        <javadoc-plugin.version>2.10.3</javadoc-plugin.version>
        <jxr-plugin.version>2.5</jxr-plugin.version>
        <license-plugin.version>1.8</license-plugin.version>
        <pmd-plugin.version>3.6</pmd-plugin.version>
        <project-info-reports-plugin.version>2.9</project-info-reports-plugin.version>
        <surefire-report-plugin.version>2.19.1</surefire-report-plugin.version>
        <taglist-plugin.version>2.4</taglist-plugin.version>
        <versions-plugin.version>2.2</versions-plugin.version>

        <!-- Dependencies -->

        <!-- DB -->
        <blueprints.version>2.5.0</blueprints.version> <!-- From 2.4.0 -->
        <mapdb.version>1.0.9</mapdb.version> <!-- From 1.0.7 -->

        <!-- Commons -->
        <cglib-nodep.version>3.2.2</cglib-nodep.version> <!-- From 3.1 -->
        <commons-collections.version>4.1</commons-collections.version> <!-- From 3.2.1/4.0 -->
        <commons-configuration.version>1.10</commons-configuration.version> <!-- From 1.6 -->
        <commons-io.version>2.5</commons-io.version> <!-- From 2.4 -->
        <commons-lang.version>3.4</commons-lang.version> <!-- From 2.6 -->
        <guava.version>19.0</guava.version> <!-- From 16.0.1 -->

        <!-- Logging -->
        <log4j.version>2.5</log4j.version> <!-- From 2.2 -->

        <!-- EMF -->
        <emf.version>2.11.0-v20150805-0538</emf.version>
        <emf-ecore.version>2.11.1-v20150805-0538</emf-ecore.version>
        <emf-ecore-xcore-lib.version>1.1.100</emf-ecore-xcore-lib.version>

        <!-- Test -->
        <hamcrest.version>1.3</hamcrest.version>
        <junit.version>4.12</junit.version> <!-- From 4.11 -->
        <mockito.version>1.10.19</mockito.version> <!-- From 1.8.5 -->
    </properties>

    <dependencyManagement>
        <dependencies>
            <!-- Graph/Neo4j -->

            <dependency>
                <groupId>com.tinkerpop.blueprints</groupId>
                <artifactId>blueprints-core</artifactId>
                <version>${blueprints.version}</version>
            </dependency>

            <dependency>
                <groupId>com.tinkerpop.blueprints</groupId>
                <artifactId>blueprints-neo4j-graph</artifactId>
                <version>${blueprints.version}</version>
            </dependency>

            <!-- MapDB -->

            <dependency>
                <groupId>org.mapdb</groupId>
                <artifactId>mapdb</artifactId>
                <version>${mapdb.version}</version>
            </dependency>

            <!-- Commons -->

            <dependency>
                <groupId>cglib</groupId>
                <artifactId>cglib-nodep</artifactId>
                <version>${cglib-nodep.version}</version>
            </dependency>

            <dependency>
                <groupId>org.apache.commons</groupId>
                <artifactId>commons-collections4</artifactId>
                <version>${commons-collections.version}</version>
            </dependency>

            <dependency>
                <groupId>commons-configuration</groupId>
                <artifactId>commons-configuration</artifactId>
                <version>${commons-configuration.version}</version>
            </dependency>

            <dependency>
                <groupId>commons-io</groupId>
                <artifactId>commons-io</artifactId>
                <version>${commons-io.version}</version>
            </dependency>

            <dependency>
                <groupId>org.apache.commons</groupId>
                <artifactId>commons-lang3</artifactId>
                <version>${commons-lang.version}</version>
            </dependency>

            <dependency>
                <groupId>com.google.guava</groupId>
                <artifactId>guava</artifactId>
                <version>${guava.version}</version>
            </dependency>

            <!-- Logging -->

            <dependency>
                <groupId>org.apache.logging.log4j</groupId>
                <artifactId>log4j-core</artifactId>
                <version>${log4j.version}</version>
                <scope>runtime</scope>
            </dependency>

            <dependency>
                <groupId>org.apache.logging.log4j</groupId>
                <artifactId>log4j-api</artifactId>
                <version>${log4j.version}</version>
            </dependency>

            <dependency>
                <groupId>org.apache.logging.log4j</groupId>
                <artifactId>log4j-jcl</artifactId>
                <version>${log4j.version}</version>
                <scope>runtime</scope>
            </dependency>

            <!-- EMF -->

            <dependency>
                <groupId>org.eclipse.emf</groupId>
                <artifactId>org.eclipse.emf.common</artifactId>
                <version>${emf.version}</version>
                <scope>provided</scope>
            </dependency>

            <dependency>
                <groupId>org.eclipse.emf</groupId>
                <artifactId>org.eclipse.emf.ecore</artifactId>
                <version>${emf-ecore.version}</version>
                <scope>provided</scope>
            </dependency>

            <dependency>
                <groupId>org.eclipse.emf</groupId>
                <artifactId>org.eclipse.emf.ecore.xmi</artifactId>
                <version>${emf-ecore.version}</version>
            </dependency>

            <dependency>
                <groupId>org.eclipse.emf</groupId>
                <artifactId>org.eclipse.emf.ecore.xcore.lib</artifactId>
                <version>${emf-ecore-xcore-lib.version}</version>
            </dependency>

            <!-- Test -->

            <dependency>
                <groupId>junit</groupId>
                <artifactId>junit</artifactId>
                <version>${junit.version}</version>
                <scope>test</scope>
                <exclusions>
                    <exclusion>
                        <groupId>org.hamcrest</groupId>
                        <artifactId>hamcrest-core</artifactId>
                    </exclusion>
                </exclusions>
            </dependency>

            <dependency>
                <groupId>org.mockito</groupId>
                <artifactId>mockito-all</artifactId>
                <version>${mockito.version}</version>
                <scope>test</scope>
                <exclusions>
                    <exclusion>
                        <groupId>org.hamcrest</groupId>
                        <artifactId>hamcrest-core</artifactId>
                    </exclusion>
                </exclusions>
            </dependency>

            <dependency>
                <groupId>org.hamcrest</groupId>
                <artifactId>hamcrest-all</artifactId>
                <version>${hamcrest.version}</version>
                <scope>test</scope>
            </dependency>
        </dependencies>
    </dependencyManagement>

    <build>
        <plugins>
            <plugin>
                <groupId>org.apache.maven.plugins</groupId>
                <artifactId>maven-compiler-plugin</artifactId>
            </plugin>

            <plugin>
                <groupId>org.apache.maven.plugins</groupId>
                <artifactId>maven-site-plugin</artifactId>
<<<<<<< HEAD
=======
                <version>${maven-site-plugin.version}</version>
                <dependencies>
                    <dependency>
                        <groupId>com.puppycrawl.tools</groupId>
                        <artifactId>checkstyle</artifactId>
                        <version>6.18</version>
                    </dependency>
                </dependencies>
>>>>>>> d088471a
            </plugin>

            <plugin>
                <groupId>org.apache.maven.plugins</groupId>
                <artifactId>maven-source-plugin</artifactId>
                <executions>
                    <execution>
                        <id>attach-sources</id>
                        <goals>
                            <goal>jar</goal>
                        </goals>
                    </execution>
                </executions>
            </plugin>

            <plugin>
                <groupId>org.apache.maven.plugins</groupId>
                <artifactId>maven-jar-plugin</artifactId>
                <executions>
                    <execution>
                        <goals>
                            <goal>test-jar</goal>
                        </goals>
                    </execution>
                </executions>
            </plugin>

            <plugin>
                <groupId>org.apache.maven.plugins</groupId>
                <artifactId>maven-surefire-plugin</artifactId>
                <configuration>
                    <argLine>-Xms256m -Xmx1g -XX:PermSize=512m</argLine>
                </configuration>
            </plugin>
        </plugins>

        <pluginManagement>
            <plugins>
                <plugin>
                    <groupId>org.apache.maven.plugins</groupId>
                    <artifactId>maven-site-plugin</artifactId>
                    <version>${site-plugin.version}</version>
                    <dependencies>
                        <dependency>
                            <groupId>com.puppycrawl.tools</groupId>
                            <artifactId>checkstyle</artifactId>
                            <version>6.18</version>
                        </dependency>
                    </dependencies>
                </plugin>

                <plugin>
                    <groupId>org.apache.maven.plugins</groupId>
                    <artifactId>maven-compiler-plugin</artifactId>
                    <version>${compiler-plugin.version}</version>
                </plugin>

                <plugin>
                    <groupId>org.apache.maven.plugins</groupId>
                    <artifactId>maven-source-plugin</artifactId>
                    <version>${source-plugin.version}</version>
                </plugin>

                <plugin>
                    <groupId>org.apache.maven.plugins</groupId>
                    <artifactId>maven-jar-plugin</artifactId>
                    <version>${jar-plugin.version}</version>
                </plugin>

                <plugin>
                    <groupId>org.apache.maven.plugins</groupId>
                    <artifactId>maven-surefire-plugin</artifactId>
                    <version>${surefire-plugin.version}</version>
                </plugin>

                <plugin>
                    <groupId>org.apache.maven.plugins</groupId>
                    <artifactId>maven-clean-plugin</artifactId>
                    <version>${clean-plugin.version}</version>
                </plugin>

                <plugin>
                    <groupId>org.codehaus.mojo</groupId>
                    <artifactId>build-helper-maven-plugin</artifactId>
                    <version>${build-helper-plugin.version}</version>
                </plugin>

                <plugin>
                    <groupId>org.eclipse.xtext</groupId>
                    <artifactId>xtext-maven-plugin</artifactId>
                    <version>${xtext-plugin.version}</version>
                </plugin>

                <plugin>
                    <groupId>org.apache.felix</groupId>
                    <artifactId>maven-bundle-plugin</artifactId>
                    <version>${bundle-plugin.version}</version>
                    <extensions>true</extensions>
                    <configuration>
                        <instructions>
                            <Bundle-ClassPath>.,{maven-dependencies}</Bundle-ClassPath>
                            <Import-Package/>
                            <DynamicImport-Package>*</DynamicImport-Package>
                            <Embed-Dependency>*;scope=compile|runtime;type=!pom</Embed-Dependency>
                            <Embed-Transitive>true</Embed-Transitive>
                        </instructions>
                    </configuration>
                </plugin>
            </plugins>
        </pluginManagement>
    </build>

    <reporting>
        <plugins>
            <plugin>
                <groupId>org.apache.maven.plugins</groupId>
                <artifactId>maven-project-info-reports-plugin</artifactId>
                <version>${project-info-reports-plugin.version}</version>
            </plugin>

            <plugin>
                <groupId>org.apache.maven.plugins</groupId>
                <artifactId>maven-javadoc-plugin</artifactId>
                <version>${javadoc-plugin.version}</version>
                <configuration>
                    <detectLinks>false</detectLinks>
                    <failOnError>false</failOnError>
                    <quiet>true</quiet>
                    <excludePackageNames>
                        fr.inria.atlanmod.neoemf.test.commons.models.*
                    </excludePackageNames>
                </configuration>
                <reportSets>
                    <reportSet>
                        <reports>
                            <report>javadoc</report>
                        </reports>
                    </reportSet>
                    <reportSet>
                        <id>aggregate</id>
                        <inherited>false</inherited>
                        <reports>
                            <report>aggregate</report>
                        </reports>
                    </reportSet>
                </reportSets>
            </plugin>

            <plugin>
                <groupId>org.apache.maven.plugins</groupId>
                <artifactId>maven-jxr-plugin</artifactId>
                <version>${jxr-plugin.version}</version>
                <reportSets>
                    <reportSet>
                        <reports>
                            <report>jxr</report>
                        </reports>
                    </reportSet>
                    <reportSet>
                        <id>aggregate</id>
                        <inherited>false</inherited>
                        <reports>
                            <report>aggregate</report>
                        </reports>
                    </reportSet>
                </reportSets>
            </plugin>

            <plugin>
                <groupId>org.apache.maven.plugins</groupId>
                <artifactId>maven-dependency-plugin</artifactId>
                <version>${dependency-plugin.version}</version>
                <reportSets>
                    <reportSet>
                        <reports>
                            <report>analyze-report</report>
                        </reports>
                    </reportSet>
                </reportSets>
            </plugin>

            <plugin>
                <groupId>org.codehaus.mojo</groupId>
                <artifactId>versions-maven-plugin</artifactId>
                <version>${versions-plugin.version}</version>
                <reportSets>
                    <reportSet>
                        <reports>
                            <report>dependency-updates-report</report>
                            <report>plugin-updates-report</report>
                        </reports>
                    </reportSet>
                </reportSets>
            </plugin>

            <plugin>
                <groupId>org.apache.felix</groupId>
                <artifactId>maven-bundle-plugin</artifactId>
                <version>${bundle-plugin.version}</version>
            </plugin>

            <plugin>
                <groupId>org.codehaus.mojo</groupId>
                <artifactId>taglist-maven-plugin</artifactId>
                <version>${taglist-plugin.version}</version>
                <configuration>
                    <tagListOptions>
                        <tagClasses>
                            <tagClass>
                                <tags>
                                    <tag>
                                        <matchString>todo</matchString>
                                        <matchType>ignoreCase</matchType>
                                    </tag>
                                    <tag>
                                        <matchString>fixme</matchString>
                                        <matchType>ignoreCase</matchType>
                                    </tag>
                                    <tag>
                                        <matchString>deprecated</matchString>
                                        <matchType>ignoreCase</matchType>
                                    </tag>
                                </tags>
                            </tagClass>
                        </tagClasses>
                    </tagListOptions>
                </configuration>
            </plugin>

            <plugin>
                <groupId>org.codehaus.mojo</groupId>
                <artifactId>cobertura-maven-plugin</artifactId>
                <version>${cobertura-plugin.version}</version>
                <configuration>
                    <check/>
                    <aggregate>true</aggregate>
                    <quiet>true</quiet>
                </configuration>
                <reportSets>
                    <reportSet>
                        <reports>
                            <report>cobertura</report>
                        </reports>
                    </reportSet>
                </reportSets>
            </plugin>

            <plugin>
                <groupId>org.apache.maven.plugins</groupId>
                <artifactId>maven-surefire-report-plugin</artifactId>
                <version>${surefire-report-plugin.version}</version>
                <reportSets>
                    <reportSet>
                        <reports>
                            <report>report-only</report>
                        </reports>
                    </reportSet>
                </reportSets>
            </plugin>

            <plugin>
                <groupId>org.apache.maven.plugins</groupId>
                <artifactId>maven-checkstyle-plugin</artifactId>
<<<<<<< HEAD
                <version>${checkstyle-plugin.version}</version>
                <configuration>
                    <configLocation>config/checkstyle.xml</configLocation>
=======
                <version>${maven-checkstyle-plugin.version}</version>
                <configuration>
                    <configLocation>config/google_checks.xml</configLocation>
>>>>>>> d088471a
                </configuration>
                <reportSets>
                    <reportSet>
                        <reports>
                            <report>checkstyle</report>
                        </reports>
                    </reportSet>
                </reportSets>
            </plugin>

            <plugin>
                <groupId>org.apache.maven.plugins</groupId>
                <artifactId>maven-pmd-plugin</artifactId>
                <version>${pmd-plugin.version}</version>
                <configuration>
                    <rulesets>
                        <ruleset>rulesets/java/basic.xml</ruleset>
                        <ruleset>rulesets/java/braces.xml</ruleset>
                        <ruleset>rulesets/java/naming.xml</ruleset>
                        <ruleset>rulesets/java/codesize.xml</ruleset>
                        <ruleset>rulesets/java/strings.xml</ruleset>
                        <ruleset>rulesets/java/optimizations.xml</ruleset>
                    </rulesets>
                </configuration>
                <reportSets>
                    <reportSet>
                        <reports>
                            <report>pmd</report>
                            <report>cpd</report>
                        </reports>
                    </reportSet>
                </reportSets>
            </plugin>

            <plugin>
                <groupId>org.codehaus.mojo</groupId>
                <artifactId>findbugs-maven-plugin</artifactId>
                <version>${findbugs-plugin.version}</version>
            </plugin>

            <plugin>
                <groupId>org.codehaus.mojo</groupId>
                <artifactId>license-maven-plugin</artifactId>
                <version>${license-plugin.version}</version>
            </plugin>
        </plugins>
    </reporting>

</project><|MERGE_RESOLUTION|>--- conflicted
+++ resolved
@@ -251,17 +251,6 @@
             <plugin>
                 <groupId>org.apache.maven.plugins</groupId>
                 <artifactId>maven-site-plugin</artifactId>
-<<<<<<< HEAD
-=======
-                <version>${maven-site-plugin.version}</version>
-                <dependencies>
-                    <dependency>
-                        <groupId>com.puppycrawl.tools</groupId>
-                        <artifactId>checkstyle</artifactId>
-                        <version>6.18</version>
-                    </dependency>
-                </dependencies>
->>>>>>> d088471a
             </plugin>
 
             <plugin>
@@ -525,15 +514,9 @@
             <plugin>
                 <groupId>org.apache.maven.plugins</groupId>
                 <artifactId>maven-checkstyle-plugin</artifactId>
-<<<<<<< HEAD
                 <version>${checkstyle-plugin.version}</version>
                 <configuration>
                     <configLocation>config/checkstyle.xml</configLocation>
-=======
-                <version>${maven-checkstyle-plugin.version}</version>
-                <configuration>
-                    <configLocation>config/google_checks.xml</configLocation>
->>>>>>> d088471a
                 </configuration>
                 <reportSets>
                     <reportSet>
