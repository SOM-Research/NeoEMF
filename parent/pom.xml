--- conflicted
+++ resolved
@@ -86,15 +86,9 @@
         <commons-collections.version>4.1</commons-collections.version>
         <commons-configuration.version>1.10</commons-configuration.version>
         <commons-io.version>2.5</commons-io.version>
-<<<<<<< HEAD
         <commons-lang.version>3.5</commons-lang.version>
         <guava.version>19.0</guava.version>                         <!-- Update available (RC) ! -->
-=======
-        <commons-lang.version>3.4</commons-lang.version>
-        <guava.version>19.0</guava.version>
-        <woodstox.version>5.0.2</woodstox.version>
         <osgi.version>3.10.101.v20150820-1432</osgi.version>
->>>>>>> 28b8413e
 
         <!-- Logging -->
         <log4j.version>2.7</log4j.version>
@@ -204,7 +198,7 @@
                 <artifactId>guava</artifactId>
                 <version>${guava.version}</version>
             </dependency>
-            
+
             <dependency>
 			    <groupId>org.eclipse.tycho</groupId>
 			    <artifactId>org.eclipse.osgi</artifactId>
