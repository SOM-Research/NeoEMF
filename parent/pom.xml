<?xml version="1.0" encoding="UTF-8"?>
<project xmlns:xsi="http://www.w3.org/2001/XMLSchema-instance"
         xmlns="http://maven.apache.org/POM/4.0.0"
         xsi:schemaLocation="http://maven.apache.org/POM/4.0.0 https://maven.apache.org/xsd/maven-4.0.0.xsd">
    <modelVersion>4.0.0</modelVersion>

    <groupId>fr.inria.atlanmod.neoemf</groupId>
    <artifactId>parent</artifactId>
    <version>0.0.1-SNAPSHOT</version>
    <packaging>pom</packaging>

    <name>NeoEMF :: Parent</name>
    <description>
        The parent pom holds all the necessary version and configuration information for submodules.
    </description>

    <url>www.neoemf.com</url>
    <inceptionYear>2013</inceptionYear>
    <organization>
        <name>Inria-AtlanMod Team</name>
        <url>http://www.emn.fr/z-info/atlanmod/index.php/Main_Page</url>
    </organization>

    <issueManagement>
        <system>github</system>
        <url>https://github.com/atlanmod/NeoEMF/issues</url>
    </issueManagement>

    <licenses>
        <license>
            <name>Eclipse Public License - v 1.0</name>
            <url>http://www.eclipse.org/legal/epl-v10.html</url>
        </license>
    </licenses>

    <properties>

        <!-- Global -->
        <project.build.sourceEncoding>UTF-8</project.build.sourceEncoding>
        <maven.compiler.source>1.7</maven.compiler.source>
        <maven.compiler.target>1.7</maven.compiler.target>
        <maven.build.timestamp.format>yyyyMMddHHmmss</maven.build.timestamp.format>
        <build.tstamp>${maven.build.timestamp}</build.tstamp>
        <config-path>./</config-path>

        <!-- Plugins -->

<<<<<<< HEAD
        <!-- Build -->
        <build-helper-plugin.version>1.10</build-helper-plugin.version>
        <bundle-plugin.version>3.0.1</bundle-plugin.version>
        <clean-plugin.version>3.0.0</clean-plugin.version>
        <compiler-plugin.version>3.5.1</compiler-plugin.version>
        <jar-plugin.version>3.0.0</jar-plugin.version>
        <resource-plugin.version>3.0.0</resource-plugin.version>
        <site-plugin.version>3.5.1</site-plugin.version>
        <source-plugin.version>3.0.0</source-plugin.version>
        <surefire-plugin.version>2.19.1</surefire-plugin.version>
        <xtext-plugin.version>2.9.2</xtext-plugin.version>

        <!-- Report -->
        <changes-plugin.version>2.12</changes-plugin.version>
        <checkstyle-plugin.version>2.17</checkstyle-plugin.version>
        <cobertura-plugin.version>2.7</cobertura-plugin.version>
        <dependency-plugin.version>2.10</dependency-plugin.version>
        <findbugs-plugin.version>3.0.3</findbugs-plugin.version>
        <javadoc-plugin.version>2.10.3</javadoc-plugin.version>
        <jxr-plugin.version>2.5</jxr-plugin.version>
        <license-plugin.version>1.8</license-plugin.version>
        <pmd-plugin.version>3.6</pmd-plugin.version>
        <project-info-reports-plugin.version>2.9</project-info-reports-plugin.version>
        <surefire-report-plugin.version>2.19.1</surefire-report-plugin.version>
        <taglist-plugin.version>2.4</taglist-plugin.version>
        <versions-plugin.version>2.2</versions-plugin.version>

        <!-- Dependencies -->

        <!-- DB -->
        <blueprints.version>2.5.0</blueprints.version> <!-- 2.6+ : require JDK8 -->
        <mapdb.version>1.0.9</mapdb.version> <!-- 2+ : require JDK8 -->

        <!-- Commons -->
        <cglib-nodep.version>3.2.2</cglib-nodep.version>
        <commons-collections.version>4.1</commons-collections.version>
        <commons-configuration.version>1.10</commons-configuration.version>
        <commons-io.version>2.5</commons-io.version>
        <commons-lang.version>3.4</commons-lang.version>
        <guava.version>19.0</guava.version>

        <!-- Logging -->
        <log4j.version>2.6</log4j.version>

        <!-- EMF -->
        <emf.version>2.11.0-v20150805-0538</emf.version>
        <emf-ecore.version>2.11.1-v20150805-0538</emf-ecore.version>
        <emf-ecore-xcore-lib.version>1.1.100</emf-ecore-xcore-lib.version>

        <!-- Test -->
        <hamcrest.version>1.3</hamcrest.version>
        <junit.version>4.12</junit.version>
        <mockito.version>1.10.19</mockito.version>
=======
        <maven-compiler-plugin.version>3.5.1</maven-compiler-plugin.version>
        <maven-source-plugin.version>3.0.0</maven-source-plugin.version>
        <maven-bundle-plugin.version>2.5.0</maven-bundle-plugin.version>
        <maven-jar-plugin.version>2.6</maven-jar-plugin.version>
        <maven-surefire-plugin.version>2.19.1</maven-surefire-plugin.version>
        <maven-clean-plugin.version>3.0.0</maven-clean-plugin.version>
        <build-helper-maven-plugin.version>1.10</build-helper-maven-plugin.version>
        <xtext-maven-plugin.version>2.9.1</xtext-maven-plugin.version>

        <maven-site-plugin.version>3.5.1</maven-site-plugin.version>
        <maven-project-info-reports-plugin.version>2.9</maven-project-info-reports-plugin.version>
        <maven-checkstyle-plugin.version>2.17</maven-checkstyle-plugin.version>
        <maven-pmd-plugin.version>3.6</maven-pmd-plugin.version>
        <maven-jxr-plugin.version>2.5</maven-jxr-plugin.version>
        <license-maven-plugin.version>1.8</license-maven-plugin.version>
        <javadoc-maven-plugin.version>2.10.4</javadoc-maven-plugin.version>

        <!-- Versions -->

        <neo4j.version>1.9.4</neo4j.version>
        <mapdb.version>1.0.7</mapdb.version>

        <source-target.version>1.7</source-target.version>
>>>>>>> c909672f
    </properties>

    <dependencyManagement>
        <dependencies>
            <!-- Graph/Neo4j -->

            <dependency>
                <groupId>com.tinkerpop.blueprints</groupId>
                <artifactId>blueprints-core</artifactId>
                <version>${blueprints.version}</version>
            </dependency>

            <dependency>
                <groupId>com.tinkerpop.blueprints</groupId>
                <artifactId>blueprints-neo4j-graph</artifactId>
                <version>${blueprints.version}</version>
            </dependency>

            <!-- MapDB -->

            <dependency>
                <groupId>org.mapdb</groupId>
                <artifactId>mapdb</artifactId>
                <version>${mapdb.version}</version>
            </dependency>

            <!-- Commons -->

            <dependency>
                <groupId>com.fasterxml.woodstox</groupId>
                <artifactId>woodstox-core</artifactId>
                <version>5.0.2</version>
            </dependency>

            <dependency>
                <groupId>cglib</groupId>
                <artifactId>cglib-nodep</artifactId>
                <version>${cglib-nodep.version}</version>
            </dependency>

            <dependency>
                <groupId>org.apache.commons</groupId>
                <artifactId>commons-collections4</artifactId>
                <version>${commons-collections.version}</version>
            </dependency>

            <dependency>
                <groupId>commons-configuration</groupId>
                <artifactId>commons-configuration</artifactId>
                <version>${commons-configuration.version}</version>
            </dependency>

            <dependency>
                <groupId>commons-io</groupId>
                <artifactId>commons-io</artifactId>
                <version>${commons-io.version}</version>
            </dependency>

            <dependency>
                <groupId>org.apache.commons</groupId>
                <artifactId>commons-lang3</artifactId>
                <version>${commons-lang.version}</version>
            </dependency>

            <dependency>
                <groupId>com.google.guava</groupId>
                <artifactId>guava</artifactId>
                <version>${guava.version}</version>
            </dependency>

            <!-- Logging -->

            <dependency>
                <groupId>org.apache.logging.log4j</groupId>
                <artifactId>log4j-core</artifactId>
                <version>${log4j.version}</version>
                <scope>runtime</scope>
            </dependency>

            <dependency>
                <groupId>org.apache.logging.log4j</groupId>
                <artifactId>log4j-api</artifactId>
                <version>${log4j.version}</version>
            </dependency>

            <dependency>
                <groupId>org.apache.logging.log4j</groupId>
                <artifactId>log4j-jcl</artifactId>
                <version>${log4j.version}</version>
                <scope>runtime</scope>
            </dependency>

            <!-- EMF -->

            <dependency>
                <groupId>org.eclipse.emf</groupId>
                <artifactId>org.eclipse.emf.common</artifactId>
                <version>${emf.version}</version>
                <scope>provided</scope>
            </dependency>

            <dependency>
                <groupId>org.eclipse.emf</groupId>
                <artifactId>org.eclipse.emf.ecore</artifactId>
                <version>${emf-ecore.version}</version>
                <scope>provided</scope>
            </dependency>

            <dependency>
                <groupId>org.eclipse.emf</groupId>
                <artifactId>org.eclipse.emf.ecore.xcore.lib</artifactId>
                <version>${emf-ecore-xcore-lib.version}</version>
            </dependency>

            <!-- Test -->

            <dependency>
                <groupId>junit</groupId>
                <artifactId>junit</artifactId>
                <version>${junit.version}</version>
                <scope>test</scope>
                <exclusions>
                    <exclusion>
                        <groupId>org.hamcrest</groupId>
                        <artifactId>hamcrest-core</artifactId>
                    </exclusion>
                </exclusions>
            </dependency>

            <dependency>
                <groupId>org.mockito</groupId>
                <artifactId>mockito-all</artifactId>
                <version>${mockito.version}</version>
                <scope>test</scope>
                <exclusions>
                    <exclusion>
                        <groupId>org.hamcrest</groupId>
                        <artifactId>hamcrest-core</artifactId>
                    </exclusion>
                </exclusions>
            </dependency>

            <dependency>
                <groupId>org.hamcrest</groupId>
                <artifactId>hamcrest-all</artifactId>
                <version>${hamcrest.version}</version>
                <scope>test</scope>
            </dependency>
        </dependencies>
    </dependencyManagement>

    <build>
        <resources>
            <resource>
                <directory>${project.basedir}/src/main/resources</directory>
                <excludes>
                    <exclude>**/.empty</exclude>
                </excludes>
            </resource>
        </resources>

        <testResources>
            <testResource>
                <directory>${project.basedir}/src/test/resources</directory>
                <excludes>
                    <exclude>**/.empty</exclude>
                </excludes>
            </testResource>
        </testResources>

        <plugins>
            <plugin>
                <groupId>org.apache.maven.plugins</groupId>
                <artifactId>maven-compiler-plugin</artifactId>
            </plugin>

            <plugin>
                <groupId>org.apache.maven.plugins</groupId>
                <artifactId>maven-site-plugin</artifactId>
            </plugin>

            <plugin>
                <groupId>org.apache.maven.plugins</groupId>
                <artifactId>maven-source-plugin</artifactId>
                <executions>
                    <execution>
                        <id>attach-sources</id>
                        <goals>
                            <goal>jar-no-fork</goal>
                        </goals>
                    </execution>
                </executions>
            </plugin>

            <plugin>
                <groupId>org.apache.maven.plugins</groupId>
                <artifactId>maven-resources-plugin</artifactId>
            </plugin>

            <plugin>
                <groupId>org.apache.maven.plugins</groupId>
                <artifactId>maven-jar-plugin</artifactId>
                <configuration>
                    <skipIfEmpty>true</skipIfEmpty>
                </configuration>
                <executions>
                    <execution>
                        <goals>
                            <goal>test-jar</goal>
                        </goals>
                    </execution>
                </executions>
            </plugin>

            <plugin>
                <groupId>org.codehaus.mojo</groupId>
                <artifactId>build-helper-maven-plugin</artifactId>
                <executions>
                    <execution>
                        <id>parse-version</id>
                        <goals>
                            <goal>parse-version</goal>
                        </goals>
                        <configuration>
                            <propertyPrefix>osgi</propertyPrefix>
                        </configuration>
                    </execution>
                </executions>
            </plugin>

            <plugin>
                <groupId>org.apache.maven.plugins</groupId>
                <artifactId>maven-changes-plugin</artifactId>
                <configuration>
                    <failOnError>false</failOnError>
                </configuration>
                <executions>
                    <execution>
                        <id>check-changes</id>
                        <phase>verify</phase>
                        <goals>
                            <goal>changes-check</goal>
                        </goals>
                    </execution>
                </executions>
            </plugin>

            <plugin>
                <groupId>org.apache.maven.plugins</groupId>
                <artifactId>maven-surefire-plugin</artifactId>
                <configuration>
                    <argLine>-Xms256m -Xmx1g -XX:PermSize=512m</argLine>
                </configuration>
            </plugin>

			<plugin>
                <groupId>org.apache.maven.plugins</groupId>
                <artifactId>maven-javadoc-plugin</artifactId>
                <version>${javadoc-maven-plugin.version}</version>
                <configuration>
                    <detectLinks>false</detectLinks>
                    <failOnError>false</failOnError>
                    <quiet>true</quiet>
                    <excludePackageNames>
                        fr.inria.atlanmod.neoemf.test.commons.models.*
                    </excludePackageNames>
                </configuration>
            </plugin>
        </plugins>

        <pluginManagement>
            <plugins>
                <plugin>
                    <groupId>org.apache.maven.plugins</groupId>
                    <artifactId>maven-site-plugin</artifactId>
                    <version>${site-plugin.version}</version>
                    <dependencies>
                        <dependency>
                            <groupId>com.puppycrawl.tools</groupId>
                            <artifactId>checkstyle</artifactId>
                            <version>6.18</version>
                        </dependency>
                    </dependencies>
                </plugin>

                <plugin>
                    <groupId>org.apache.maven.plugins</groupId>
                    <artifactId>maven-compiler-plugin</artifactId>
                    <version>${compiler-plugin.version}</version>
                </plugin>

                <plugin>
                    <groupId>org.apache.maven.plugins</groupId>
                    <artifactId>maven-source-plugin</artifactId>
                    <version>${source-plugin.version}</version>
                </plugin>

                <plugin>
                    <groupId>org.apache.maven.plugins</groupId>
                    <artifactId>maven-resources-plugin</artifactId>
                    <version>${resource-plugin.version}</version>
                </plugin>

                <plugin>
                    <groupId>org.apache.maven.plugins</groupId>
                    <artifactId>maven-jar-plugin</artifactId>
                    <version>${jar-plugin.version}</version>
                </plugin>

                <plugin>
                    <groupId>org.apache.maven.plugins</groupId>
                    <artifactId>maven-surefire-plugin</artifactId>
                    <version>${surefire-plugin.version}</version>
                </plugin>

                <plugin>
                    <groupId>org.apache.maven.plugins</groupId>
                    <artifactId>maven-clean-plugin</artifactId>
                    <version>${clean-plugin.version}</version>
                </plugin>

                <plugin>
                    <groupId>org.apache.maven.plugins</groupId>
                    <artifactId>maven-changes-plugin</artifactId>
                    <version>${changes-plugin.version}</version>
                </plugin>

                <plugin>
                    <groupId>org.codehaus.mojo</groupId>
                    <artifactId>build-helper-maven-plugin</artifactId>
                    <version>${build-helper-plugin.version}</version>
                </plugin>

                <plugin>
                    <groupId>org.eclipse.xtext</groupId>
                    <artifactId>xtext-maven-plugin</artifactId>
                    <version>${xtext-plugin.version}</version>
                </plugin>

                <plugin>
                    <groupId>org.apache.felix</groupId>
                    <artifactId>maven-bundle-plugin</artifactId>
                    <version>${bundle-plugin.version}</version>
                    <extensions>true</extensions>
                    <configuration>
                        <instructions>
                            <Bundle-Version>
                                <!-- Properties ${osgi.XXX} created by build-helper-maven-plugin:parse-version -->
                                ${osgi.majorVersion}.${osgi.minorVersion}.${osgi.incrementalVersion}.${build.tstamp}
                            </Bundle-Version>
                            <Bundle-ClassPath>.,{maven-dependencies}</Bundle-ClassPath>
                            <Import-Package/>
                            <DynamicImport-Package>*</DynamicImport-Package>
                            <Embed-Dependency>*;scope=compile|runtime;type=!pom</Embed-Dependency>
                            <Embed-Transitive>true</Embed-Transitive>
                        </instructions>
                    </configuration>
                </plugin>
            </plugins>
        </pluginManagement>
    </build>

    <reporting>
        <plugins>
            <plugin>
                <groupId>org.apache.maven.plugins</groupId>
                <artifactId>maven-project-info-reports-plugin</artifactId>
                <version>${project-info-reports-plugin.version}</version>
            </plugin>

            <plugin>
                <groupId>org.apache.maven.plugins</groupId>
                <artifactId>maven-changes-plugin</artifactId>
                <version>${changes-plugin.version}</version>
                <reportSets>
                    <reportSet>
                        <reports>
                            <report>changes-report</report>
                        </reports>
                    </reportSet>
                    <reportSet>
                        <id>aggregate</id>
                        <inherited>false</inherited>
                        <configuration>
                            <aggregated>true</aggregated>
                        </configuration>
                        <reports>
                            <report>changes-report</report>
                        </reports>
                    </reportSet>
                </reportSets>
            </plugin>

            <plugin>
                <groupId>org.apache.maven.plugins</groupId>
                <artifactId>maven-javadoc-plugin</artifactId>
                <version>${javadoc-plugin.version}</version>
                <configuration>
                    <detectLinks>false</detectLinks>
                    <failOnError>false</failOnError>
                    <quiet>true</quiet>
                    <excludePackageNames>
                        fr.inria.atlanmod.neoemf.test.commons.models.*
                    </excludePackageNames>
                </configuration>
                <reportSets>
                    <reportSet>
                        <reports>
                            <report>javadoc</report>
                        </reports>
                    </reportSet>
                    <reportSet>
                        <id>aggregate</id>
                        <inherited>false</inherited>
                        <reports>
                            <report>aggregate</report>
                        </reports>
                    </reportSet>
                </reportSets>
            </plugin>

            <plugin>
                <groupId>org.apache.maven.plugins</groupId>
                <artifactId>maven-jxr-plugin</artifactId>
                <version>${jxr-plugin.version}</version>
                <reportSets>
                    <reportSet>
                        <reports>
                            <report>jxr</report>
                        </reports>
                    </reportSet>
                    <reportSet>
                        <id>aggregate</id>
                        <inherited>false</inherited>
                        <reports>
                            <report>aggregate</report>
                        </reports>
                    </reportSet>
                </reportSets>
            </plugin>

            <plugin>
                <groupId>org.apache.maven.plugins</groupId>
                <artifactId>maven-dependency-plugin</artifactId>
                <version>${dependency-plugin.version}</version>
                <reportSets>
                    <reportSet>
                        <reports>
                            <report>analyze-report</report>
                        </reports>
                    </reportSet>
                </reportSets>
            </plugin>

            <plugin>
                <groupId>org.codehaus.mojo</groupId>
                <artifactId>versions-maven-plugin</artifactId>
                <version>${versions-plugin.version}</version>
                <reportSets>
                    <reportSet>
                        <reports>
                            <report>dependency-updates-report</report>
                            <report>plugin-updates-report</report>
                        </reports>
                    </reportSet>
                </reportSets>
            </plugin>

            <plugin>
                <groupId>org.codehaus.mojo</groupId>
                <artifactId>taglist-maven-plugin</artifactId>
                <version>${taglist-plugin.version}</version>
                <configuration>
                    <tagListOptions>
                        <tagClasses>
                            <tagClass>
                                <tags>
                                    <tag>
                                        <matchString>todo</matchString>
                                        <matchType>ignoreCase</matchType>
                                    </tag>
                                    <tag>
                                        <matchString>fixme</matchString>
                                        <matchType>ignoreCase</matchType>
                                    </tag>
                                    <tag>
                                        <matchString>deprecated</matchString>
                                        <matchType>ignoreCase</matchType>
                                    </tag>
                                </tags>
                            </tagClass>
                        </tagClasses>
                    </tagListOptions>
                </configuration>
                <reportSets>
                    <reportSet>
                        <reports>
                            <report>taglist</report>
                        </reports>
                    </reportSet>
                    <reportSet>
                        <id>aggregate</id>
                        <inherited>false</inherited>
                        <configuration>
                            <aggregate>true</aggregate>
                        </configuration>
                        <reports>
                            <report>taglist</report>
                        </reports>
                    </reportSet>
                </reportSets>
            </plugin>

            <plugin>
                <groupId>org.codehaus.mojo</groupId>
                <artifactId>cobertura-maven-plugin</artifactId>
                <version>${cobertura-plugin.version}</version>
                <configuration>
                    <check/>
                    <aggregate>true</aggregate>
                    <quiet>true</quiet>
                </configuration>
                <reportSets>
                    <reportSet>
                        <reports>
                            <report>cobertura</report>
                        </reports>
                    </reportSet>
                    <reportSet>
                        <id>aggregate</id>
                        <inherited>false</inherited>
                        <configuration>
                            <aggregate>true</aggregate>
                        </configuration>
                        <reports>
                            <report>cobertura</report>
                        </reports>
                    </reportSet>
                </reportSets>
            </plugin>

            <plugin>
                <groupId>org.apache.maven.plugins</groupId>
                <artifactId>maven-surefire-report-plugin</artifactId>
                <version>${surefire-report-plugin.version}</version>
                <reportSets>
                    <reportSet>
                        <reports>
                            <report>report-only</report>
                        </reports>
                    </reportSet>
                </reportSets>
            </plugin>

            <plugin>
                <groupId>org.apache.maven.plugins</groupId>
                <artifactId>maven-checkstyle-plugin</artifactId>
                <version>${checkstyle-plugin.version}</version>
                <configuration>
                    <configLocation>${config-path}/config/checkstyle.xml</configLocation>
                </configuration>
                <reportSets>
                    <reportSet>
                        <reports>
                            <report>checkstyle</report>
                        </reports>
                    </reportSet>
                    <reportSet>
                        <id>aggregate</id>
                        <inherited>false</inherited>
                        <reports>
                            <report>checkstyle-aggregate</report>
                        </reports>
                    </reportSet>
                </reportSets>
            </plugin>

            <plugin>
                <groupId>org.apache.maven.plugins</groupId>
                <artifactId>maven-pmd-plugin</artifactId>
                <version>${pmd-plugin.version}</version>
                <configuration>
                    <rulesets>
                        <ruleset>${config-path}/config/pmd.xml</ruleset>
                    </rulesets>
                </configuration>
                <reportSets>
                    <reportSet>
                        <reports>
                            <report>pmd</report>
                            <report>cpd</report>
                        </reports>
                    </reportSet>
                    <reportSet>
                        <id>aggregate</id>
                        <inherited>false</inherited>
                        <configuration>
                            <aggregate>true</aggregate>
                        </configuration>
                        <reports>
                            <report>pmd</report>
                            <report>cpd</report>
                        </reports>
                    </reportSet>
                </reportSets>
            </plugin>

            <plugin>
                <groupId>org.codehaus.mojo</groupId>
                <artifactId>findbugs-maven-plugin</artifactId>
                <version>${findbugs-plugin.version}</version>
            </plugin>

            <plugin>
                <groupId>org.codehaus.mojo</groupId>
                <artifactId>license-maven-plugin</artifactId>
                <version>${license-plugin.version}</version>
            </plugin>
        </plugins>
    </reporting>

</project><|MERGE_RESOLUTION|>--- conflicted
+++ resolved
@@ -45,7 +45,6 @@
 
         <!-- Plugins -->
 
-<<<<<<< HEAD
         <!-- Build -->
         <build-helper-plugin.version>1.10</build-helper-plugin.version>
         <bundle-plugin.version>3.0.1</bundle-plugin.version>
@@ -64,7 +63,7 @@
         <cobertura-plugin.version>2.7</cobertura-plugin.version>
         <dependency-plugin.version>2.10</dependency-plugin.version>
         <findbugs-plugin.version>3.0.3</findbugs-plugin.version>
-        <javadoc-plugin.version>2.10.3</javadoc-plugin.version>
+        <javadoc-plugin.version>2.10.4</javadoc-plugin.version>
         <jxr-plugin.version>2.5</jxr-plugin.version>
         <license-plugin.version>1.8</license-plugin.version>
         <pmd-plugin.version>3.6</pmd-plugin.version>
@@ -99,31 +98,6 @@
         <hamcrest.version>1.3</hamcrest.version>
         <junit.version>4.12</junit.version>
         <mockito.version>1.10.19</mockito.version>
-=======
-        <maven-compiler-plugin.version>3.5.1</maven-compiler-plugin.version>
-        <maven-source-plugin.version>3.0.0</maven-source-plugin.version>
-        <maven-bundle-plugin.version>2.5.0</maven-bundle-plugin.version>
-        <maven-jar-plugin.version>2.6</maven-jar-plugin.version>
-        <maven-surefire-plugin.version>2.19.1</maven-surefire-plugin.version>
-        <maven-clean-plugin.version>3.0.0</maven-clean-plugin.version>
-        <build-helper-maven-plugin.version>1.10</build-helper-maven-plugin.version>
-        <xtext-maven-plugin.version>2.9.1</xtext-maven-plugin.version>
-
-        <maven-site-plugin.version>3.5.1</maven-site-plugin.version>
-        <maven-project-info-reports-plugin.version>2.9</maven-project-info-reports-plugin.version>
-        <maven-checkstyle-plugin.version>2.17</maven-checkstyle-plugin.version>
-        <maven-pmd-plugin.version>3.6</maven-pmd-plugin.version>
-        <maven-jxr-plugin.version>2.5</maven-jxr-plugin.version>
-        <license-maven-plugin.version>1.8</license-maven-plugin.version>
-        <javadoc-maven-plugin.version>2.10.4</javadoc-maven-plugin.version>
-
-        <!-- Versions -->
-
-        <neo4j.version>1.9.4</neo4j.version>
-        <mapdb.version>1.0.7</mapdb.version>
-
-        <source-target.version>1.7</source-target.version>
->>>>>>> c909672f
     </properties>
 
     <dependencyManagement>
